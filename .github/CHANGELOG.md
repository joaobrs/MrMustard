<<<<<<< HEAD
# Release 0.7.1 (current develop)
=======
# Release 0.7.1 (current release)
>>>>>>> 5a823a4b

### New features
* Added functions to generate the ``(A, b, c)`` triples for the Fock-Bargmann representation of
  several states and gates. [(#338)](https://github.com/XanaduAI/MrMustard/pull/338)

<<<<<<< HEAD
=======
* Added support for python 3.11. [(#354)](https://github.com/XanaduAI/MrMustard/pull/354)

>>>>>>> 5a823a4b
### Breaking changes

### Improvements

### Bug fixes
* Fixing a bug in `_transform_gaussian` in transformation.py that modifies the input state's cov and means.
[(#349)](https://github.com/XanaduAI/MrMustard/pull/349)
* Fixing a bug in `general_dyne` in physics/gaussian.py that returns the wrong probability and outcomes with given projection.
[(#349)](https://github.com/XanaduAI/MrMustard/pull/349)

### Documentation

### Tests

### Contributors
[Samuele Ferracin](https://github.com/SamFerracin),
[Yuan Yao](https://github.com/sylviemonet)
[Filippo Miatto](https://github.com/ziofil)


---

<<<<<<< HEAD
# Release 0.7.0 (current release)
=======
# Release 0.7.0
>>>>>>> 5a823a4b

### New features
* Added a new interface for backends, as well as a `numpy` backend (which is now default). Users can run
  all the functions in the `utils`, `math`, `physics`, and `lab` with both backends, while `training`
  requires using `tensorflow`. The `numpy` backend provides significant improvements both in import
  time and runtime. [(#301)](https://github.com/XanaduAI/MrMustard/pull/301)

* Added the classes and methods to create, contract, and draw tensor networks with `mrmustard.math`.
  [(#284)](https://github.com/XanaduAI/MrMustard/pull/284)

* Added functions in physics.bargmann to join and contract (A,b,c) triples.
  [(#295)](https://github.com/XanaduAI/MrMustard/pull/295)

* Added an Ansatz abstract class and PolyExpAnsatz concrete implementation. This is used in the Bargmann representation.
  [(#295)](https://github.com/XanaduAI/MrMustard/pull/295)

* Added `complex_gaussian_integral` method.
  [(#295)](https://github.com/XanaduAI/MrMustard/pull/295)

* Added `Bargmann` representation (parametrized by Abc). Supports all algebraic operations and CV (exact) inner product.
  [(#296)](https://github.com/XanaduAI/MrMustard/pull/296)

### Breaking changes
* Removed circular dependencies by:
  * Removing `graphics.py`--moved `ProgressBar` to `training` and `mikkel_plot` to `lab`.
  * Moving `circuit_drawer` and `wigner` to `physics`.
  * Moving `xptensor` to `math`.
  [(#289)](https://github.com/XanaduAI/MrMustard/pull/289)

* Created `settings.py` file to host `Settings`.
  [(#289)](https://github.com/XanaduAI/MrMustard/pull/289)

* Moved `settings.py`, `logger.py`, and `typing.py` to `utils`.
  [(#289)](https://github.com/XanaduAI/MrMustard/pull/289)

* Removed the `Math` class. To use the mathematical backend, replace
  `from mrmustard.math import Math ; math = Math()` with `import mrmustard.math as math`
  in your scripts.
  [(#301)](https://github.com/XanaduAI/MrMustard/pull/301)

* The `numpy` backend is now default. To switch to the `tensorflow`
  backend, add the line `math.change_backend("tensorflow")` to your scripts.
  [(#301)](https://github.com/XanaduAI/MrMustard/pull/301)

### Improvements

* Calculating Fock representations and their gradients is now more numerically stable (i.e. numerical blowups that 
result from repeatedly applying the recurrence relation are postponed to higher cutoff values).
This holds for both the "vanilla strategy" [(#274)](https://github.com/XanaduAI/MrMustard/pull/274) and for the 
"diagonal strategy" and "single leftover mode strategy" [(#288)](https://github.com/XanaduAI/MrMustard/pull/288/).
This is done by representing Fock amplitudes with a higher precision than complex128 (countering floating-point errors). 
We run Julia code via PyJulia (where Numba was used before) to keep the code fast.
The precision is controlled by `setting settings.PRECISION_BITS_HERMITE_POLY`. The default value is ``128``, 
which uses the old Numba code. When setting to a higher value, the new Julia code is run.

* Replaced parameters in `training` with `Constant` and `Variable` classes.
  [(#298)](https://github.com/XanaduAI/MrMustard/pull/298)

* Improved how states, transformations, and detectors deal with parameters by replacing the `Parametrized` class with `ParameterSet`.
  [(#298)](https://github.com/XanaduAI/MrMustard/pull/298)

* Includes julia dependencies into the python packaging for downstream installation reproducibility.
  Removes dependency on tomli to load pyproject.toml for version info, uses importlib.metadata instead.
  [(#303)](https://github.com/XanaduAI/MrMustard/pull/303)
  [(#304)](https://github.com/XanaduAI/MrMustard/pull/304)

* Improves the algorithms implemented in `vanilla` and `vanilla_vjp` to achieve a speedup.
  Specifically, the improved algorithms work on flattened arrays (which are reshaped before being returned) as opposed to multi-dimensional array.
  [(#312)](https://github.com/XanaduAI/MrMustard/pull/312)
  [(#318)](https://github.com/XanaduAI/MrMustard/pull/318)

* Adds functions `hermite_renormalized_batch` and `hermite_renormalized_diagonal_batch` to speed up calculating 
  Hermite polynomials over a batch of B vectors.
  [(#308)](https://github.com/XanaduAI/MrMustard/pull/308)

* Added suite to filter undesired warnings, and used it to filter tensorflow's ``ComplexWarning``s.
  [(#332)](https://github.com/XanaduAI/MrMustard/pull/332)


### Bug fixes

* Added the missing `shape` input parameters to all methods `U` in the `gates.py` file.
[(#291)](https://github.com/XanaduAI/MrMustard/pull/291)
* Fixed inconsistent use of `atol` in purity evaluation for Gaussian states.
[(#294)](https://github.com/XanaduAI/MrMustard/pull/294)
* Fixed the documentations for loss_XYd and amp_XYd functions for Gaussian channels.
[(#305)](https://github.com/XanaduAI/MrMustard/pull/305)
* Replaced all instances of `np.empty` with `np.zeros` to fix instabilities.
[(#309)](https://github.com/XanaduAI/MrMustard/pull/309)
* Fixing a bug where `scipy.linalg.sqrtm` returns an unsupported type.
[(#337)](https://github.com/XanaduAI/MrMustard/pull/337)

### Documentation

### Tests
* Added tests for calculating Fock amplitudes with a higher precision than `complex128`.

### Contributors
[Eli Bourassa](https://github.com/elib20),
[Robbe De Prins](https://github.com/rdprins),
[Samuele Ferracin](https://github.com/SamFerracin),
[Jan Provaznik](https://github.com/jan-provaznik),
[Yuan Yao](https://github.com/sylviemonet)
[Filippo Miatto](https://github.com/ziofil)


---

# Release 0.6.1-post1

### Improvements

* Relaxes dependency versions in pyproject.toml. More specifically, this is to unpin scipy.
  [(#300)](https://github.com/XanaduAI/MrMustard/pull/300)

### Contributors
[Filippo Miatto](https://github.com/ziofil), [Samuele Ferracin](https://github.com/SamFerracin), [Yuan Yao](https://github.com/sylviemonet), [Zeyue Niu](https://github.com/zeyueN)


---
# Release 0.6.0

### New features

* Added a new method to discretize Wigner functions that revolves Clenshaw summations. This method is expected to be fast and
reliable for systems with high number of excitations, for which the pre-existing iterative method is known to be unstable. Users
can select their preferred methods by setting the value of `Settings.DISCRETIZATION_METHOD` to either `interactive` (default) or
`clenshaw`.
  [(#280)](https://github.com/XanaduAI/MrMustard/pull/280)

* Added the `PhaseNoise(phase_stdev)` gate (non-Gaussian). Output is a mixed state in Fock representation. It is not based on a choi operator, but on a nonlinear transformation of the density matrix.
  [(#275)](https://github.com/XanaduAI/MrMustard/pull/275)

### Breaking changes

* The value of `hbar` can no longer be specified outside of `Settings`. All the classes and 
  methods that allowed specifying its value as an input now retrieve it directly from `Settings`.
  [(#273)](https://github.com/XanaduAI/MrMustard/pull/273)

* Certain attributes of `Settings` can no longer be changed after their value is queried for the first time.
  [(#273)](https://github.com/XanaduAI/MrMustard/pull/273)

### Improvements

* Calculating Fock representations using the "vanilla strategy" is now more numerically stable (i.e. numerical blowups 
that result from repeatedly applying the recurrence relation are now postponed to higher cutoff values).
This is done by representing Fock amplitudes with a higher precision than complex128 
(which counters the accumulation of floating-point errors). 
We run Julia code via PyJulia (where Numba was used before) to keep the code fast.
[(#274)](https://github.com/XanaduAI/MrMustard/pull/274)

* Tensorflow bumped to v2.14 with poetry installation working out of the box on Linux and Mac.
  [(#281)](https://github.com/XanaduAI/MrMustard/pull/281)

* Incorporated `Tensor` into `Transformation` in order to deal with modes more robustly.
  [(#287)](https://github.com/XanaduAI/MrMustard/pull/287)

* Created the classes `Unitary` and `Channel` to simplify the logic in `Transformation`.
  [(#287)](https://github.com/XanaduAI/MrMustard/pull/287)

### Bug fixes

* Fixed a bug about the variable names in functions (apply_kraus_to_ket, apply_kraus_to_dm, apply_choi_to_ket, apply_choi_to_dm).
  [(#271)](https://github.com/XanaduAI/MrMustard/pull/271)

* Fixed a bug that was leading to an error when computing the Choi representation of a unitary transformation.
  [(#283)](https://github.com/XanaduAI/MrMustard/pull/283)

### Documentation

### Contributors
[Filippo Miatto](https://github.com/ziofil), 
[Yuan Yao](https://github.com/sylviemonet),
[Robbe De Prins](https://github.com/rdprins),
[Samuele Ferracin](https://github.com/SamFerracin)
[Zeyue Niu](https://github.com/zeyueN)


---

# Release 0.5.0 

### New features

* Optimization callback functionalities has been improved. A dedicated `Callback` class is added which
  is able to access the optimizer, the cost function, the parameters as well as gradients, during the
  optimization. In addition, multiple callbacks can be specified. This opens up the endless possiblities
  of customizing the the optimization progress with schedulers, trackers, heuristics, tricks, etc.
  [(#219)](https://github.com/XanaduAI/MrMustard/pull/219)

* Tensorboard-based optimization tracking is added as a builtin `Callback` class: `TensorboardCallback`.
  It can automatically track costs as well as all trainable parameters during optimization in realtime.
  Tensorboard can be most conveniently viewed from VScode.
  [(#219)](https://github.com/XanaduAI/MrMustard/pull/219)

  ```python
  import numpy as np
  from mrmustard.training import Optimizer, TensorboardCallback

  def cost_fn():
      ...
  def as_dB(cost):
      delta = np.sqrt(np.log(1 / (abs(cost) ** 2)) / (2 * np.pi))
      cost_dB = -10 * np.log10(delta**2)
      return cost_dB

  tb_cb = TensorboardCallback(cost_converter=as_dB, track_grads=True)

  opt = Optimizer(euclidean_lr = 0.001);
  opt.minimize(cost_fn, max_steps=200, by_optimizing=[...], callbacks=tb_cb)

  # Logs will be stored in `tb_cb.logdir` which defaults to `./tb_logdir/...` but can be customized.
  # VScode can be used to open the Tensorboard frontend for live monitoring.
  # Or, in command line: `tensorboard --logdir={tb_cb.logdir}` and open link in browser.
  ```

* Gaussian states support a `bargmann` method for returning the bargmann representation.
  [(#235)](https://github.com/XanaduAI/MrMustard/pull/235)

* The `ket` method of `State` now supports new keyword arguments `max_prob` and `max_photons`.
  Use them to speed-up the filling of a ket array up to a certain probability or *total* photon number.
  [(#235)](https://github.com/XanaduAI/MrMustard/pull/235)

  ```python
  from mrmustard.lab import Gaussian

  # Fills the ket array up to 99% probability or up to the |0,3>, |1,2>, |2,1>, |3,0> subspace, whichever is reached first.
  # The array has the autocutoff shape, unless the cutoffs are specified explicitly.
  ket = Gaussian(2).ket(max_prob=0.99, max_photons=3)
  ```

* Gaussian transformations support a `bargmann` method for returning the bargmann representation.
  [(#239)](https://github.com/XanaduAI/MrMustard/pull/239)

* BSGate.U now supports method='vanilla' (default) and 'schwinger' (slower, but stable to any cutoff)
  [(#248)](https://github.com/XanaduAI/MrMustard/pull/248)

### Breaking Changes

* The previous `callback` argument to `Optimizer.minimize` is now `callbacks` since we can now pass
  multiple callbacks to it.
  [(#219)](https://github.com/XanaduAI/MrMustard/pull/219)

* The `opt_history` attribute of `Optimizer` does not have the placeholder at the beginning anymore.
  [(#235)](https://github.com/XanaduAI/MrMustard/pull/235)

### Improvements

* The math module now has a submodule `lattice` for constructing recurrence relation strategies in the Fock lattice.
  There are a few predefined strategies in `mrmustard.math.lattice.strategies`.
  [(#235)](https://github.com/XanaduAI/MrMustard/pull/235)

* Gradients in the Fock lattice are now computed using the vector-jacobian product.
  This saves a lot of memory and speeds up the optimization process by roughly 4x.
  [(#235)](https://github.com/XanaduAI/MrMustard/pull/235)

* Tests of the compact_fock module now use hypothesis.
  [(#235)](https://github.com/XanaduAI/MrMustard/pull/235)

* Faster implementation of the fock representation of `BSgate`, `Sgate` and `SqueezedVacuum`, ranging from 5x to 50x.
  [(#239)](https://github.com/XanaduAI/MrMustard/pull/239)

* More robust implementation of cutoffs for States.
  [(#239)](https://github.com/XanaduAI/MrMustard/pull/239)

* Dependencies and versioning are now managed using Poetry.
  [(#257)](https://github.com/XanaduAI/MrMustard/pull/257)

### Bug fixes

* Fixed a bug that would make two progress bars appear during an optimization
  [(#235)](https://github.com/XanaduAI/MrMustard/pull/235)

* The displacement of the dual of an operation had the wrong sign
  [(#239)](https://github.com/XanaduAI/MrMustard/pull/239)

* When projecting a Gaussian state onto a Fock state, the upper limit of the autocutoff now respect the Fock projection.
  [(#246)](https://github.com/XanaduAI/MrMustard/pull/246)

* Fixed a bug for the algorithms that allow faster PNR sampling from Gaussian circuits using density matrices. When the 
cutoff of the first detector is equal to 1, the resulting density matrix is now correct.

### Documentation

### Contributors
[Filippo Miatto](https://github.com/ziofil), [Zeyue Niu](https://github.com/zeyueN), 
[Robbe De Prins](https://github.com/rdprins), [Gabriele Gullì](https://github.com/ggulli),
[Richard A. Wolf](https://github.com/ryk-wolf)


---

# Release 0.4.1

### New features

### Breaking changes

### Improvements

* Fixed flaky optimization tests and removed tf dependency.
  [(#224)](https://github.com/XanaduAI/MrMustard/pull/224)
  [(#233)](https://github.com/XanaduAI/MrMustard/pull/233)

### Bug fixes

* Unpins package versions in setup.py that got mistakenly pinned in 0.4.0.
  [(#223)](https://github.com/XanaduAI/MrMustard/pull/223)

* fixing a bug with the `Dgate` optimization
  [(#232)](https://github.com/XanaduAI/MrMustard/pull/232)

### Documentation

### Contributors
[Filippo Miatto](https://github.com/ziofil), [Sebastian Duque Mesa](https://github.com/sduquemesa)

---

# Release 0.4.0 

### New features

* Ray-based distributed trainer is now added to `training.trainer`. It acts as a replacement
  for `for` loops and enables the parallelization of running many circuits as well as their
  optimizations. To install the extra dependencies: `pip install .[ray]`.
  [(#194)](https://github.com/XanaduAI/MrMustard/pull/194)

  ```python
  from mrmustard.lab import Vacuum, Dgate, Ggate
  from mrmustard.physics import fidelity
  from mrmustard.training.trainer import map_trainer

  def make_circ(x=0.):
      return Ggate(num_modes=1, symplectic_trainable=True) >> Dgate(x=x, x_trainable=True, y_trainable=True)

  def cost_fn(circ=make_circ(0.1), y_targ=0.):
      target = Gaussian(1) >> Dgate(-1.5, y_targ)
      s = Vacuum(1) >> circ
      return -fidelity(s, target)

  # Use case 0: Calculate the cost of a randomly initialized circuit 5 times without optimizing it.
  results_0 = map_trainer(
      cost_fn=cost_fn,
      tasks=5,
  )

  # Use case 1: Run circuit optimization 5 times on randomly initialized circuits.
  results_1 = map_trainer(
      cost_fn=cost_fn,
      device_factory=make_circ,
      tasks=5,
      max_steps=50,
      symplectic_lr=0.05,
  )

  # Use case 2: Run circuit optimization 2 times on randomly initialized circuits with custom parameters.
  results_2 = map_trainer(
      cost_fn=cost_fn,
      device_factory=make_circ,
      tasks=[
          {'x': 0.1, 'euclidean_lr': 0.005, 'max_steps': 50, 'HBAR': 1.},
          {'x': -0.7, 'euclidean_lr': 0.1, 'max_steps': 2, 'HBAR': 2.},
      ],
      y_targ=0.35,
      symplectic_lr=0.05,
      AUTOCUTOFF_MAX_CUTOFF=7,
  )
  ```

* Sampling for homodyne measurements is now integrated in Mr Mustard: when no measurement outcome
  value is specified by the user, a value is sampled from the reduced state probability distribution
  and the conditional state on the remaining modes is generated.
  [(#143)](https://github.com/XanaduAI/MrMustard/pull/143)

  ```python
  import numpy as np
  from mrmustard.lab import Homodyne, TMSV, SqueezedVacuum

  # conditional state from measurement
  conditional_state = TMSV(r=0.5, phi=np.pi)[0, 1] >> Homodyne(quadrature_angle=np.pi/2)[1]

  # measurement outcome
  measurement_outcome = SqueezedVacuum(r=0.5) >> Homodyne()
  ```

* The optimizer `minimize` method now accepts an optional callback function, which will be called
  at each step of the optimization and it will be passed the step number, the cost value,
  and the value of the trainable parameters. The result is added to the `callback_history`
  attribute of the optimizer.
  [(#175)](https://github.com/XanaduAI/MrMustard/pull/175)

* the Math interface now supports linear system solving via `math.solve`.
  [(#185)](https://github.com/XanaduAI/MrMustard/pull/185)

* We introduce the tensor wrapper `MMTensor` (available in `math.mmtensor`) that allows for
  a very easy handling of tensor contractions. Internally MrMustard performs lots of tensor
  contractions and this wrapper allows one to label each index of a tensor and perform
  contractions using the `@` symbol as if it were a simple matrix multiplication (the indices
  with the same name get contracted).
  [(#185)](https://github.com/XanaduAI/MrMustard/pull/185)<br>
  [(#195)](https://github.com/XanaduAI/MrMustard/pull/195)

  ```python
  from mrmustard.math.mmtensor import MMTensor

  # define two tensors
  A = MMTensor(np.random.rand(2, 3, 4), axis_labels=["foo", "bar", "contract"])
  B = MMTensor(np.random.rand(4, 5, 6), axis_labels=["contract", "baz", "qux"])

  # perform a tensor contraction
  C = A @ B
  C.axis_labels  # ["foo", "bar", "baz", "qux"]
  C.shape # (2, 3, 5, 6)
  C.tensor # extract actual result
  ```

* MrMustard's settings object (accessible via `from mrmustard import settings`) now supports
  `SEED` (an int). This will give reproducible results whenever randomness is involved.
  The seed is assigned randomly by default, and it can be reassigned again by setting it to None:
  `settings.SEED = None`. If one desires, the seeded random number generator is accessible directly
  via `settings.rng` (e.g. `settings.rng.normal()`).
  [(#183)](https://github.com/XanaduAI/MrMustard/pull/183)

* The `Circuit` class now has an ascii representation, which can be accessed via the repr method.
  It looks great in Jupyter notebooks! There is a new option at `settings.CIRCUIT_DECIMALS`
  which controls the number of decimals shown in the ascii representation of the gate parameters.
  If `None`, only the name of the gate is shown.
  [(#196)](https://github.com/XanaduAI/MrMustard/pull/196)

* PNR sampling from Gaussian circuits using density matrices can now be performed faster.
  When all modes are detected, this is done by replacing `math.hermite_renormalized` by `math.hermite_renormalized_diagonal`. If all but the first mode are detected,
  `math.hermite_renormalized_1leftoverMode` can be used.
  The complexity of these new methods is equal to performing a pure state simulation.
  The methods are differentiable, so that they can be used for defining a cost function.
  [(#154)](https://github.com/XanaduAI/MrMustard/pull/154)

* MrMustard repo now provides a fully furnished vscode development container and a Dockerfile. To
  find out how to use dev containers for development check the documentation
  [here](https://code.visualstudio.com/docs/devcontainers/containers).
  [(#214)](https://github.com/XanaduAI/MrMustard/pull/214)

### Breaking changes

### Improvements

* The `Dgate` is now implemented directly in MrMustard (instead of on The Walrus) to calculate the
  unitary and gradients of the displacement gate in Fock representation, providing better numerical
  stability for larger cutoff and displacement values.
  [(#147)](https://github.com/XanaduAI/MrMustard/pull/147)
  [(#211)](https://github.com/XanaduAI/MrMustard/pull/211)

* Now the Wigner function is implemented in its own module and uses numba for speed.
  [(#171)](https://github.com/XanaduAI/MrMustard/pull/171)

  ```python
    from mrmustard.utils.wigner import wigner_discretized
    W, Q, P = wigner_discretized(dm, q, p) # dm is a density matrix
  ```

* Calculate marginals independently from the Wigner function thus ensuring that the marginals are
  physical even though the Wigner function might not contain all the features of the state
  within the defined window. Also, expose some plot parameters and return the figure and axes.
  [(#179)](https://github.com/XanaduAI/MrMustard/pull/179)

* Allows for full cutoff specification (index-wise rather than mode-wise) for subclasses
  of `Transformation`. This allows for a more compact Fock representation where needed.
  [(#181)](https://github.com/XanaduAI/MrMustard/pull/181)

* The `mrmustard.physics.fock` module now provides convenience functions for applying kraus
  operators and choi operators to kets and density matrices.
  [(#180)](https://github.com/XanaduAI/MrMustard/pull/180)

  ```python
  from mrmustard.physics.fock import apply_kraus_to_ket, apply_kraus_to_dm, apply_choi_to_ket, apply_choi_to_dm
  ket_out = apply_kraus_to_ket(kraus, ket_in, indices)
  dm_out = apply_choi_to_dm(choi, dm_in, indices)
  dm_out = apply_kraus_to_dm(kraus, dm_in, indices)
  dm_out = apply_choi_to_ket(choi, ket_in, indices)
  ```

* Replaced norm with probability in the repr of `State`. This improves consistency over the
  old behaviour (norm was the sqrt of prob if the state was pure and prob if the state was mixed).
  [(#182)](https://github.com/XanaduAI/MrMustard/pull/182)

* Added two new modules (`physics.bargmann` and `physics.husimi`) to host the functions related
  to those representations, which have been refactored and moved out of `physics.fock`.
  [(#185)](https://github.com/XanaduAI/MrMustard/pull/185)

* The internal type system in MrMustard has been beefed up with much clearer types, like ComplexVector,
  RealMatrix, etc... as well as a generic type `Batch`, which can be parametrized using the other types,
  like `Batch[ComplexTensor]`. This will allow for better type checking and better error messages.
  [(#199)](https://github.com/XanaduAI/MrMustard/pull/199)

* Added multiple tests and improved the use of Hypothesis.
  [(#191)](https://github.com/XanaduAI/MrMustard/pull/191)

* The `fock.autocutoff` function now uses the new diagonal methods for calculating a
  probability-based cutoff. Use `settings.AUTOCUTOFF_PROBABILITY` to set the probability threshold.
  [(#203)](https://github.com/XanaduAI/MrMustard/pull/203)

* The unitary group optimization (for the interferometer) and the orthogonal group optimization
  (for the real interferometer) have been added. The symplectic matrix that describes an
  interferometer belongs to the intersection of the orthogonal group and the symplectic group,
  which is a unitary group, so we needed both.
  [(#208)](https://github.com/XanaduAI/MrMustard/pull/208)

### Bug fixes

* The `Dgate` and the `Rgate` now correctly parse the case when a single scalar is intended
  as the same parameter of a number of gates in parallel.
  [(#180)](https://github.com/XanaduAI/MrMustard/pull/180)

* The trace function in the fock module was giving incorrect results when called with certain
  choices of modes. This is now fixed.
  [(#180)](https://github.com/XanaduAI/MrMustard/pull/180)

* The purity function for fock states no longer normalizes the density matrix before computing
  the purity.
  [(#180)](https://github.com/XanaduAI/MrMustard/pull/180)

* The function `dm_to_ket` no longer normalizes the density matrix before diagonalizing it.
  [(#180)](https://github.com/XanaduAI/MrMustard/pull/180)

* The internal fock representation of states returns the correct cutoffs in all cases
  (solves an issue when a pure dm was converted to ket).
  [(#184)](https://github.com/XanaduAI/MrMustard/pull/184)

* The ray related tests were hanging in github action causing tests to halt and fail.
  Now ray is forced to init with 1 cpu when running tests preventing the issue.
  [(#201)](https://github.com/XanaduAI/MrMustard/pull/201)

* Various minor bug fixes.
  [(#202)](https://github.com/XanaduAI/MrMustard/pull/202)

* Fixed the issue that the optimization of the interferometer was using orthogonal group
  optimization rather than unitary.
  [(#208)](https://github.com/XanaduAI/MrMustard/pull/208)

* Fixes a slicing issue that arises when we compute the fidelity between gaussian and fock states.
  [(#210)](https://github.com/XanaduAI/MrMustard/pull/210)

* The sign of parameters in the circuit drawer are now displayed correctly.
  [(#209)](https://github.com/XanaduAI/MrMustard/pull/209)

* Fixed a bug in the Gaussian state which caused its covariance matrix to be multiplied
  by hbar/2 twice. Adds the argument `modes` to `Ggate`.
  [(#212)](https://github.com/XanaduAI/MrMustard/pull/212)

* Fixes a bug in the cutoffs of the choi operator.
  [(#216)](https://github.com/XanaduAI/MrMustard/pull/216)


### Documentation

### Contributors

This release contains contributions from (in alphabetical order):
[Robbe De Prins](https://github.com/rdprins), [Sebastian Duque Mesa](https://github.com/sduquemesa),
[Filippo Miatto](https://github.com/ziofil), [Zeyue Niu](https://github.com/zeyueN),
[Yuan Yao](https://github.com/sylviemonet)


---

# Release 0.3.0

### New features
* Can switch progress bar on and off (default is on) from the settings via
  `settings.PROGRESSBAR = True/False`.
  [(#128)](https://github.com/XanaduAI/MrMustard/issues/128)

* States in Gaussian and Fock representation now can be concatenated.
  ```python
  from mrmustard.lab.states import Gaussian, Fock
  from mrmustard.lab.gates import Attenuator

  # concatenate pure states
  fock_state = Fock(4)
  gaussian_state = Gaussian(1)
  pure_state = fock_state & gaussian_state

  # also can concatenate mixed states
  mixed1 = fock_state >> Attenuator(0.8)
  mixed2 = gaussian_state >> Attenuator(0.5)
  mixed_state = mixed1 & mixed2

  mixed_state.dm()
  ```
  [(#130)](https://github.com/XanaduAI/MrMustard/pull/130)

* Parameter passthrough allows one to use custom variables and/or functions as parameters.
  For example we can use parameters of other gates:
  ```python
  from mrmustard.lab.gates import Sgate, BSgate

  BS = BSgate(theta=np.pi/4, theta_trainable=True)[0,1]
  S0 = Sgate(r=BS.theta)[0]
  S1 = Sgate(r=-BS.theta)[1]

  circ = S0 >> S1 >> BS
  ```
  Another possibility is with functions:
  ```python

  def my_r(x):
      return x**2

  x = math.new_variable(0.5, bounds = (None, None), name="x")

  def cost_fn():
    # note that my_r needs to be in the cost function
    # in order to track the gradient
    S = Sgate(r=my_r(x), theta_trainable=True)[0,1]
    return # some function of S

  opt.Optimize(cost_fn, by_optimizing=[x])
  ```
  [(#131)](https://github.com/XanaduAI/MrMustard/pull/131)

* Adds the new trainable gate `RealInterferometer`: an interferometer that doesn't mix
  the q and p quadratures.
  [(#132)](https://github.com/XanaduAI/MrMustard/pull/132)

* Now marginals can be iterated over:
  ```python
  for mode in state:
    print(mode.purity)
  ```
  [(#140)](https://github.com/XanaduAI/MrMustard/pull/140)

### Breaking changes

* The Parametrized and Training classes have been refactored: now trainable tensors are wrapped
  in an instance of the `Parameter` class. To define a set of parameters do
  ```python
  from mrmustard.training import Parametrized

  params = Parametrized(
      magnitude=10, magnitude_trainable=False, magnitude_bounds=None,
      angle=0.1, angle_trainable=True, angle_bounds=(-0.1,0.1)
  )
  ```
  which will automatically define the properties `magnitude` and `angle` on the `params` object.
  To access the backend tensor defining the values of such parameters use the `value` property
  ```python
  params.angle.value
  params.angle.bounds

  params.magnitude.value
  ```

  Gates will automatically be an instance of the `Parametrized` class, for example
  ```python
  from mrmustard.lab import BSgate

  bs = BSgate(theta = 0.3, phi = 0.0, theta_trainable: True)

  # access params
  bs.theta.value
  bs.theta.bounds
  bs.phi.value
  ```
  [(#133)](https://github.com/XanaduAI/MrMustard/pull/133),
  patch [(#144)](https://github.com/XanaduAI/MrMustard/pull/144)
  and [(#158)](https://github.com/XanaduAI/MrMustard/pull/158).

### Improvements

* The Parametrized and Training classes have been refactored. The new training module has been
  added and with it the new `Parameter` class: now trainable tensors are being wrapped
  in an instance of `Parameter`.
  [(#133)](https://github.com/XanaduAI/MrMustard/pull/133),
  patch [(#144)](https://github.com/XanaduAI/MrMustard/pull/144)

* The string representations of the `Circuit` and `Transformation` objects have been improved:
  the `Circuit.__repr__` method now produces a string that can be used to generate a circuit in
  an identical state (same gates and parameters), the `Transformation.__str__` and objects
  inheriting from it now prints the name, memory location of the object as well as the modes
  of the circuit in which the transformation is acting on. The `_markdown_repr_` has been implemented
  and on a jupyter notebook produces a table with valuable information of the Transformation objects.
  [(#141)](https://github.com/XanaduAI/MrMustard/pull/141)

* Add the argument 'modes' to the `Interferometer` operation to indicate which modes
  the Interferometer is applied to.
  [(#121)](https://github.com/XanaduAI/MrMustard/pull/121)

### Bug fixes

* Fixed a bug in the `State.ket()` method. An attribute was called with a typo in its name.
  [(#135)](https://github.com/XanaduAI/MrMustard/pull/135)

* The `math.dagger` function applying the hermitian conjugate to an operator was incorrectly
transposing the indices of the input tensor. Now `math.dagger` appropriately calculates the
Hermitian conjugate of an operator.
  [(#156)](https://github.com/XanaduAI/MrMustard/pull/156)

* The application of a Choi operator to a density matrix was resulting in a transposed dm. Now
the order of the indices in the application of a choi operator to dm and ket is correct.
  [(#188)](https://github.com/XanaduAI/MrMustard/pull/188)

### Documentation

* The centralized [Xanadu Sphinx Theme](https://github.com/XanaduAI/xanadu-sphinx-theme)
  is now used to style the Sphinx documentation.
  [(#126)](https://github.com/XanaduAI/MrMustard/pull/126)

* The documentation now contains the `mm.training` section. The optimization examples on the README
  and Basic API Reference section have been updated to use the latest API.
  [(#133)](https://github.com/XanaduAI/MrMustard/pull/133)

### Contributors

This release contains contributions from (in alphabetical order):

[Mikhail Andrenkov](https://github.com/Mandrenkov), [Sebastian Duque Mesa](https://github.com/sduquemesa), [Filippo Miatto](https://github.com/ziofil), [Yuan Yao](https://github.com/sylviemonet)


---

# Release 0.2.0

### New features since last release

* Fidelity can now be calculated between two mixed states.
  [(#115)](https://github.com/XanaduAI/MrMustard/pull/115)

* A configurable logger module is added.
  [(#107)](https://github.com/XanaduAI/MrMustard/pull/107)

  ```python
  from mrmustard.logger import create_logger

  logger = create_logger(__name__)
  logger.warning("Warning message")
  ```

### Improvements

* The tensorflow and torch backend adhere to `MathInterface`.
  [(#103)](https://github.com/XanaduAI/MrMustard/pull/103)

### Bug fixes

* Setting the modes on which detectors and state acts using `modes` kwarg or `__getitem__`
  give consistent results.
  [(#114)](https://github.com/XanaduAI/MrMustard/pull/114)

* Lists are used instead of generators for indices in fidelity calculations.
  [(#117)](https://github.com/XanaduAI/MrMustard/pull/117)

* A raised `KeyboardInterrupt` while on a optimization loop now stops the execution of the program.
  [#105](https://github.com/XanaduAI/MrMustard/pull/105)

### Documentation

* [Basic API reference](https://mrmustard.readthedocs.io/en/latest/introduction/basic_reference.html)
  is updated to use the latest Mr Mustard API.
  [(#119)](https://github.com/XanaduAI/MrMustard/pull/119)

### Contributors

This release contains contributions from (in alphabetical order):

[Sebastián Duque](https://github.com/sduquemesa), [Theodor Isacsson](https://github.com/thisac/),
[Filippo Miatto](https://github.com/ziofil)


---

# Release 0.1.1

### New features since last release

* `physics.normalize` and `physics.norm` are now available.
  [(#97)](https://github.com/XanaduAI/MrMustard/pull/97)

* `State` now has a norm property.
  [(#97)](https://github.com/XanaduAI/MrMustard/pull/97)

* Can now override autocutoff in `State` by setting the `cutoffs` argument.
  [(#97)](https://github.com/XanaduAI/MrMustard/pull/97)

### Improvements since last release

* Renamed `amplification` argument of `Amplifier` to `gain`.
  [(#97)](https://github.com/XanaduAI/MrMustard/pull/97)

* Improved `__repr__` for `State`.
  [(#97)](https://github.com/XanaduAI/MrMustard/pull/97)

* Added numba section in about().
  [(#97)](https://github.com/XanaduAI/MrMustard/pull/97)

### Bug fixes

* Renamed "pytorch" to "torch" in `mrmustard.__init__()` so that torch can be imported correctly.
  [(#97)](https://github.com/XanaduAI/MrMustard/pull/97)

* Fixed typos in `State.primal()`, `State.__rmul__()`.
  [(#97)](https://github.com/XanaduAI/MrMustard/pull/97)

* Fixed a multimode bug in `PNRDetector.__init__()`.
  [(#97)](https://github.com/XanaduAI/MrMustard/pull/97)

* Fixed a bug in normalization of `Fock`.
  [(#97)](https://github.com/XanaduAI/MrMustard/pull/97)

* Fixed a bug in `physics.fidelity()`.
  [(#97)](https://github.com/XanaduAI/MrMustard/pull/97)

### Contributors

This release contains contributions from (in alphabetical order):

[Sebastián Duque](https://github.com/sduquemesa), [Filippo Miatto](https://github.com/ziofil)


---

# Release 0.1.0

### New features since last release

* This is the initial public release.

### Contributors

This release contains contributions from (in alphabetical order):

[Sebastián Duque](https://github.com/sduquemesa), [Zhi Han](https://github.com/hanzhihua1),
[Theodor Isacsson](https://github.com/thisac/), [Josh Izaac](https://github.com/josh146),
[Filippo Miatto](https://github.com/ziofil), [Nicolas Quesada](https://github.com/nquesada)
<|MERGE_RESOLUTION|>--- conflicted
+++ resolved
@@ -1,18 +1,33 @@
-<<<<<<< HEAD
-# Release 0.7.1 (current develop)
-=======
+# Current develop
+
+### New features
+
+### Breaking changes
+
+### Improvements
+
+### Bug fixes
+
+### Documentation
+
+### Tests
+
+### Contributors
+[Samuele Ferracin](https://github.com/SamFerracin),
+[Yuan Yao](https://github.com/sylviemonet)
+[Filippo Miatto](https://github.com/ziofil)
+
+
+---
+
 # Release 0.7.1 (current release)
->>>>>>> 5a823a4b
 
 ### New features
 * Added functions to generate the ``(A, b, c)`` triples for the Fock-Bargmann representation of
   several states and gates. [(#338)](https://github.com/XanaduAI/MrMustard/pull/338)
 
-<<<<<<< HEAD
-=======
 * Added support for python 3.11. [(#354)](https://github.com/XanaduAI/MrMustard/pull/354)
 
->>>>>>> 5a823a4b
 ### Breaking changes
 
 ### Improvements
@@ -35,11 +50,7 @@
 
 ---
 
-<<<<<<< HEAD
-# Release 0.7.0 (current release)
-=======
 # Release 0.7.0
->>>>>>> 5a823a4b
 
 ### New features
 * Added a new interface for backends, as well as a `numpy` backend (which is now default). Users can run
