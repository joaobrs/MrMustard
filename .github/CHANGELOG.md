# Release 0.6.0 (development release)

### New features

<<<<<<< HEAD
* Added a new method to discretize Wigner functions that revolves Clenshaw summations. This method is expected to be fast and
reliable for systems with high number of excitations, for which the pre-existing iterative method is known to be unstable. Users
can select their preferred methods by setting the value of `Settings.DISCRETIZATION_METHOD` to either `interactive` (default) or
`clenshaw`.
=======
* Added the `PhaseNoise(phase_stdev)` gate (non-Gaussian). Output is a mixed state in Fock representation.
  It is not based on a choi operator, but on a nonlinear transformation of the density matrix.
  [(#275)](https://github.com/XanaduAI/MrMustard/pull/275)
>>>>>>> d686fe7f

### Breaking changes

### Improvements

### Bug fixes

* Fixed a bug about the variable names in functions (apply_kraus_to_ket, apply_kraus_to_dm, apply_choi_to_ket, apply_choi_to_dm). [(#271)](https://github.com/XanaduAI/MrMustard/pull/271)

### Documentation

### Contributors
<<<<<<< HEAD
[Samuele Ferracin](https://github.com/SamFerracin), [Yuan Yao](https://github.com/sylviemonet)
=======
[Filippo Miatto](https://github.com/ziofil), [Yuan Yao](https://github.com/sylviemonet)
>>>>>>> d686fe7f


# Release 0.5.0 (current release)

### New features

* Optimization callback functionalities has been improved. A dedicated `Callback` class is added which
  is able to access the optimizer, the cost function, the parameters as well as gradients, during the
  optimization. In addition, multiple callbacks can be specified. This opens up the endless possiblities
  of customizing the the optimization progress with schedulers, trackers, heuristics, tricks, etc.
  [(#219)](https://github.com/XanaduAI/MrMustard/pull/219)

* Tensorboard-based optimization tracking is added as a builtin `Callback` class: `TensorboardCallback`.
  It can automatically track costs as well as all trainable parameters during optimization in realtime.
  Tensorboard can be most conveniently viewed from VScode.
  [(#219)](https://github.com/XanaduAI/MrMustard/pull/219)

  ```python
  import numpy as np
  from mrmustard.training import Optimizer, TensorboardCallback

  def cost_fn():
      ...

  def as_dB(cost):
      delta = np.sqrt(np.log(1 / (abs(cost) ** 2)) / (2 * np.pi))
      cost_dB = -10 * np.log10(delta**2)
      return cost_dB

  tb_cb = TensorboardCallback(cost_converter=as_dB, track_grads=True)

  opt = Optimizer(euclidean_lr = 0.001);
  opt.minimize(cost_fn, max_steps=200, by_optimizing=[...], callbacks=tb_cb)

  # Logs will be stored in `tb_cb.logdir` which defaults to `./tb_logdir/...` but can be customized.
  # VScode can be used to open the Tensorboard frontend for live monitoring.
  # Or, in command line: `tensorboard --logdir={tb_cb.logdir}` and open link in browser.
  ```

* Gaussian states support a `bargmann` method for returning the bargmann representation.
  [(#235)](https://github.com/XanaduAI/MrMustard/pull/235)

* The `ket` method of `State` now supports new keyword arguments `max_prob` and `max_photons`.
  Use them to speed-up the filling of a ket array up to a certain probability or *total* photon number.
  [(#235)](https://github.com/XanaduAI/MrMustard/pull/235)

  ```python
  from mrmustard.lab import Gaussian

  # Fills the ket array up to 99% probability or up to the |0,3>, |1,2>, |2,1>, |3,0> subspace, whichever is reached first.
  # The array has the autocutoff shape, unless the cutoffs are specified explicitly.
  ket = Gaussian(2).ket(max_prob=0.99, max_photons=3)
  ```

* Gaussian transformations support a `bargmann` method for returning the bargmann representation.
  [(#239)](https://github.com/XanaduAI/MrMustard/pull/239)

* BSGate.U now supports method='vanilla' (default) and 'schwinger' (slower, but stable to any cutoff)
  [(#248)](https://github.com/XanaduAI/MrMustard/pull/248)

### Breaking Changes

* The previous `callback` argument to `Optimizer.minimize` is now `callbacks` since we can now pass
  multiple callbacks to it.
  [(#219)](https://github.com/XanaduAI/MrMustard/pull/219)

* The `opt_history` attribute of `Optimizer` does not have the placeholder at the beginning anymore.
  [(#235)](https://github.com/XanaduAI/MrMustard/pull/235)

### Improvements

* The math module now has a submodule `lattice` for constructing recurrence relation strategies in the Fock lattice.
  There are a few predefined strategies in `mrmustard.math.lattice.strategies`.
  [(#235)](https://github.com/XanaduAI/MrMustard/pull/235)

* Gradients in the Fock lattice are now computed using the vector-jacobian product.
  This saves a lot of memory and speeds up the optimization process by roughly 4x.
  [(#235)](https://github.com/XanaduAI/MrMustard/pull/235)

* Tests of the compact_fock module now use hypothesis.
  [(#235)](https://github.com/XanaduAI/MrMustard/pull/235)

* Faster implementation of the fock representation of `BSgate`, `Sgate` and `SqueezedVacuum`, ranging from 5x to 50x.
  [(#239)](https://github.com/XanaduAI/MrMustard/pull/239)

* More robust implementation of cutoffs for States.
[(#239)](https://github.com/XanaduAI/MrMustard/pull/239)

* Dependencies and versioning are now managed using Poetry.
[(#257)](https://github.com/XanaduAI/MrMustard/pull/257)

### Bug fixes

* Fixed a bug that would make two progress bars appear during an optimization
  [(#235)](https://github.com/XanaduAI/MrMustard/pull/235)

* The displacement of the dual of an operation had the wrong sign
  [(#239)](https://github.com/XanaduAI/MrMustard/pull/239)

* When projecting a Gaussian state onto a Fock state, the upper limit of the autocutoff now respect the Fock projection.
  [(#246)](https://github.com/XanaduAI/MrMustard/pull/246)

* Fixed a bug for the algorithms that allow faster PNR sampling from Gaussian circuits using density matrices. When the 
cutoff of the first detector is equal to 1, the resulting density matrix is now correct.

### Documentation

### Contributors
[Filippo Miatto](https://github.com/ziofil), [Zeyue Niu](https://github.com/zeyueN), 
[Robbe De Prins](https://github.com/rdprins), [Gabriele Gullì](https://github.com/ggulli),
[Richard A. Wolf](https://github.com/ryk-wolf)

---

# Release 0.4.1

### New features

### Breaking changes

### Improvements

* Fixed flaky optimization tests and removed tf dependency.
  [(#224)](https://github.com/XanaduAI/MrMustard/pull/224)
  [(#233)](https://github.com/XanaduAI/MrMustard/pull/233)

### Bug fixes

* Unpins package versions in setup.py that got mistakenly pinned in 0.4.0.
  [(#223)](https://github.com/XanaduAI/MrMustard/pull/223)

* fixing a bug with the `Dgate` optimization
  [(#232)](https://github.com/XanaduAI/MrMustard/pull/232)

### Documentation

### Contributors
[Filippo Miatto](https://github.com/ziofil), [Sebastian Duque Mesa](https://github.com/sduquemesa)

---

# Release 0.4.0 (current release)

### New features

* Ray-based distributed trainer is now added to `training.trainer`. It acts as a replacement
  for `for` loops and enables the parallelization of running many circuits as well as their
  optimizations. To install the extra dependencies: `pip install .[ray]`.
  [(#194)](https://github.com/XanaduAI/MrMustard/pull/194)

  ```python
  from mrmustard.lab import Vacuum, Dgate, Ggate
  from mrmustard.physics import fidelity
  from mrmustard.training.trainer import map_trainer

  def make_circ(x=0.):
      return Ggate(num_modes=1, symplectic_trainable=True) >> Dgate(x=x, x_trainable=True, y_trainable=True)

  def cost_fn(circ=make_circ(0.1), y_targ=0.):
      target = Gaussian(1) >> Dgate(-1.5, y_targ)
      s = Vacuum(1) >> circ
      return -fidelity(s, target)

  # Use case 0: Calculate the cost of a randomly initialized circuit 5 times without optimizing it.
  results_0 = map_trainer(
      cost_fn=cost_fn,
      tasks=5,
  )

  # Use case 1: Run circuit optimization 5 times on randomly initialized circuits.
  results_1 = map_trainer(
      cost_fn=cost_fn,
      device_factory=make_circ,
      tasks=5,
      max_steps=50,
      symplectic_lr=0.05,
  )

  # Use case 2: Run circuit optimization 2 times on randomly initialized circuits with custom parameters.
  results_2 = map_trainer(
      cost_fn=cost_fn,
      device_factory=make_circ,
      tasks=[
          {'x': 0.1, 'euclidean_lr': 0.005, 'max_steps': 50, 'HBAR': 1.},
          {'x': -0.7, 'euclidean_lr': 0.1, 'max_steps': 2, 'HBAR': 2.},
      ],
      y_targ=0.35,
      symplectic_lr=0.05,
      AUTOCUTOFF_MAX_CUTOFF=7,
  )
  ```

* Sampling for homodyne measurements is now integrated in Mr Mustard: when no measurement outcome
  value is specified by the user, a value is sampled from the reduced state probability distribution
  and the conditional state on the remaining modes is generated.
  [(#143)](https://github.com/XanaduAI/MrMustard/pull/143)

  ```python
  import numpy as np
  from mrmustard.lab import Homodyne, TMSV, SqueezedVacuum

  # conditional state from measurement
  conditional_state = TMSV(r=0.5, phi=np.pi)[0, 1] >> Homodyne(quadrature_angle=np.pi/2)[1]

  # measurement outcome
  measurement_outcome = SqueezedVacuum(r=0.5) >> Homodyne()
  ```

* The optimizer `minimize` method now accepts an optional callback function, which will be called
  at each step of the optimization and it will be passed the step number, the cost value,
  and the value of the trainable parameters. The result is added to the `callback_history`
  attribute of the optimizer.
  [(#175)](https://github.com/XanaduAI/MrMustard/pull/175)

* the Math interface now supports linear system solving via `math.solve`.
  [(#185)](https://github.com/XanaduAI/MrMustard/pull/185)

* We introduce the tensor wrapper `MMTensor` (available in `math.mmtensor`) that allows for
  a very easy handling of tensor contractions. Internally MrMustard performs lots of tensor
  contractions and this wrapper allows one to label each index of a tensor and perform
  contractions using the `@` symbol as if it were a simple matrix multiplication (the indices
  with the same name get contracted).
  [(#185)](https://github.com/XanaduAI/MrMustard/pull/185)<br>
  [(#195)](https://github.com/XanaduAI/MrMustard/pull/195)

  ```python
  from mrmustard.math.mmtensor import MMTensor

  # define two tensors
  A = MMTensor(np.random.rand(2, 3, 4), axis_labels=["foo", "bar", "contract"])
  B = MMTensor(np.random.rand(4, 5, 6), axis_labels=["contract", "baz", "qux"])

  # perform a tensor contraction
  C = A @ B
  C.axis_labels  # ["foo", "bar", "baz", "qux"]
  C.shape # (2, 3, 5, 6)
  C.tensor # extract actual result
  ```

* MrMustard's settings object (accessible via `from mrmustard import settings`) now supports
  `SEED` (an int). This will give reproducible results whenever randomness is involved.
  The seed is assigned randomly by default, and it can be reassigned again by setting it to None:
  `settings.SEED = None`. If one desires, the seeded random number generator is accessible directly
  via `settings.rng` (e.g. `settings.rng.normal()`).
  [(#183)](https://github.com/XanaduAI/MrMustard/pull/183)

* The `Circuit` class now has an ascii representation, which can be accessed via the repr method.
  It looks great in Jupyter notebooks! There is a new option at `settings.CIRCUIT_DECIMALS`
  which controls the number of decimals shown in the ascii representation of the gate parameters.
  If `None`, only the name of the gate is shown.
  [(#196)](https://github.com/XanaduAI/MrMustard/pull/196)

* PNR sampling from Gaussian circuits using density matrices can now be performed faster.
  When all modes are detected, this is done by replacing `math.hermite_renormalized` by `math.hermite_renormalized_diagonal`. If all but the first mode are detected,
  `math.hermite_renormalized_1leftoverMode` can be used.
  The complexity of these new methods is equal to performing a pure state simulation.
  The methods are differentiable, so that they can be used for defining a cost function.
  [(#154)](https://github.com/XanaduAI/MrMustard/pull/154)

* MrMustard repo now provides a fully furnished vscode development container and a Dockerfile. To
  find out how to use dev containers for development check the documentation
  [here](https://code.visualstudio.com/docs/devcontainers/containers).
  [(#214)](https://github.com/XanaduAI/MrMustard/pull/214)

### Breaking changes

### Improvements

* The `Dgate` is now implemented directly in MrMustard (instead of on The Walrus) to calculate the
  unitary and gradients of the displacement gate in Fock representation, providing better numerical
  stability for larger cutoff and displacement values.
  [(#147)](https://github.com/XanaduAI/MrMustard/pull/147)
  [(#211)](https://github.com/XanaduAI/MrMustard/pull/211)

* Now the Wigner function is implemented in its own module and uses numba for speed.
  [(#171)](https://github.com/XanaduAI/MrMustard/pull/171)

  ```python
    from mrmustard.utils.wigner import wigner_discretized
    W, Q, P = wigner_discretized(dm, q, p) # dm is a density matrix
  ```

* Calculate marginals independently from the Wigner function thus ensuring that the marginals are
  physical even though the Wigner function might not contain all the features of the state
  within the defined window. Also, expose some plot parameters and return the figure and axes.
  [(#179)](https://github.com/XanaduAI/MrMustard/pull/179)

* Allows for full cutoff specification (index-wise rather than mode-wise) for subclasses
  of `Transformation`. This allows for a more compact Fock representation where needed.
  [(#181)](https://github.com/XanaduAI/MrMustard/pull/181)

* The `mrmustard.physics.fock` module now provides convenience functions for applying kraus
  operators and choi operators to kets and density matrices.
  [(#180)](https://github.com/XanaduAI/MrMustard/pull/180)

  ```python
  from mrmustard.physics.fock import apply_kraus_to_ket, apply_kraus_to_dm, apply_choi_to_ket, apply_choi_to_dm
  ket_out = apply_kraus_to_ket(kraus, ket_in, indices)
  dm_out = apply_choi_to_dm(choi, dm_in, indices)
  dm_out = apply_kraus_to_dm(kraus, dm_in, indices)
  dm_out = apply_choi_to_ket(choi, ket_in, indices)
  ```

* Replaced norm with probability in the repr of `State`. This improves consistency over the
  old behaviour (norm was the sqrt of prob if the state was pure and prob if the state was mixed).
  [(#182)](https://github.com/XanaduAI/MrMustard/pull/182)

* Added two new modules (`physics.bargmann` and `physics.husimi`) to host the functions related
  to those representations, which have been refactored and moved out of `physics.fock`.
  [(#185)](https://github.com/XanaduAI/MrMustard/pull/185)

* The internal type system in MrMustard has been beefed up with much clearer types, like ComplexVector,
  RealMatrix, etc... as well as a generic type `Batch`, which can be parametrized using the other types,
  like `Batch[ComplexTensor]`. This will allow for better type checking and better error messages.
  [(#199)](https://github.com/XanaduAI/MrMustard/pull/199)

* Added multiple tests and improved the use of Hypothesis.
  [(#191)](https://github.com/XanaduAI/MrMustard/pull/191)

* The `fock.autocutoff` function now uses the new diagonal methods for calculating a
  probability-based cutoff. Use `settings.AUTOCUTOFF_PROBABILITY` to set the probability threshold.
  [(#203)](https://github.com/XanaduAI/MrMustard/pull/203)

* The unitary group optimization (for the interferometer) and the orthogonal group optimization
  (for the real interferometer) have been added. The symplectic matrix that describes an
  interferometer belongs to the intersection of the orthogonal group and the symplectic group,
  which is a unitary group, so we needed both.
  [(#208)](https://github.com/XanaduAI/MrMustard/pull/208)

### Bug fixes

* The `Dgate` and the `Rgate` now correctly parse the case when a single scalar is intended
  as the same parameter of a number of gates in parallel.
  [(#180)](https://github.com/XanaduAI/MrMustard/pull/180)

* The trace function in the fock module was giving incorrect results when called with certain
  choices of modes. This is now fixed.
  [(#180)](https://github.com/XanaduAI/MrMustard/pull/180)

* The purity function for fock states no longer normalizes the density matrix before computing
  the purity.
  [(#180)](https://github.com/XanaduAI/MrMustard/pull/180)

* The function `dm_to_ket` no longer normalizes the density matrix before diagonalizing it.
  [(#180)](https://github.com/XanaduAI/MrMustard/pull/180)

* The internal fock representation of states returns the correct cutoffs in all cases
  (solves an issue when a pure dm was converted to ket).
  [(#184)](https://github.com/XanaduAI/MrMustard/pull/184)

* The ray related tests were hanging in github action causing tests to halt and fail.
  Now ray is forced to init with 1 cpu when running tests preventing the issue.
  [(#201)](https://github.com/XanaduAI/MrMustard/pull/201)

* Various minor bug fixes.
  [(#202)](https://github.com/XanaduAI/MrMustard/pull/202)

* Fixed the issue that the optimization of the interferometer was using orthogonal group
  optimization rather than unitary.
  [(#208)](https://github.com/XanaduAI/MrMustard/pull/208)

* Fixes a slicing issue that arises when we compute the fidelity between gaussian and fock states.
  [(#210)](https://github.com/XanaduAI/MrMustard/pull/210)

* The sign of parameters in the circuit drawer are now displayed correctly.
  [(#209)](https://github.com/XanaduAI/MrMustard/pull/209)

* Fixed a bug in the Gaussian state which caused its covariance matrix to be multiplied
  by hbar/2 twice. Adds the argument `modes` to `Ggate`.
  [(#212)](https://github.com/XanaduAI/MrMustard/pull/212)

* Fixes a bug in the cutoffs of the choi operator.
  [(#216)](https://github.com/XanaduAI/MrMustard/pull/216)


### Documentation

### Contributors

This release contains contributions from (in alphabetical order):
[Robbe De Prins](https://github.com/rdprins), [Sebastian Duque Mesa](https://github.com/sduquemesa),
[Filippo Miatto](https://github.com/ziofil), [Zeyue Niu](https://github.com/zeyueN),
[Yuan Yao](https://github.com/sylviemonet)

---

# Release 0.3.0

### New features
* Can switch progress bar on and off (default is on) from the settings via
  `settings.PROGRESSBAR = True/False`.
  [(#128)](https://github.com/XanaduAI/MrMustard/issues/128)

* States in Gaussian and Fock representation now can be concatenated.
  ```python
  from mrmustard.lab.states import Gaussian, Fock
  from mrmustard.lab.gates import Attenuator

  # concatenate pure states
  fock_state = Fock(4)
  gaussian_state = Gaussian(1)
  pure_state = fock_state & gaussian_state

  # also can concatenate mixed states
  mixed1 = fock_state >> Attenuator(0.8)
  mixed2 = gaussian_state >> Attenuator(0.5)
  mixed_state = mixed1 & mixed2

  mixed_state.dm()
  ```
  [(#130)](https://github.com/XanaduAI/MrMustard/pull/130)

* Parameter passthrough allows one to use custom variables and/or functions as parameters.
  For example we can use parameters of other gates:
  ```python
  from mrmustard.lab.gates import Sgate, BSgate

  BS = BSgate(theta=np.pi/4, theta_trainable=True)[0,1]
  S0 = Sgate(r=BS.theta)[0]
  S1 = Sgate(r=-BS.theta)[1]

  circ = S0 >> S1 >> BS
  ```
  Another possibility is with functions:
  ```python

  def my_r(x):
      return x**2

  x = math.new_variable(0.5, bounds = (None, None), name="x")

  def cost_fn():
    # note that my_r needs to be in the cost function
    # in order to track the gradient
    S = Sgate(r=my_r(x), theta_trainable=True)[0,1]
    return # some function of S

  opt.Optimize(cost_fn, by_optimizing=[x])
  ```
  [(#131)](https://github.com/XanaduAI/MrMustard/pull/131)

* Adds the new trainable gate `RealInterferometer`: an interferometer that doesn't mix
  the q and p quadratures.
  [(#132)](https://github.com/XanaduAI/MrMustard/pull/132)

* Now marginals can be iterated over:
  ```python
  for mode in state:
    print(mode.purity)
  ```
  [(#140)](https://github.com/XanaduAI/MrMustard/pull/140)

### Breaking changes

* The Parametrized and Training classes have been refactored: now trainable tensors are wrapped
  in an instance of the `Parameter` class. To define a set of parameters do
  ```python
  from mrmustard.training import Parametrized

  params = Parametrized(
      magnitude=10, magnitude_trainable=False, magnitude_bounds=None,
      angle=0.1, angle_trainable=True, angle_bounds=(-0.1,0.1)
  )
  ```
  which will automatically define the properties `magnitude` and `angle` on the `params` object.
  To access the backend tensor defining the values of such parameters use the `value` property
  ```python
  params.angle.value
  params.angle.bounds

  params.magnitude.value
  ```

  Gates will automatically be an instance of the `Parametrized` class, for example
  ```python
  from mrmustard.lab import BSgate

  bs = BSgate(theta = 0.3, phi = 0.0, theta_trainable: True)

  # access params
  bs.theta.value
  bs.theta.bounds
  bs.phi.value
  ```
  [(#133)](https://github.com/XanaduAI/MrMustard/pull/133),
  patch [(#144)](https://github.com/XanaduAI/MrMustard/pull/144)
  and [(#158)](https://github.com/XanaduAI/MrMustard/pull/158).

### Improvements

* The Parametrized and Training classes have been refactored. The new training module has been
  added and with it the new `Parameter` class: now trainable tensors are being wrapped
  in an instance of `Parameter`.
  [(#133)](https://github.com/XanaduAI/MrMustard/pull/133),
  patch [(#144)](https://github.com/XanaduAI/MrMustard/pull/144)

* The string representations of the `Circuit` and `Transformation` objects have been improved:
  the `Circuit.__repr__` method now produces a string that can be used to generate a circuit in
  an identical state (same gates and parameters), the `Transformation.__str__` and objects
  inheriting from it now prints the name, memory location of the object as well as the modes
  of the circuit in which the transformation is acting on. The `_markdown_repr_` has been implemented
  and on a jupyter notebook produces a table with valuable information of the Transformation objects.
  [(#141)](https://github.com/XanaduAI/MrMustard/pull/141)

* Add the argument 'modes' to the `Interferometer` operation to indicate which modes
  the Interferometer is applied to.
  [(#121)](https://github.com/XanaduAI/MrMustard/pull/121)

### Bug fixes

* Fixed a bug in the `State.ket()` method. An attribute was called with a typo in its name.
  [(#135)](https://github.com/XanaduAI/MrMustard/pull/135)

* The `math.dagger` function applying the hermitian conjugate to an operator was incorrectly
transposing the indices of the input tensor. Now `math.dagger` appropriately calculates the
Hermitian conjugate of an operator.
  [(#156)](https://github.com/XanaduAI/MrMustard/pull/156)

* The application of a Choi operator to a density matrix was resulting in a transposed dm. Now
the order of the indices in the application of a choi operator to dm and ket is correct.
  [(#188)](https://github.com/XanaduAI/MrMustard/pull/188)

### Documentation

* The centralized [Xanadu Sphinx Theme](https://github.com/XanaduAI/xanadu-sphinx-theme)
  is now used to style the Sphinx documentation.
  [(#126)](https://github.com/XanaduAI/MrMustard/pull/126)

* The documentation now contains the `mm.training` section. The optimization examples on the README
  and Basic API Reference section have been updated to use the latest API.
  [(#133)](https://github.com/XanaduAI/MrMustard/pull/133)

### Contributors

This release contains contributions from (in alphabetical order):

[Mikhail Andrenkov](https://github.com/Mandrenkov), [Sebastian Duque Mesa](https://github.com/sduquemesa), [Filippo Miatto](https://github.com/ziofil), [Yuan Yao](https://github.com/sylviemonet)



---

# Release 0.2.0

### New features since last release

* Fidelity can now be calculated between two mixed states.
  [(#115)](https://github.com/XanaduAI/MrMustard/pull/115)

* A configurable logger module is added.
  [(#107)](https://github.com/XanaduAI/MrMustard/pull/107)

  ```python
  from mrmustard.logger import create_logger

  logger = create_logger(__name__)
  logger.warning("Warning message")
  ```

### Improvements

* The tensorflow and torch backend adhere to `MathInterface`.
  [(#103)](https://github.com/XanaduAI/MrMustard/pull/103)

### Bug fixes

* Setting the modes on which detectors and state acts using `modes` kwarg or `__getitem__`
  give consistent results.
  [(#114)](https://github.com/XanaduAI/MrMustard/pull/114)

* Lists are used instead of generators for indices in fidelity calculations.
  [(#117)](https://github.com/XanaduAI/MrMustard/pull/117)

* A raised `KeyboardInterrupt` while on a optimization loop now stops the execution of the program.
  [#105](https://github.com/XanaduAI/MrMustard/pull/105)

### Documentation

* [Basic API reference](https://mrmustard.readthedocs.io/en/latest/introduction/basic_reference.html)
  is updated to use the latest Mr Mustard API.
  [(#119)](https://github.com/XanaduAI/MrMustard/pull/119)

### Contributors

This release contains contributions from (in alphabetical order):

[Sebastián Duque](https://github.com/sduquemesa), [Theodor Isacsson](https://github.com/thisac/),
[Filippo Miatto](https://github.com/ziofil)


# Release 0.1.1

### New features since last release

* `physics.normalize` and `physics.norm` are now available.
  [(#97)](https://github.com/XanaduAI/MrMustard/pull/97)

* `State` now has a norm property.
  [(#97)](https://github.com/XanaduAI/MrMustard/pull/97)

* Can now override autocutoff in `State` by setting the `cutoffs` argument.
  [(#97)](https://github.com/XanaduAI/MrMustard/pull/97)

### Improvements since last release

* Renamed `amplification` argument of `Amplifier` to `gain`.
  [(#97)](https://github.com/XanaduAI/MrMustard/pull/97)

* Improved `__repr__` for `State`.
  [(#97)](https://github.com/XanaduAI/MrMustard/pull/97)

* Added numba section in about().
  [(#97)](https://github.com/XanaduAI/MrMustard/pull/97)

### Bug fixes

* Renamed "pytorch" to "torch" in `mrmustard.__init__()` so that torch can be imported correctly.
  [(#97)](https://github.com/XanaduAI/MrMustard/pull/97)

* Fixed typos in `State.primal()`, `State.__rmul__()`.
  [(#97)](https://github.com/XanaduAI/MrMustard/pull/97)

* Fixed a multimode bug in `PNRDetector.__init__()`.
  [(#97)](https://github.com/XanaduAI/MrMustard/pull/97)

* Fixed a bug in normalization of `Fock`.
  [(#97)](https://github.com/XanaduAI/MrMustard/pull/97)

* Fixed a bug in `physics.fidelity()`.
  [(#97)](https://github.com/XanaduAI/MrMustard/pull/97)

### Contributors

This release contains contributions from (in alphabetical order):

[Sebastián Duque](https://github.com/sduquemesa), [Filippo Miatto](https://github.com/ziofil)


# Release 0.1.0

### New features since last release

* This is the initial public release.

### Contributors

This release contains contributions from (in alphabetical order):

[Sebastián Duque](https://github.com/sduquemesa), [Zhi Han](https://github.com/hanzhihua1),
[Theodor Isacsson](https://github.com/thisac/), [Josh Izaac](https://github.com/josh146),
[Filippo Miatto](https://github.com/ziofil), [Nicolas Quesada](https://github.com/nquesada)<|MERGE_RESOLUTION|>--- conflicted
+++ resolved
@@ -2,16 +2,14 @@
 
 ### New features
 
-<<<<<<< HEAD
 * Added a new method to discretize Wigner functions that revolves Clenshaw summations. This method is expected to be fast and
 reliable for systems with high number of excitations, for which the pre-existing iterative method is known to be unstable. Users
 can select their preferred methods by setting the value of `Settings.DISCRETIZATION_METHOD` to either `interactive` (default) or
 `clenshaw`.
-=======
+
 * Added the `PhaseNoise(phase_stdev)` gate (non-Gaussian). Output is a mixed state in Fock representation.
   It is not based on a choi operator, but on a nonlinear transformation of the density matrix.
   [(#275)](https://github.com/XanaduAI/MrMustard/pull/275)
->>>>>>> d686fe7f
 
 ### Breaking changes
 
@@ -24,11 +22,7 @@
 ### Documentation
 
 ### Contributors
-<<<<<<< HEAD
-[Samuele Ferracin](https://github.com/SamFerracin), [Yuan Yao](https://github.com/sylviemonet)
-=======
-[Filippo Miatto](https://github.com/ziofil), [Yuan Yao](https://github.com/sylviemonet)
->>>>>>> d686fe7f
+[Filippo Miatto](https://github.com/ziofil), [Samuele Ferracin](https://github.com/SamFerracin), [Yuan Yao](https://github.com/sylviemonet)
 
 
 # Release 0.5.0 (current release)
