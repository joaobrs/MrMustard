--- conflicted
+++ resolved
@@ -1,4 +1,3 @@
-<<<<<<< HEAD
 # Release 0.7.0 (current release)
 
 ### New features
@@ -106,32 +105,19 @@
 
 ---
 
-# Release 0.6.0 
-=======
-# Release 0.6.1-post1 (current release)
-
-### New features
-
-
-### Breaking changes
-
+# Release 0.6.1-post1
 
 ### Improvements
 
 * Relaxes dependency versions in pyproject.toml. More specifically, this is to unpin scipy.
   [(#300)](https://github.com/XanaduAI/MrMustard/pull/300)
 
-### Bug fixes
-
-
-### Documentation
-
 ### Contributors
 [Filippo Miatto](https://github.com/ziofil), [Samuele Ferracin](https://github.com/SamFerracin), [Yuan Yao](https://github.com/sylviemonet), [Zeyue Niu](https://github.com/zeyueN)
+
 
 ---
 # Release 0.6.0
->>>>>>> cc199522
 
 ### New features
 
