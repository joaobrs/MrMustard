# Release 0.4.0 (development release)

### New features

  * Ray-based distributed trainer is now added to `training.trainer`. It acts as a replacement for `for` loops and enables the parallelization of running many circuits as well as their optimizations. To install the extra dependencies: `pip install .[ray]`.
  [(#194)](https://github.com/XanaduAI/MrMustard/pull/194)

    ```python
    from mrmustard.lab import Vacuum, Dgate, Ggate
    from mrmustard.physics import fidelity
    from mrmustard.training.trainer import map_trainer

    def make_circ(x=0.):
        return Ggate(num_modes=1, symplectic_trainable=True) >> Dgate(x=x, x_trainable=True, y_trainable=True)
    
    def cost_fn(circ=make_circ(0.1), y_targ=0.):
        target = Gaussian(1) >> Dgate(-1.5, y_targ)
        s = Vacuum(1) >> circ
        return -fidelity(s, target)
    
    # Use case 0: Calculate the cost of a randomly initialized circuit 5 times without optimizing it.
    results_0 = map_trainer(
        cost_fn=cost_fn,
        tasks=5,
    )

    # Use case 1: Run circuit optimization 5 times on randomly initialized circuits.
    results_1 = map_trainer(
        cost_fn=cost_fn,
        device_factory=make_circ,
        tasks=5,
        max_steps=50,
        symplectic_lr=0.05,
    )

    # Use case 2: Run circuit optimization 2 times on randomly initialized circuits with custom parameters.
    results_2 = map_trainer(
        cost_fn=cost_fn,
        device_factory=make_circ,
        tasks=[
            {'x': 0.1, 'euclidean_lr': 0.005, 'max_steps': 50, 'HBAR': 1.},
            {'x': -0.7, 'euclidean_lr': 0.1, 'max_steps': 2, 'HBAR': 2.},
        ],
        y_targ=0.35,
        symplectic_lr=0.05,
        AUTOCUTOFF_MAX_CUTOFF=7,
    )
    ```

* Sampling for homodyne measurements is now integrated in Mr Mustard: when no measurement outcome value is
  specified by the user, a value is sampled from the reduced state probability distribution and the
  conditional state on the remaining modes is generated.
  [(#143)](https://github.com/XanaduAI/MrMustard/pull/143)

    ```python
    import numpy as np
    from mrmustard.lab import Homodyne, TMSV, SqueezedVacuum

    # conditional state from measurement
    conditional_state = TMSV(r=0.5, phi=np.pi)[0, 1] >> Homodyne(quadrature_angle=np.pi/2)[1]

    # measurement outcome
    measurement_outcome = SqueezedVacuum(r=0.5) >> Homodyne()
    ```

* The optimizer `minimize` method now accepts an optional callback function, which will be called at each step
  of the optimization and it will be passed the step number, the cost value, and the value of the trainable parameters.
  The result is added to the `callback_history` attribute of the optimizer.
  [(#175)](https://github.com/XanaduAI/MrMustard/pull/175)

* We introduce the tensor wrapper `MMTensor` (available in `math.mmtensor`) that allows for a very easy handling of tensor contractions.
  Internally MrMustard performs lots of tensor contractions and this wrapper allows one to label each index of a tensor and perform
  contractions using the `@` symbol as if it were a simple matrix multiplication (the indices with the same name get contracted).
  [(#185)](https://github.com/XanaduAI/MrMustard/pull/185)

  * the Math interface now supports linear system solving via `math.solve`.
  [(#185)](https://github.com/XanaduAI/MrMustard/pull/185)

  ```python
  from mrmustard.math.mmtensor import MMTensor

  # define two tensors
  A = MMTensor(np.random.rand(2, 3, 4), axis_labels=["foo", "bar", "contract"])
  B = MMTensor(np.random.rand(4, 5, 6), axis_labels=["contract", "baz", "qux"])

  # perform a tensor contraction
  C = A @ B
  C.axis_labels  # ["foo", "bar", "baz", "qux"]
  C.shape # (2, 3, 5, 6)
  C.tensor # extract actual result
  ```

* MrMustard's settings object (accessible via `from mrmustard import settings`) now supports `SEED` (an int).
  This will give reproducible results whenever randomness is involved. The seed is unset by default,
  and it can be unset again with `settings.SEED = None`. If one desires,
  the seeded random number generator is accessible directly via `settings.rng` (e.g. `settings.rng.normal()`).
  [(#183)](https://github.com/XanaduAI/MrMustard/pull/183)

* The `Circuit` class now has an ascii representation, which can be accessed via the repr method.
  It looks great in Jupyter notebooks! There is a new option at `settings.CIRCUIT_DECIMALS` which controls
  the number of decimals shown in the ascii representation. If None only the name of the gate is shown.
  [(#196)](https://github.com/XanaduAI/MrMustard/pull/196)


### Breaking changes

### Improvements

* The `Dgate` now uses The Walrus to calculate the unitary and gradients of the displacement gate in fock representation,
providing better numerical stability for larger cutoff and displacement values.
  [(#147)](https://github.com/XanaduAI/MrMustard/pull/147) 

* Now the Wigner function is implemented in its own module and uses numba for speed.
  [(#171)](https://github.com/XanaduAI/MrMustard/pull/171)

    ```python
      from mrmustard.utils.wigner import wigner_discretized
      W, Q, P = wigner_discretized(dm, q, p) # dm is a density matrix
    ```

* Calculate marginals independently from the Wigner function thus ensuring that the marginals are
physical even though the Wigner function might not contain all the features of the state
within the defined window. Also, expose some plot parameters and return the figure and axes.
  [(#179)](https://github.com/XanaduAI/MrMustard/pull/179)

* Allows for full cutoff specification (index-wise rather than mode-wise) for subclasses of `Transformation`.
This allows for a more compact Fock representation where needed.
  [(#181)](https://github.com/XanaduAI/MrMustard/pull/181)

* The `mrmustard.physics.fock` module now provides convenience functions for applying kraus operators and
choi operators to kets and density matrices.
  [(#180)](https://github.com/XanaduAI/MrMustard/pull/180)

  ```python
  from mrmustard.physics.fock import apply_kraus_to_ket, apply_kraus_to_dm, apply_choi_to_ket, apply_choi_to_dm
  ket_out = apply_kraus_to_ket(kraus, ket_in, indices)
  dm_out = apply_choi_to_dm(choi, dm_in, indices)
  dm_out = apply_kraus_to_dm(kraus, dm_in, indices)
  dm_out = apply_choi_to_ket(choi, ket_in, indices)
  ```

* Replaced norm with probability in the repr of `State`. This improves consistency over the old behaviour
(norm was the sqrt of prob if the state was pure and prob if the state was mixed).
  [(#182)](https://github.com/XanaduAI/MrMustard/pull/182)

* Added two new modules (`physics.bargmann` and `physics.husimi`) to host the functions related to those representation,
which have been refactored and moved out of `physics.fock`.
  [(#185)](https://github.com/XanaduAI/MrMustard/pull/185)

<<<<<<< HEAD
* The internal type system in MrMustard has been beefed up with much clearer types, like ComplexVector, RealMatrix, etc... as well as a generic type `Batch`, which can be parametrized using
the other types, like `Batch[ComplexTensor]`. This will allow for better type checking and better error messages.
  [(#199)](https://github.com/XanaduAI/MrMustard/pull/199)
=======
* Added multiple tests and improved the use of Hypothesis.
  [(#191)](https://github.com/XanaduAI/MrMustard/pull/191)
>>>>>>> 8f6d70d7

### Bug fixes

* The `Dgate` and the `Rgate` now correctly parse the case when a single scalar is intended as the same parameter
of a number of gates in pallel.
 [(#180)](https://github.com/XanaduAI/MrMustard/pull/180)

* The trace function in the fock module was giving incorrect results when called with certain choices of modes.
This is now fixed.
 [(#180)](https://github.com/XanaduAI/MrMustard/pull/180)

* The purity function for fock states no longer normalizes the density matrix before computing the purity.
 [(#180)](https://github.com/XanaduAI/MrMustard/pull/180)

* The function `dm_to_ket` no longer normalizes the density matrix before diagonalizing it.
 [(#180)](https://github.com/XanaduAI/MrMustard/pull/180)

* The internal fock representation of states returns the correct cutoffs in all cases (solves an issue when
a pure dm was converted to ket).
[(#184)](https://github.com/XanaduAI/MrMustard/pull/184)

* The ray related tests were hanging in github action causing test to halt and fail. Now ray is forced to init with 1 cpu when running tests preventing the issue.
[(#201)](https://github.com/XanaduAI/MrMustard/pull/201)

### Documentation

### Contributors 

This release contains contributions from (in alphabetical order):
[Sebastian Duque Mesa](https://github.com/sduquemesa), [Filippo Miatto](https://github.com/ziofil)

---

# Release 0.3.0 (current release)

### New features
* Can switch progress bar on and off (default is on) from the settings via `settings.PROGRESSBAR = True/False`.
  [(#128)](https://github.com/XanaduAI/MrMustard/issues/128)

* States in Gaussian and Fock representation now can be concatenated.
  ```python
  from mrmustard.lab.states import Gaussian, Fock
  from mrmustard.lab.gates import Attenuator

  # concatenate pure states
  fock_state = Fock(4)
  gaussian_state = Gaussian(1)
  pure_state = fock_state & gaussian_state

  # also can concatenate mixed states
  mixed1 = fock_state >> Attenuator(0.8)
  mixed2 = gaussian_state >> Attenuator(0.5)
  mixed_state = mixed1 & mixed2

  mixed_state.dm()
  ```
  [(#130)](https://github.com/XanaduAI/MrMustard/pull/130)

* Parameter passthrough allows one to use custom variables and/or functions as parameters. For example we can use parameters of other gates:
    ```python
    from mrmustard.lab.gates import Sgate, BSgate

    BS = BSgate(theta=np.pi/4, theta_trainable=True)[0,1]
    S0 = Sgate(r=BS.theta)[0]
    S1 = Sgate(r=-BS.theta)[1]

    circ = S0 >> S1 >> BS
    ```
  Another possibility is with functions:
  ```python

  def my_r(x):
      return x**2

  x = math.new_variable(0.5, bounds = (None, None), name="x")

  def cost_fn():
    # note that my_r needs to be in the cost function
    # in order to track the gradient
    S = Sgate(r=my_r(x), theta_trainable=True)[0,1]
    return # some function of S

  opt.Optimize(cost_fn, by_optimizing=[x])
  ```
  [(#131)](https://github.com/XanaduAI/MrMustard/pull/131)

* Adds the new trainable gate `RealInterferometer`: an interferometer that doesn't mix the q and p quadratures.
  [(#132)](https://github.com/XanaduAI/MrMustard/pull/132)

* Now marginals can be iterated over:
  ```python
  for mode in state:
    print(mode.purity)
  ```
  [(#140)](https://github.com/XanaduAI/MrMustard/pull/140)


### Breaking changes

* The Parametrized and Training classes have been refactored: now trainable tensors are wrapped in an instance of the `Parameter` class. To define a set of parameters do
  ```python
  from mrmustard.training import Parametrized

  params = Parametrized(
      magnitude=10, magnitude_trainable=False, magnitude_bounds=None,
      angle=0.1, angle_trainable=True, angle_bounds=(-0.1,0.1)
  )
  ```
  which will automatically define the properties `magnitude` and `angle` on the `params` object.
  To access the backend tensor defining the values of such parameters use the `value` property
  ```python
  params.angle.value
  params.angle.bounds

  params.magnitude.value
  ```

  Gates will automatically be an instance of the `Parametrized` class, for example
  ```python
  from mrmustard.lab import BSgate

  bs = BSgate(theta = 0.3, phi = 0.0, theta_trainable: True)

  # access params
  bs.theta.value
  bs.theta.bounds
  bs.phi.value
  ```
  [(#133)](https://github.com/XanaduAI/MrMustard/pull/133),
  patch [(#144)](https://github.com/XanaduAI/MrMustard/pull/144)
  and [(#158)](https://github.com/XanaduAI/MrMustard/pull/158).

### Improvements

* The Parametrized and Training classes have been refactored. The new training module has been added
  and with it the new `Parameter` class: now trainable tensors are being wrapped in an instance of `Parameter`.
  [(#133)](https://github.com/XanaduAI/MrMustard/pull/133),
  patch [(#144)](https://github.com/XanaduAI/MrMustard/pull/144)

* The string representations of the `Circuit` and `Transformation` objects have been improved:
  the `Circuit.__repr__` method now produces a string that can be used to generate a circuit in
  an identical state (same gates and parameters), the `Transformation.__str__` and objects
  inheriting from it now prints the name, memory location of the object as well as the modes
  of the circuit in which the transformation is acting on. The `_markdown_repr_` has been implemented
  and on a jupyter notebook produces a table with valuable information of the Transformation objects.
  [(#141)](https://github.com/XanaduAI/MrMustard/pull/141)

* Add the argument 'modes' to the `Interferometer` operation to indicate which modes the Interferometer is
  applied to.
  [(#121)](https://github.com/XanaduAI/MrMustard/pull/121)


### Bug fixes
* Fixed a bug in the `State.ket()` method. An attribute was called with a typo in its name.
  [(#135)](https://github.com/XanaduAI/MrMustard/pull/135)

* The `math.dagger` function applying the hermitian conjugate to an operator was incorrectly
transposing the indices of the input tensor. Now `math.dagger` appropriately calculates the
Hermitian conjugate of an operator.
  [(#156)](https://github.com/XanaduAI/MrMustard/pull/156)

* The application of a Choi operator to a density matrix was resulting in a transposed dm. Now
the order of the indices in the application of a choi operator to dm and ket is correct.
  [(#188)](https://github.com/XanaduAI/MrMustard/pull/188)

### Documentation

* The centralized [Xanadu Sphinx Theme](https://github.com/XanaduAI/xanadu-sphinx-theme)
  is now used to style the Sphinx documentation.
  [(#126)](https://github.com/XanaduAI/MrMustard/pull/126)

* The documentation now contains the `mm.training` section. The optimization examples on the README
  and Basic API Reference section have been updated to use the latest API.
  [(#133)](https://github.com/XanaduAI/MrMustard/pull/133)

### Contributors

This release contains contributions from (in alphabetical order):

[Mikhail Andrenkov](https://github.com/Mandrenkov), [Sebastian Duque Mesa](https://github.com/sduquemesa), [Filippo Miatto](https://github.com/ziofil), [Yuan Yao](https://github.com/sylviemonet)



---

# Release 0.2.0

### New features since last release

* Fidelity can now be calculated between two mixed states.
  [(#115)](https://github.com/XanaduAI/MrMustard/pull/115)

* A configurable logger module is added.
  [(#107)](https://github.com/XanaduAI/MrMustard/pull/107)

  ```python
  from mrmustard.logger import create_logger

  logger = create_logger(__name__)
  logger.warning("Warning message")
  ```

### Improvements

* The tensorflow and torch backend adhere to `MathInterface`.
  [(#103)](https://github.com/XanaduAI/MrMustard/pull/103)

### Bug fixes

* Setting the modes on which detectors and state acts using `modes` kwarg or `__getitem__` give consistent results.
  [(#114)](https://github.com/XanaduAI/MrMustard/pull/114)

* Lists are used instead of generators for indices in fidelity calculations.
  [(#117)](https://github.com/XanaduAI/MrMustard/pull/117)

* A raised `KeyboardInterrupt` while on a optimization loop now stops the execution of the program.
  [#105](https://github.com/XanaduAI/MrMustard/pull/105)

### Documentation

* [Basic API reference](https://mrmustard.readthedocs.io/en/latest/introduction/basic_reference.html)
  is updated to use the latest Mr Mustard API.
  [(#119)](https://github.com/XanaduAI/MrMustard/pull/119)
### Contributors

This release contains contributions from (in alphabetical order):

[Sebastián Duque](https://github.com/sduquemesa), [Theodor Isacsson](https://github.com/thisac/), [Filippo Miatto](https://github.com/ziofil)


# Release 0.1.1

### New features since last release

* `physics.normalize` and `physics.norm` are now available.
  [(#97)](https://github.com/XanaduAI/MrMustard/pull/97)

* `State` now has a norm property.
  [(#97)](https://github.com/XanaduAI/MrMustard/pull/97)

* Can now override autocutoff in `State` by setting the `cutoffs` argument.
  [(#97)](https://github.com/XanaduAI/MrMustard/pull/97)

### Improvements since last release

* Renamed `amplification` argument of `Amplifier` to `gain`.
  [(#97)](https://github.com/XanaduAI/MrMustard/pull/97)

* Improved `__repr__` for `State`.
  [(#97)](https://github.com/XanaduAI/MrMustard/pull/97)

* Added numba section in about().
  [(#97)](https://github.com/XanaduAI/MrMustard/pull/97)

### Bug fixes

* Renamed "pytorch" to "torch" in `mrmustard.__init__()` so that torch can be imported correctly.
  [(#97)](https://github.com/XanaduAI/MrMustard/pull/97)

* Fixed typos in `State.primal()`, `State.__rmul__()`.
  [(#97)](https://github.com/XanaduAI/MrMustard/pull/97)

* Fixed a multimode bug in `PNRDetector.__init__()`.
  [(#97)](https://github.com/XanaduAI/MrMustard/pull/97)

* Fixed a bug in normalization of `Fock`.
  [(#97)](https://github.com/XanaduAI/MrMustard/pull/97)

* Fixed a bug in `physics.fidelity()`.
  [(#97)](https://github.com/XanaduAI/MrMustard/pull/97)

### Contributors

This release contains contributions from (in alphabetical order):

[Sebastián Duque](https://github.com/sduquemesa), [Filippo Miatto](https://github.com/ziofil)


# Release 0.1.0

### New features since last release

* This is the initial public release.

### Contributors

This release contains contributions from (in alphabetical order):

[Sebastián Duque](https://github.com/sduquemesa), [Zhi Han](https://github.com/hanzhihua1),
[Theodor Isacsson](https://github.com/thisac/), [Josh Izaac](https://github.com/josh146),
[Filippo Miatto](https://github.com/ziofil), [Nicolas Quesada](https://github.com/nquesada)<|MERGE_RESOLUTION|>--- conflicted
+++ resolved
@@ -147,14 +147,14 @@
 which have been refactored and moved out of `physics.fock`.
   [(#185)](https://github.com/XanaduAI/MrMustard/pull/185)
 
-<<<<<<< HEAD
+
 * The internal type system in MrMustard has been beefed up with much clearer types, like ComplexVector, RealMatrix, etc... as well as a generic type `Batch`, which can be parametrized using
 the other types, like `Batch[ComplexTensor]`. This will allow for better type checking and better error messages.
   [(#199)](https://github.com/XanaduAI/MrMustard/pull/199)
-=======
+
 * Added multiple tests and improved the use of Hypothesis.
   [(#191)](https://github.com/XanaduAI/MrMustard/pull/191)
->>>>>>> 8f6d70d7
+
 
 ### Bug fixes
 
