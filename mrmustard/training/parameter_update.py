# Copyright 2022 Xanadu Quantum Technologies Inc.

# Licensed under the Apache License, Version 2.0 (the "License");
# you may not use this file except in compliance with the License.
# You may obtain a copy of the License at

#     http://www.apache.org/licenses/LICENSE-2.0

# Unless required by applicable law or agreed to in writing, software
# distributed under the License is distributed on an "AS IS" BASIS,
# WITHOUT WARRANTIES OR CONDITIONS OF ANY KIND, either express or implied.
# See the License for the specific language governing permissions and
# limitations under the License.

"""TODO: document this module
"""
from typing import Sequence, Tuple

<<<<<<< HEAD
from mrmustard.math import Math
from mrmustard.types import Tensor
=======
from typing import Tuple, Sequence
from mrmustard.math import Math
from mrmustard.typing import Tensor
>>>>>>> f24e3a4f

from .parameter import Trainable

math = Math()


def update_symplectic(grads_and_vars: Sequence[Tuple[Tensor, Trainable]], symplectic_lr: float):
    r"""Updates the symplectic parameters using the given symplectic gradients.
    Implemented from:
        Wang J, Sun H, Fiori S. A Riemannian-steepest-descent approach
        for optimization on the real symplectic group.
        Mathematical Methods in the Applied Sciences. 2018 Jul 30;41(11):4273-86.
    """
    for dS_euclidean, S in grads_and_vars:
        Y = math.euclidean_to_symplectic(S, dS_euclidean)
        YT = math.transpose(Y)
        new_value = math.matmul(
            S, math.expm(-symplectic_lr * YT) @ math.expm(-symplectic_lr * (Y - YT))
        )
        math.assign(S, new_value)


def update_orthogonal(grads_and_vars: Sequence[Tuple[Tensor, Trainable]], orthogonal_lr: float):
    r"""Updates the orthogonal parameters using the given orthogonal gradients.
    Implemented from:
        Y Yao, F Miatto, N Quesada - arXiv preprint arXiv:2209.06069, 2022.
    """
    for dO_euclidean, O in grads_and_vars:
        Y = math.euclidean_to_unitary(O, math.real(dO_euclidean))
        new_value = math.matmul(O, math.expm(-orthogonal_lr * Y))
        math.assign(O, new_value)


def update_unitary(grads_and_vars: Sequence[Tuple[Tensor, Trainable]], unitary_lr: float):
    r"""Updates the unitary parameters using the given unitary gradients.
    Implemented from:
        Y Yao, F Miatto, N Quesada - arXiv preprint arXiv:2209.06069, 2022.
    """
    for dU_euclidean, U in grads_and_vars:
        Y = math.euclidean_to_unitary(U, dU_euclidean)
        new_value = math.matmul(U, math.expm(-unitary_lr * Y))
        math.assign(U, new_value)


def update_euclidean(grads_and_vars: Sequence[Tuple[Tensor, Trainable]], euclidean_lr: float):
    """Updates the parameters using the euclidian gradients."""
    math.euclidean_opt.lr = euclidean_lr
    math.euclidean_opt.apply_gradients(grads_and_vars)


# This dictionary relates each Trainable type to an updater function
param_update_method = {
    "euclidean": update_euclidean,
    "symplectic": update_symplectic,
    "unitary": update_unitary,
    "orthogonal": update_orthogonal,
}<|MERGE_RESOLUTION|>--- conflicted
+++ resolved
@@ -16,14 +16,8 @@
 """
 from typing import Sequence, Tuple
 
-<<<<<<< HEAD
-from mrmustard.math import Math
-from mrmustard.types import Tensor
-=======
-from typing import Tuple, Sequence
 from mrmustard.math import Math
 from mrmustard.typing import Tensor
->>>>>>> f24e3a4f
 
 from .parameter import Trainable
 
