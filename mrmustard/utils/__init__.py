--- conflicted
+++ resolved
@@ -13,8 +13,4 @@
 # limitations under the License.
 r"""
 The utilities module contains various functions and classes for internal use.
-<<<<<<< HEAD
-The only user-facing API is the Optimizer class.
-=======
->>>>>>> d8f682bc
 """