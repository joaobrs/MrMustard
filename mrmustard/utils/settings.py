--- conflicted
+++ resolved
@@ -14,12 +14,7 @@
 
 """A module containing global settings."""
 
-<<<<<<< HEAD
 from pathlib import Path
-from typing import Any
-=======
-import os
->>>>>>> 4c2b33b6
 from rich import print
 import rich.table
 import numpy as np
