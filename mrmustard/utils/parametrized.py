# Copyright 2021 Xanadu Quantum Technologies Inc.

# Licensed under the Apache License, Version 2.0 (the "License");
# you may not use this file except in compliance with the License.
# You may obtain a copy of the License at

#     http://www.apache.org/licenses/LICENSE-2.0

# Unless required by applicable law or agreed to in writing, software
# distributed under the License is distributed on an "AS IS" BASIS,
# WITHOUT WARRANTIES OR CONDITIONS OF ANY KIND, either express or implied.
# See the License for the specific language governing permissions and
# limitations under the License.


from functools import reduce
from mrmustard.utils import training
<<<<<<< HEAD
from mrmustard.types import *
=======
from mrmustard.utils.types import *
from mrmustard.math import Math

math = Math()
>>>>>>> 2285c418


class Parametrized:
    r"""
    Abstract base class for all parametrized objects (gates, detectors, etc...)

    Arguments (must be all called with keyword):
        For each trainable parameter:
        xxx (tensor): initial value
        xxx_bounds (float, float): numerical bounds. Default is (None, None) for unbounded parameters
        xxx_trainable (bool): whether the parameter `xxx` will be optimized
        yyy (any): other parameters
    """

    def __init__(self, **kwargs):  # NOTE: only kwargs so that we can use the arg names
        self._trainable_parameters = []
        self._constant_parameters = []
        # We can get a few types of arguments:
        # 1. trainable parameters native to the backend (e.g. tf.Variable)
        # 2. constant parameters native to the backend (e.g. tf.constant)
        # in these first two cases we just add the parameters to the two lists self._trainable_parameters  and self._constant_parameters.
        # 3. parameters that are not native to the backend but that are trainable if the there is another argument, boolean, with the same name and ending with _trainable that is True.
        # 4. arguments that are not native to the backend and that don't represent trainable parameters (e.g. modes, flags, etc...)
        # in these last two cases we either create a native parameter or add the arguments the __dict__ of the object preprending the name with _
        owner = f"{self.__class__.__qualname__}"
        for name, value in kwargs.items():
            if math.from_backend(value):
                if math.is_trainable(value):
                    self._trainable_parameters.append(value)
                elif name + "_trainable" in kwargs and kwargs[name + "_trainable"]:
                    value = training.new_variable(value, kwargs[name + "_bounds"], owner + ":" + name)
                    self._trainable_parameters.append(value)
                else:
                    self._constant_parameters.append(value)
            elif name + "_trainable" in kwargs and kwargs[name + "_trainable"]:
                value = training.new_variable(value, kwargs[name + "_bounds"], owner + ":" + name)
                self._trainable_parameters.append(value)
            elif name + "_trainable" in kwargs and not kwargs[name + "_trainable"]:
                value = training.new_constant(value, owner + ":" + name)
                self._constant_parameters.append(value)
            else:
                name = "_" + name
            self.__dict__[name] = value

    @property
    def trainable_parameters(self) -> Dict[str, List[Trainable]]:
        r"""
        Returns the dictionary of trainable parameters, searching recursively in the object tree (e.g. when in a Circuit).
        """
        if hasattr(self, "_ops"):
            return {
                "symplectic": math.unique_tensors(
                    [p for item in self._ops for p in item.trainable_parameters["symplectic"]]
                ),
                "orthogonal": math.unique_tensors(
                    [p for item in self._ops for p in item.trainable_parameters["orthogonal"]]
                ),
                "euclidean": math.unique_tensors(
                    [p for item in self._ops for p in item.trainable_parameters["euclidean"]]
                ),
            }
        else:
            return {"symplectic": [], "orthogonal": [], "euclidean": self._trainable_parameters}  # default

    @property
    def constant_parameters(self) -> Dict[str, List[Tensor]]:
        r"""
        Returns the dictionary of constant parameters, searching recursively in the object tree (e.g. when in a Circuit).
        """
        if hasattr(self, "_ops"):
            return {
                "symplectic": math.unique_tensors(
                    [p for item in self._ops for p in item.constant_parameters["symplectic"]]
                ),
                "orthogonal": math.unique_tensors(
                    [p for item in self._ops for p in item.constant_parameters["orthogonal"]]
                ),
                "euclidean": math.unique_tensors(
                    [p for item in self._ops for p in item.constant_parameters["euclidean"]]
                ),
            }
        else:
            return {"symplectic": [], "orthogonal": [], "euclidean": self._constant_parameters}  # default<|MERGE_RESOLUTION|>--- conflicted
+++ resolved
@@ -15,14 +15,10 @@
 
 from functools import reduce
 from mrmustard.utils import training
-<<<<<<< HEAD
 from mrmustard.types import *
-=======
-from mrmustard.utils.types import *
 from mrmustard.math import Math
 
 math = Math()
->>>>>>> 2285c418
 
 
 class Parametrized:
