# Copyright 2021 Xanadu Quantum Technologies Inc.

# Licensed under the Apache License, Version 2.0 (the "License");
# you may not use this file except in compliance with the License.
# You may obtain a copy of the License at

#     http://www.apache.org/licenses/LICENSE-2.0

# Unless required by applicable law or agreed to in writing, software
# distributed under the License is distributed on an "AS IS" BASIS,
# WITHOUT WARRANTIES OR CONDITIONS OF ANY KIND, either express or implied.
# See the License for the specific language governing permissions and
# limitations under the License.

# pylint: disable=redefined-outer-name

"""
This module contains functions for performing calculations on Fock states.
"""

from functools import lru_cache
from typing import List, Optional, Sequence, Tuple

import numpy as np

from mrmustard import math, settings
from mrmustard.math.lattice import strategies
from mrmustard.math.caching import tensor_int_cache
from mrmustard.math.tensor_wrappers.mmtensor import MMTensor
from mrmustard.physics.bargmann import (
    wigner_to_bargmann_Choi,
    wigner_to_bargmann_psi,
    wigner_to_bargmann_rho,
    wigner_to_bargmann_U,
)
from mrmustard.utils.typing import ComplexTensor, Matrix, Scalar, Tensor, Vector

SQRT = np.sqrt(np.arange(1e6))

# ~~~~~~~~~~~~~~~~~~~~~~~~~~~~~~~~~~~~~~~~~~~~~~
# ~~~~~~~~~~~~~~ static functions ~~~~~~~~~~~~~~
# ~~~~~~~~~~~~~~~~~~~~~~~~~~~~~~~~~~~~~~~~~~~~~~


def fock_state(n: Sequence[int]) -> Tensor:
    r"""Returns a pure or mixed Fock state.

    Args:
        n: a list of photon numbers

    Returns:
        the Fock state up to cutoffs ``n+1``
    """
    psi = np.zeros(np.array(n) + np.ones_like(n), dtype=np.complex128)
    psi[tuple(np.atleast_1d(n))] = 1
    return psi


def autocutoffs(cov: Matrix, means: Vector, probability: float):
    r"""Returns the cutoffs of a Gaussian state by computing the 1-mode marginals until
    the probability of the marginal is less than ``probability``.

    Args:
        cov: the covariance matrix
        means: the means vector
        probability: the cutoff probability

    Returns:
        Tuple[int, ...]: the suggested cutoffs
    """
    M = len(means) // 2
    cutoffs = []
    for i in range(M):
        cov_i = np.array([[cov[i, i], cov[i, i + M]], [cov[i + M, i], cov[i + M, i + M]]])
        means_i = np.array([means[i], means[i + M]])
        # apply 1-d recursion until probability is less than 0.99
        A, B, C = [math.asnumpy(x) for x in wigner_to_bargmann_rho(cov_i, means_i)]
        diag = math.hermite_renormalized_diagonal(A, B, C, cutoffs=[100])
        # find at what index in the cumsum the probability is more than 0.99
        for i, val in enumerate(np.cumsum(diag)):
            if val > probability:
                cutoffs.append(max(i + 1, settings.AUTOCUTOFF_MIN_CUTOFF))
                break
        else:
            cutoffs.append(settings.AUTOCUTOFF_MAX_CUTOFF)
    return cutoffs


def wigner_to_fock_state(
    cov: Matrix,
    means: Vector,
    shape: Sequence[int],
    max_prob: float = 1.0,
    max_photons: Optional[int] = None,
    return_dm: bool = True,
) -> Tensor:
    r"""Returns the Fock representation of a Gaussian state.
    Use with caution: if the cov matrix is that of a mixed state,
    setting return_dm to False will produce nonsense.
    If return_dm=False, we can apply max_prob and max_photons to stop the
    computation of the Fock representation early, when those conditions are met.

    * If the state is pure it can return the state vector (ket) or the density matrix.
        The index ordering is going to be [i's] in ket_i
    * If the state is mixed it can return the density matrix.
        The index order is going to be [i's,j's] in dm_ij

    Args:
        cov: the Wigner covariance matrix
        means: the Wigner means vector
        shape: the shape of the tensor
        max_prob: the maximum probability of a the state (applies only if the ket is returned)
        max_photons: the maximum number of photons in the state (applies only if the ket is returned)
        return_dm: whether to return the density matrix (otherwise it returns the ket)

    Returns:
        Tensor: the fock representation
    """
    if return_dm:
        A, B, C = wigner_to_bargmann_rho(cov, means)
        # NOTE: change the order of the index in AB
        Xmat = math.Xmat(A.shape[-1] // 2)
        A = math.matmul(math.matmul(Xmat, A), Xmat)
        B = math.matvec(Xmat, B)
        return math.hermite_renormalized(A, B, C, shape=shape)
    else:  # here we can apply max prob and max photons
        A, B, C = wigner_to_bargmann_psi(cov, means)
        if max_photons is None:
            max_photons = sum(shape) - len(shape)
        if max_prob < 1.0 or max_photons < sum(shape) - len(shape):
            return math.hermite_renormalized_binomial(
                A, B, C, shape=shape, max_l2=max_prob, global_cutoff=max_photons + 1
            )
        return math.hermite_renormalized(A, B, C, shape=tuple(shape))


def wigner_to_fock_U(X, d, shape):
    r"""Returns the Fock representation of a Gaussian unitary transformation.
    The index order is out_l, in_l, where in_l is to be contracted with the indices of a ket,
    or with the left indices of a density matrix.

    Arguments:
        X: the X matrix
        d: the d vector
        shape: the shape of the tensor

    Returns:
        Tensor: the fock representation of the unitary transformation
    """
    A, B, C = wigner_to_bargmann_U(X, d)
    return math.hermite_renormalized(A, B, C, shape=tuple(shape))


def wigner_to_fock_Choi(X, Y, d, shape):
    r"""Returns the Fock representation of a Gaussian Choi matrix.
    The order of choi indices is :math:`[\mathrm{out}_l, \mathrm{in}_l, \mathrm{out}_r, \mathrm{in}_r]`
    where :math:`\mathrm{in}_l` and :math:`\mathrm{in}_r` are to be contracted with the left and right indices of a density matrix.

    Arguments:
        X: the X matrix
        Y: the Y matrix
        d: the d vector
        shape: the shape of the tensor

    Returns:
        Tensor: the fock representation of the Choi matrix
    """
    A, B, C = wigner_to_bargmann_Choi(X, Y, d)
    # NOTE: change the order of the index in AB
    Xmat = math.Xmat(A.shape[-1] // 2)
    A = math.matmul(math.matmul(Xmat, A), Xmat)
    N = B.shape[-1] // 2
    B = math.concat([B[N:], B[:N]], axis=-1)
    return math.hermite_renormalized(A, B, C, shape=tuple(shape))


def ket_to_dm(ket: Tensor) -> Tensor:
    r"""Maps a ket to a density matrix.

    Args:
        ket: the ket

    Returns:
        Tensor: the density matrix
    """
    return math.outer(ket, math.conj(ket))


def dm_to_ket(dm: Tensor) -> Tensor:
    r"""Maps a density matrix to a ket if the state is pure.

    If the state is pure :math:`\hat \rho= |\psi\rangle\langle \psi|` then the
    ket is the eigenvector of :math:`\rho` corresponding to the eigenvalue 1.

    Args:
        dm (Tensor): the density matrix

    Returns:
        Tensor: the ket

    Raises:
        ValueError: if ket for mixed states cannot be calculated
    """

    is_pure_dm = np.isclose(purity(dm), 1.0, atol=1e-6)
    if not is_pure_dm:
        raise ValueError("Cannot calculate ket for mixed states.")

    cutoffs = dm.shape[: len(dm.shape) // 2]
    d = int(np.prod(cutoffs))
    dm = math.reshape(dm, (d, d))

    eigvals, eigvecs = math.eigh(dm)
    # eigenvalues and related eigenvectors are sorted in non-decreasing order,
    # meaning the associated eigvec to largest eigval is stored last.
    ket = eigvecs[:, -1] * math.sqrt(eigvals[-1])
    ket = math.reshape(ket, cutoffs)

    return ket


def ket_to_probs(ket: Tensor) -> Tensor:
    r"""Maps a ket to probabilities.

    Args:
        ket: the ket

    Returns:
        Tensor: the probabilities vector
    """
    return math.abs(ket) ** 2


def dm_to_probs(dm: Tensor) -> Tensor:
    r"""Extracts the diagonals of a density matrix.

    Args:
        dm: the density matrix

    Returns:
        Tensor: the probabilities vector
    """
    return math.all_diagonals(dm, real=True)


def U_to_choi(U: Tensor, Udual: Optional[Tensor] = None) -> Tensor:
    r"""Converts a unitary transformation to a Choi tensor.

    Args:
        U: the unitary transformation
        Udual: the dual unitary transformation (optional, will use conj U if not provided)

    Returns:
        Tensor: the Choi tensor. The index order is going to be :math:`[\mathrm{out}_l, \mathrm{in}_l, \mathrm{out}_r, \mathrm{in}_r]`
        where :math:`\mathrm{in}_l` and :math:`\mathrm{in}_r` are to be contracted with the left and right indices of the density matrix.
    """
    return math.outer(U, math.conj(U) if Udual is None else Udual)


def fidelity(state_a, state_b, a_ket: bool, b_ket: bool) -> Scalar:
    r"""Computes the fidelity between two states in Fock representation."""
    if a_ket and b_ket:
        min_cutoffs = [slice(min(a, b)) for a, b in zip(state_a.shape, state_b.shape)]
        state_a = state_a[tuple(min_cutoffs)]
        state_b = state_b[tuple(min_cutoffs)]
        return math.abs(math.sum(math.conj(state_a) * state_b)) ** 2

    if a_ket:
        min_cutoffs = [
            slice(min(a, b))
            for a, b in zip(state_a.shape, state_b.shape[: len(state_b.shape) // 2])
        ]
        state_a = state_a[tuple(min_cutoffs)]
        state_b = state_b[tuple(min_cutoffs * 2)]
        a = math.reshape(state_a, -1)
        return math.real(
            math.sum(math.conj(a) * math.matvec(math.reshape(state_b, (len(a), len(a))), a))
        )

    if b_ket:
        min_cutoffs = [
            slice(min(a, b))
            for a, b in zip(state_a.shape[: len(state_a.shape) // 2], state_b.shape)
        ]
        state_a = state_a[tuple(min_cutoffs * 2)]
        state_b = state_b[tuple(min_cutoffs)]
        b = math.reshape(state_b, -1)
        return math.real(
            math.sum(math.conj(b) * math.matvec(math.reshape(state_a, (len(b), len(b))), b))
        )

    # mixed state
    # Richard Jozsa (1994) Fidelity for Mixed Quantum States, Journal of Modern Optics, 41:12, 2315-2323, DOI: 10.1080/09500349414552171

    # trim states to have same cutoff
    min_cutoffs = [
        slice(min(a, b))
        for a, b in zip(
            state_a.shape[: len(state_a.shape) // 2],
            state_b.shape[: len(state_b.shape) // 2],
        )
    ]
    state_a = state_a[tuple(min_cutoffs * 2)]
    state_b = state_b[tuple(min_cutoffs * 2)]
    return math.abs(
        (
            math.trace(
                math.sqrtm(
                    math.matmul(math.matmul(math.sqrtm(state_a), state_b), math.sqrtm(state_a))
                )
            )
            ** 2
        )
    )


def number_means(tensor, is_dm: bool):
    r"""Returns the mean of the number operator in each mode."""
    probs = math.all_diagonals(tensor, real=True) if is_dm else math.abs(tensor) ** 2
    modes = list(range(len(probs.shape)))
    # print("aa", [modes[:k] + modes[k + 1 :] for k in range(len(modes))])
    marginals = [math.sum(probs, axes=modes[:k] + modes[k + 1 :]) for k in range(len(modes))]
    return math.astensor(
        [
            math.sum(marginal * math.arange(len(marginal), dtype=math.float64))
            for marginal in marginals
        ]
    )


def number_variances(tensor, is_dm: bool):
    r"""Returns the variance of the number operator in each mode."""
    probs = math.all_diagonals(tensor, real=True) if is_dm else math.abs(tensor) ** 2
    modes = list(range(len(probs.shape)))
    marginals = [math.sum(probs, axes=modes[:k] + modes[k + 1 :]) for k in range(len(modes))]
    return math.astensor(
        [
            (
                math.sum(marginal * math.arange(marginal.shape[0], dtype=marginal.dtype) ** 2)
                - math.sum(marginal * math.arange(marginal.shape[0], dtype=marginal.dtype)) ** 2
            )
            for marginal in marginals
        ]
    )


def purity(dm: Tensor) -> Scalar:
    r"""Returns the purity of a density matrix."""
    cutoffs = dm.shape[: len(dm.shape) // 2]
    d = int(np.prod(cutoffs))  # combined cutoffs in all modes
    dm = math.reshape(dm, (d, d))
    dm = dm / math.trace(dm)  # assumes all nonzero values are included in the density matrix
    return math.abs(math.sum(math.transpose(dm) * dm))  # tr(rho^2)


def validate_contraction_indices(in_idx, out_idx, M, name):
    r"""Validates the indices used for the contraction of a tensor."""
    if len(set(in_idx)) != len(in_idx):
        raise ValueError(f"{name}_in_idx should not contain repeated indices.")
    if len(set(out_idx)) != len(out_idx):
        raise ValueError(f"{name}_out_idx should not contain repeated indices.")
    if not set(range(M)).intersection(out_idx).issubset(set(in_idx)):
        wrong_indices = set(range(M)).intersection(out_idx) - set(in_idx)
        raise ValueError(
            f"Indices {wrong_indices} in {name}_out_idx are trying to replace uncontracted indices."
        )


def apply_kraus_to_ket(kraus, ket, kraus_in_modes, kraus_out_modes=None):
    r"""Applies a kraus operator to a ket.
    It assumes that the ket is indexed as left_1, ..., left_n.

    The kraus op has indices that contract with the ket (kraus_in_modes) and indices that are left over (kraus_out_modes).
    The final index order will be sorted (note that an index appearing in both kraus_in_modes and kraus_out_modes will replace the original index).

    Args:
        kraus (array): the kraus operator to be applied
        ket (array): the ket to which the operator is applied
        kraus_in_modes (list of ints): the indices (counting from 0) of the kraus operator that contract with the ket
        kraus_out_modes (list of ints): the indices (counting from 0) of the kraus operator that are leftover

    Returns:
        array: the resulting ket with indices as kraus_out_modes + uncontracted ket indices
    """
    if kraus_out_modes is None:
        kraus_out_modes = kraus_in_modes

    if not set(kraus_in_modes).issubset(range(ket.ndim)):
        raise ValueError("kraus_in_modes should be a subset of the ket indices.")

    # check that there are no repeated indices in kraus_in_modes and kraus_out_modes (separately)
    validate_contraction_indices(kraus_in_modes, kraus_out_modes, ket.ndim, "kraus")

    ket = MMTensor(ket, axis_labels=[f"in_left_{i}" for i in range(ket.ndim)])
    kraus = MMTensor(
        kraus,
        axis_labels=[f"out_left_{i}" for i in kraus_out_modes]
        + [f"in_left_{i}" for i in kraus_in_modes],
    )

    # contract the operator with the ket.
    # now the leftover indices are in the order kraus_out_modes + uncontracted ket indices
    kraus_ket = kraus @ ket

    # sort kraus_ket.axis_labels by the int at the end of each label.
    # Each label is guaranteed to have a unique int at the end.
    new_axis_labels = sorted(kraus_ket.axis_labels, key=lambda x: int(x.split("_")[-1]))

    return kraus_ket.transpose(new_axis_labels).tensor


def apply_kraus_to_dm(kraus, dm, kraus_in_modes, kraus_out_modes=None):
    r"""Applies a kraus operator to a density matrix.
    It assumes that the density matrix is indexed as left_1, ..., left_n, right_1, ..., right_n.

    The kraus operator has indices that contract with the density matrix (kraus_in_modes) and indices that are leftover (kraus_out_modes).
    `kraus` will contract from the left and from the right with the density matrix. For right contraction the kraus op is conjugated.

    Args:
        kraus (array): the operator to be applied
        dm (array): the density matrix to which the operator is applied
        kraus_in_modes (list of ints): the indices (counting from 0) of the kraus operator that contract with the density matrix
        kraus_out_modes (list of ints): the indices (counting from 0) of the kraus operator that are leftover (default None, in which case kraus_out_modes = kraus_in_modes)

    Returns:
        array: the resulting density matrix
    """
    if kraus_out_modes is None:
        kraus_out_modes = kraus_in_modes

    if not set(kraus_in_modes).issubset(range(dm.ndim // 2)):
        raise ValueError("kraus_in_modes should be a subset of the density matrix indices.")

    # check that there are no repeated indices in kraus_in_modes and kraus_out_modes (separately)
    validate_contraction_indices(kraus_in_modes, kraus_out_modes, dm.ndim // 2, "kraus")

    dm = MMTensor(
        dm,
        axis_labels=[f"left_{i}" for i in range(dm.ndim // 2)]
        + [f"right_{i}" for i in range(dm.ndim // 2)],
    )
    kraus = MMTensor(
        kraus,
        axis_labels=[f"out_left_{i}" for i in kraus_out_modes]
        + [f"left_{i}" for i in kraus_in_modes],
    )
    kraus_conj = MMTensor(
        math.conj(kraus.tensor),
        axis_labels=[f"out_right_{i}" for i in kraus_out_modes]
        + [f"right_{i}" for i in kraus_in_modes],
    )

    # contract the kraus operator with the density matrix from the left and from the right.
    k_dm_k = kraus @ dm @ kraus_conj
    # now the leftover indices are in the order:
    # out_left_modes + uncontracted left indices + uncontracted right indices + out_right_modes

    # sort k_dm_k.axis_labels by the int at the end of each label, first left, then right
    N = k_dm_k.tensor.ndim // 2
    left = sorted(k_dm_k.axis_labels[:N], key=lambda x: int(x.split("_")[-1]))
    right = sorted(k_dm_k.axis_labels[N:], key=lambda x: int(x.split("_")[-1]))

    return k_dm_k.transpose(left + right).tensor


def apply_choi_to_dm(
    choi: ComplexTensor,
    dm: ComplexTensor,
    choi_in_modes: Sequence[int],
    choi_out_modes: Sequence[int] = None,
):
    r"""Applies a choi operator to a density matrix.
    It assumes that the density matrix is indexed as left_1, ..., left_n, right_1, ..., right_n.

    The choi operator has indices that contract with the density matrix (choi_in_modes) and indices that are left over (choi_out_modes).
    `choi` will contract choi_in_modes from the left and from the right with the density matrix.

    Args:
        choi (array): the choi operator to be applied
        dm (array): the density matrix to which the choi operator is applied
        choi_in_modes (list of ints): the input modes of the choi operator that contract with the density matrix
        choi_out_modes (list of ints): the output modes of the choi operator

    Returns:
        array: the resulting density matrix
    """
    if choi_out_modes is None:
        choi_out_modes = choi_in_modes
    if not set(choi_in_modes).issubset(range(dm.ndim // 2)):
        raise ValueError("choi_in_modes should be a subset of the density matrix indices.")

    # check that there are no repeated indices in kraus_in_modes and kraus_out_modes (separately)
    validate_contraction_indices(choi_in_modes, choi_out_modes, dm.ndim // 2, "choi")

    dm = MMTensor(
        dm,
        axis_labels=[f"in_left_{i}" for i in range(dm.ndim // 2)]
        + [f"in_right_{i}" for i in range(dm.ndim // 2)],
    )
    choi = MMTensor(
        choi,
        axis_labels=[f"out_left_{i}" for i in choi_out_modes]
        + [f"in_left_{i}" for i in choi_in_modes]
        + [f"out_right_{i}" for i in choi_out_modes]
        + [f"in_right_{i}" for i in choi_in_modes],
    )

    # contract the choi matrix with the density matrix.
    # now the leftover indices are in the order out_left_modes + out_right_modes + uncontracted left indices + uncontracted right indices
    choi_dm = choi @ dm

    # sort choi_dm.axis_labels by the int at the end of each label, first left, then right
    left_labels = [label for label in choi_dm.axis_labels if "left" in label]
    left = sorted(left_labels, key=lambda x: int(x.split("_")[-1]))
    right_labels = [label for label in choi_dm.axis_labels if "right" in label]
    right = sorted(right_labels, key=lambda x: int(x.split("_")[-1]))

    return choi_dm.transpose(left + right).tensor


def apply_choi_to_ket(choi, ket, choi_in_modes, choi_out_modes=None):
    r"""Applies a choi operator to a ket.
    It assumes that the ket is indexed as left_1, ..., left_n.

    The choi operator has indices that contract with the ket (choi_in_modes) and indices that are left over (choi_out_modes).
    `choi` will contract choi_in_modes from the left and from the right with the ket.

    Args:
        choi (array): the choi operator to be applied
        ket (array): the ket to which the choi operator is applied
        choi_in_modes (list of ints): the indices of the choi operator that contract with the ket
        choi_out_modes (list of ints): the indices of the choi operator that re leftover

    Returns:
        array: the resulting ket
    """
    if choi_out_modes is None:
        choi_out_modes = choi_in_modes

    if not set(choi_in_modes).issubset(range(ket.ndim)):
        raise ValueError("choi_in_modes should be a subset of the ket indices.")

    # check that there are no repeated indices in kraus_in_modes and kraus_out_modes (separately)
    validate_contraction_indices(choi_in_modes, choi_out_modes, ket.ndim, "choi")

    ket = MMTensor(ket, axis_labels=[f"left_{i}" for i in range(ket.ndim)])
    ket_dual = MMTensor(math.conj(ket.tensor), axis_labels=[f"right_{i}" for i in range(ket.ndim)])
    choi = MMTensor(
        choi,
        axis_labels=[f"out_left_{i}" for i in choi_out_modes]
        + [f"left_{i}" for i in choi_in_modes]
        + [f"out_right_{i}" for i in choi_out_modes]
        + [f"right_{i}" for i in choi_in_modes],
    )

    # contract the choi matrix with the ket and its dual, like choi @ |ket><ket|
    # now the leftover indices are in the order out_left_modes + out_right_modes + uncontracted left indices + uncontracted right indices
    choi_ket = choi @ ket @ ket_dual

    # sort choi_ket.axis_labels by the int at the end of each label, first left, then right
    left_labels = [label for label in choi_ket.axis_labels if "left" in label]
    left = sorted(left_labels, key=lambda x: int(x.split("_")[-1]))
    right_labels = [label for label in choi_ket.axis_labels if "right" in label]
    right = sorted(right_labels, key=lambda x: int(x.split("_")[-1]))

    return choi_ket.transpose(left + right).tensor


def contract_states(
    stateA, stateB, a_is_dm: bool, b_is_dm: bool, modes: List[int], normalize: bool
):
    r"""Contracts two states in the specified modes.
    Assumes that the modes of B are a subset of the modes of A.

    Args:
        stateA: the first state
        stateB: the second state
        a_is_dm: whether the first state is a density matrix.
        b_is_dm: whether the second state is a density matrix.
        modes: the modes on which to contract the states.
        normalize: whether to normalize the result

    Returns:
        Tensor: the contracted state tensor (subsystem of ``A``). Either ket or dm.
    """

    if a_is_dm:
        if b_is_dm:  # a DM, b DM
            dm = apply_choi_to_dm(choi=stateB, dm=stateA, choi_in_modes=modes, choi_out_modes=[])
        else:  # a DM, b ket
            dm = apply_kraus_to_dm(
                kraus=math.conj(stateB),
                dm=stateA,
                kraus_in_modes=modes,
                kraus_out_modes=[],
            )
    else:
        if b_is_dm:  # a ket, b DM
            dm = apply_kraus_to_dm(
                kraus=math.conj(stateA),
                dm=stateB,
                kraus_in_modes=modes,
                kraus_out_modes=[],
            )
        else:  # a ket, b ket
            ket = apply_kraus_to_ket(
                kraus=math.conj(stateB),
                ket=stateA,
                kraus_in_modes=modes,
                kraus_out_modes=[],
            )

    try:
        return dm / math.sum(math.all_diagonals(dm, real=False)) if normalize else dm
    except NameError:
        return ket / math.norm(ket) if normalize else ket


def normalize(fock: Tensor, is_dm: bool):
    r"""Returns the normalized ket state.

    Args:
        fock (Tensor): the state to be normalized
        is_dm (optioanl bool): whether the input tensor is a density matrix

    Returns:
        Tensor: the normalized state
    """
    if is_dm:
        return fock / math.sum(math.all_diagonals(fock, real=False))

    return fock / math.sum(math.norm(fock))


def norm(state: Tensor, is_dm: bool):
    r"""
    Returns the norm of a ket or the trace of the density matrix.
    Note that the "norm" is intended as the float number that is used to normalize the state,
    and depends on the representation. Hence different numbers for different representations
    of the same state (:math:`|amp|` for ``ket`` and :math:`|amp|^2` for ``dm``).
    """
    if is_dm:
        return math.sum(math.all_diagonals(state, real=True))

    return math.abs(math.norm(state))


def is_mixed_dm(dm):
    r"""Evaluates if a density matrix represents a mixed state."""
    cutoffs = dm.shape[: len(dm.shape) // 2]
    square = math.reshape(dm, (int(np.prod(cutoffs)), -1))
    return not np.isclose(math.sum(square * math.transpose(square)), 1.0)


def trace(dm, keep: List[int]):
    r"""Computes the partial trace of a density matrix.
    The indices of the density matrix are in the order (out0, ..., outN-1, in0, ..., inN-1).
    The indices to keep are a subset of the N 'out' indices
    (they count for the 'in' indices as well).

    Args:
        dm: the density matrix
        keep: the modes to keep (0-based)
    """
    dm = MMTensor(
        dm,
        axis_labels=[
            f"out_{i}" if i in keep else f"contract_{i}" for i in range(len(dm.shape) // 2)
        ]
        + [f"in_{i}" if i in keep else f"contract_{i}" for i in range(len(dm.shape) // 2)],
    )
    return dm.contract().tensor


@tensor_int_cache
def oscillator_eigenstate(q: Vector, cutoff: int) -> Tensor:
    r"""Harmonic oscillator eigenstate wavefunction `\psi_n(q) = <n|q>`.

    Args:
        q (Vector): a vector containing the q points at which the function is evaluated (units of \sqrt{\hbar})
        cutoff (int): maximum number of photons

    Returns:
        Tensor: a tensor of size ``len(q)*cutoff``. Each entry with index ``[i, j]`` represents the eigenstate evaluated
            with number of photons ``i`` evaluated at position ``q[j]``, i.e., `\psi_i(q_j)`.

    .. details::

        .. admonition:: Definition
            :class: defn

        The q-quadrature eigenstates are defined as

        .. math::

            \psi_n(x) = 1/sqrt[2^n n!](\frac{\omega}{\pi \hbar})^{1/4}
                \exp{-\frac{\omega}{2\hbar} x^2} H_n(\sqrt{\frac{\omega}{\pi}} x)

        where :math:`H_n(x)` is the (physicists) `n`-th Hermite polynomial.
    """
    omega_over_hbar = math.cast(1 / settings.HBAR, "float64")
    x_tensor = math.sqrt(omega_over_hbar) * math.cast(q, "float64")  # unit-less vector

    # prefactor term (\Omega/\hbar \pi)**(1/4) * 1 / sqrt(2**n)
    prefactor = (omega_over_hbar / np.pi) ** (1 / 4) * math.sqrt(
        math.pow(1 / 2, math.arange(0, cutoff))
    )

    # Renormalized physicist hermite polys: Hn / sqrt(n!)
    R = -np.array([[2 + 0j]])  # to get the physicist polys

    def f_hermite_polys(xi):
        poly = math.hermite_renormalized(
            R, 2 * math.astensor([xi], "complex128"), 1 + 0j, (cutoff,)
        )
        return math.cast(poly, "float64")

    hermite_polys = math.map_fn(f_hermite_polys, x_tensor)

    # (real) wavefunction
    psi = math.exp(-(x_tensor**2 / 2)) * math.transpose(prefactor * hermite_polys)
    return psi


@lru_cache
def estimate_dx(cutoff, period_resolution=20):
    r"""Estimates a suitable quadrature discretization interval `dx`. Uses the fact
    that Fock state `n` oscillates with angular frequency :math:`\sqrt{2(n + 1)}`,
    which follows from the relation

    .. math::

            \psi^{[n]}'(q) = q - sqrt(2*(n + 1))*\psi^{[n+1]}(q)

    by setting q = 0, and approximating the oscillation amplitude by `\psi^{[n+1]}(0)

    Ref: https://en.wikipedia.org/wiki/Hermite_polynomials#Hermite_functions

    Args
        cutoff (int): Fock cutoff
        period_resolution (int): Number of points used to sample one Fock
            wavefunction oscillation. Larger values yields better approximations
            and thus smaller `dx`.

    Returns
        (float): discretization value of quadrature
    """
    fock_cutoff_frequency = np.sqrt(2 * (cutoff + 1))
    fock_cutoff_period = 2 * np.pi / fock_cutoff_frequency
    dx_estimate = fock_cutoff_period / period_resolution
    return dx_estimate


@lru_cache
def estimate_xmax(cutoff, minimum=5):
    r"""Estimates a suitable quadrature axis length

    Args
        cutoff (int): Fock cutoff
        minimum (float): Minimum value of the returned xmax

    Returns
        (float): maximum quadrature value
    """
    if cutoff == 0:
        xmax_estimate = 3
    else:
        # maximum q for a classical particle with energy n=cutoff
        classical_endpoint = np.sqrt(2 * cutoff)
        # approximate probability of finding particle outside classical region
        excess_probability = 1 / (7.464 * cutoff ** (1 / 3))
        # Emperical factor that yields reasonable results
        A = 5
        xmax_estimate = classical_endpoint * (1 + A * excess_probability)
    return max(minimum, xmax_estimate)


@lru_cache
def estimate_quadrature_axis(cutoff, minimum=5, period_resolution=20):
    """Generates a suitable quadrature axis.

    Args
        cutoff (int): Fock cutoff
        minimum (float): Minimum value of the returned xmax
        period_resolution (int): Number of points used to sample one Fock
            wavefunction oscillation. Larger values yields better approximations
            and thus smaller dx.

    Returns
        (array): quadrature axis
    """
    xmax = estimate_xmax(cutoff, minimum=minimum)
    dx = estimate_dx(cutoff, period_resolution=period_resolution)
    xaxis = np.arange(-xmax, xmax, dx)
    xaxis = np.append(xaxis, xaxis[-1] + dx)
    xaxis = xaxis - np.mean(xaxis)  # center around 0
    return xaxis


def quadrature_distribution(
    state: Tensor,
    quadrature_angle: float = 0.0,
    x: Vector = None,
):
    r"""Given the ket or density matrix of a single-mode state, it generates the probability
    density distribution :math:`\tr [ \rho |x_\phi><x_\phi| ]`  where `\rho` is the
    density matrix of the state and |x_\phi> the quadrature eigenvector with angle `\phi`
    equal to ``quadrature_angle``.

    Args:
        state (Tensor): single mode state ket or density matrix
        quadrature_angle (float): angle of the quadrature basis vector
        x (Vector): points at which the quadrature distribution is evaluated

    Returns:
        tuple(Vector, Vector): coordinates at which the pdf is evaluated and the probability distribution
    """
    dims = len(state.shape)
    if dims > 2:
        raise ValueError(
            "Input state has dimension {state.shape}. Make sure is either a single-mode ket or dm."
        )

    is_dm = dims == 2
    cutoff = state.shape[0]

    if not np.isclose(quadrature_angle, 0.0):
        # rotate mode to the homodyne basis
        theta = -math.arange(cutoff) * quadrature_angle
        Ur = math.diag(math.make_complex(math.cos(theta), math.sin(theta)))
        state = (
            math.einsum("ij,jk,kl->il", Ur, state, math.dagger(Ur))
            if is_dm
            else math.matvec(Ur, state)
        )

    if x is None:
        x = np.sqrt(settings.HBAR) * math.new_constant(estimate_quadrature_axis(cutoff), "q_tensor")

    psi_x = math.cast(oscillator_eigenstate(x, cutoff), "complex128")
    pdf = (
        math.einsum("nm,nj,mj->j", state, psi_x, psi_x)
        if is_dm
        else math.abs(math.einsum("n,nj->j", state, psi_x)) ** 2
    )

    return x, math.cast(pdf, "float64")


def sample_homodyne(state: Tensor, quadrature_angle: float = 0.0) -> Tuple[float, float]:
    r"""Given a single-mode state, it generates the pdf of :math:`\tr [ \rho |x_\phi><x_\phi| ]`
    where `\rho` is the reduced density matrix of the state.

    Args:
        state (Tensor): ket or density matrix of the state being measured
        quadrature_angle (float): angle of the quadrature distribution

    Returns:
        tuple(float, float): outcome and probability of the outcome
    """
    dims = len(state.shape)
    if dims > 2:
        raise ValueError(
            "Input state has dimension {state.shape}. Make sure is either a single-mode ket or dm."
        )

    x, pdf = quadrature_distribution(state, quadrature_angle)
    probs = pdf * (x[1] - x[0])

    # draw a sample from the distribution
    pdf = math.Categorical(probs=probs, name="homodyne_dist")
    sample_idx = pdf.sample()
    homodyne_sample = math.gather(x, sample_idx)
    probability_sample = math.gather(probs, sample_idx)

    return homodyne_sample, probability_sample


@math.custom_gradient
def displacement(x, y, shape, tol=1e-15):
    r"""creates a single mode displacement matrix"""
    alpha = math.asnumpy(x) + 1j * math.asnumpy(y)

    if np.sqrt(x * x + y * y) > tol:
        gate = strategies.displacement(tuple(shape), alpha)
    else:
        gate = math.eye(max(shape), dtype="complex128")[: shape[0], : shape[1]]

    ret = math.astensor(gate, dtype=gate.dtype.name)
    if math.backend_name == "numpy":
        return ret

    def grad(dL_dDc):
        dD_da, dD_dac = strategies.jacobian_displacement(math.asnumpy(gate), alpha)
        dL_dac = np.sum(np.conj(dL_dDc) * dD_dac + dL_dDc * np.conj(dD_da))
        dLdx = 2 * np.real(dL_dac)
        dLdy = 2 * np.imag(dL_dac)
        return math.astensor(dLdx, dtype=x.dtype), math.astensor(dLdy, dtype=y.dtype)

    return ret, grad


@math.custom_gradient
def beamsplitter(theta: float, phi: float, shape: Sequence[int], method: str):
    r"""Creates a beamsplitter tensor with given cutoffs using a numba-based fock lattice strategy.

    Args:
        theta (float): transmittivity angle of the beamsplitter
        phi (float): phase angle of the beamsplitter
        cutoffs (int,int): cutoff dimensions of the two modes
    """
    if method == "vanilla":
        bs_unitary = strategies.beamsplitter(shape, math.asnumpy(theta), math.asnumpy(phi))
    elif method == "schwinger":
        bs_unitary = strategies.beamsplitter_schwinger(
            shape, math.asnumpy(theta), math.asnumpy(phi)
        )
    else:
        raise ValueError(
            f"Unknown beamsplitter method {method}. Options are 'vanilla' and 'schwinger'."
        )

    ret = math.astensor(bs_unitary, dtype=bs_unitary.dtype.name)
    if math.backend_name == "numpy":
        return ret

    def vjp(dLdGc):
        dtheta, dphi = strategies.beamsplitter_vjp(
            math.asnumpy(bs_unitary),
            math.asnumpy(math.conj(dLdGc)),
            math.asnumpy(theta),
            math.asnumpy(phi),
        )
        return math.astensor(dtheta, dtype=theta.dtype), math.astensor(dphi, dtype=phi.dtype)

    return ret, vjp


@math.custom_gradient
def squeezer(r, phi, shape):
    r"""creates a single mode squeezer matrix using a numba-based fock lattice strategy"""
    sq_unitary = strategies.squeezer(shape, math.asnumpy(r), math.asnumpy(phi))

    ret = math.astensor(sq_unitary, dtype=sq_unitary.dtype.name)
    if math.backend_name == "numpy":
        return ret

    def vjp(dLdGc):
        dr, dphi = strategies.squeezer_vjp(
            math.asnumpy(sq_unitary),
            math.asnumpy(math.conj(dLdGc)),
            math.asnumpy(r),
            math.asnumpy(phi),
        )
        return math.astensor(dr, dtype=r.dtype), math.astensor(dphi, phi.dtype)

    return ret, vjp


@math.custom_gradient
def squeezed(r, phi, shape):
    r"""creates a single mode squeezed state using a numba-based fock lattice strategy"""
    sq_ket = strategies.squeezed(shape, math.asnumpy(r), math.asnumpy(phi))

    ret = math.astensor(sq_ket, dtype=sq_ket.dtype.name)
    if math.backend_name == "numpy":
        return ret

    def vjp(dLdGc):
        dr, dphi = strategies.squeezed_vjp(
            math.asnumpy(sq_ket),
            math.asnumpy(math.conj(dLdGc)),
            math.asnumpy(r),
            math.asnumpy(phi),
        )
        return math.astensor(dr, dtype=r.dtype), math.astensor(dphi, phi.dtype)

<<<<<<< HEAD
    return math.astensor(sq_ket, dtype=sq_ket.dtype.name), vjp

    # def primal(self, other: Union[State, Transformation]) -> State:
    #     r"""Returns the post-measurement state after ``other`` is projected onto ``self``.

    #     ``other << self`` is other projected onto ``self``.

    #     If ``other`` is a ``Transformation``, it returns the dual of the transformation applied to
    #     ``self``: ``other << self`` is like ``self >> other^dual``.

    #     Note that the returned state is not normalized. To normalize a state you can use
    #     ``mrmustard.physics.normalize``.
    #     """
    #     # TODO: touch this primal when refactor measurement

    #     if isinstance(other, State):
    #         return self._project_onto_state(other)
    #     try:
    #         return other.dual(self)
    #     except AttributeError as e:
    #         raise TypeError(
    #             f"Cannot apply {other.__class__.__qualname__} to {self.__class__.__qualname__}"
    #         ) from e

    # def _project_onto_state(self, other: State) -> Union[State, float]:  # TODO: move to measurement
    #     r"""If states are gaussian use generaldyne measurement, else use
    #     the states' Fock representation."""

    #     # if both states are gaussian
    #     if self.is_wigner and other.is_wigner:
    #         return self._project_onto_gaussian(other)

    #     # either self or other is not gaussian
    #     return self._project_onto_fock(other)

    # def _project_onto_fock(self, other: State) -> Union[State, float]:  # TODO: move to physics
    #     r"""Returns the post-measurement state of the projection between two non-Gaussian
    #     states on the remaining modes or the probability of the result. When doing homodyne sampling,
    #     returns the post-measurement state or the measument outcome if no modes remain.

    #     Args:
    #         other (State): state being projected onto self

    #     Returns:
    #         State or float: returns the conditional state on the remaining modes
    #             or the probability.
    #     """
    #     remaining_modes = list(set(other.modes) - set(self.modes))

    #     out_fock = self._contract_with_other(other)
    #     if len(remaining_modes) > 0:
    #         return (
    #             DM(fock_array=out_fock, modes=remaining_modes)
    #             if other.is_mixed or self.is_mixed
    #             else Ket(fock_array=out_fock, modes=remaining_modes)
    #         )

    #     # return the probability (norm) of the state when there are no modes left
    #     return (
    #         fock.math.abs(out_fock) ** 2
    #         if other.is_pure and self.is_pure
    #         else fock.math.abs(out_fock)  # TODO check this
    #     )

    # def _contract_with_other(self, other):
    #     other_cutoffs = [
    #         None if m not in self.modes else other.cutoffs[other.indices(m)] for m in other.modes
    #     ]
    #     if hasattr(self, "_preferred_projection"):
    #         out_fock = self._preferred_projection(other, other.indices(self.modes))
    #     else:
    #         # matching other's cutoffs
    #         self_cutoffs = [other.cutoffs[other.indices(m)] for m in self.modes]
    #         out_fock = fock.contract_states(
    #             stateA=other.ket(other_cutoffs) if other.is_pure else other.dm(other_cutoffs),
    #             stateB=self.ket(self_cutoffs) if self.is_pure else self.dm(self_cutoffs),
    #             a_is_dm=other.is_mixed,
    #             b_is_dm=self.is_mixed,
    #             modes=other.indices(self.modes),
    #             normalize=self._normalize if hasattr(self, "_normalize") else False,
    #         )

    #     return out_fock

    # NOTE: this was just a set-up and call of general_dyne
    # def _project_onto_gaussian(self, other: State) -> Union[State, float]:
    #     r"""Returns the result of a generaldyne measurement given that states ``self`` and
    #     ``other`` are gaussian.

    #     Args:
    #         other (State): gaussian state being projected onto self

    #     Returns:
    #         State or float: returns the output conditional state on the remaining modes
    #             or the probability.
    #     """
    #     # here `self` is the measurement device state and `other` is the incoming state
    #     # being projected onto the measurement state
    #     remaining_modes = list(set(other.modes) - set(self.modes))

    #     _, probability, new_cov, new_means = gaussian.general_dyne(
    #         other.cov,
    #         other.means,
    #         self.cov,
    #         self.means,
    #         self.modes,
    #     )

    #     if len(remaining_modes) > 0:
    #         return State(
    #             means=new_means,
    #             cov=new_cov,
    #             modes=remaining_modes,
    #             _norm=probability if not getattr(self, "_normalize", False) else 1.0,
    #         )

    #     return probability
=======
    return ret, vjp
>>>>>>> 77dfff6c
<|MERGE_RESOLUTION|>--- conflicted
+++ resolved
@@ -24,8 +24,8 @@
 import numpy as np
 
 from mrmustard import math, settings
+from mrmustard.math.caching import tensor_int_cache
 from mrmustard.math.lattice import strategies
-from mrmustard.math.caching import tensor_int_cache
 from mrmustard.math.tensor_wrappers.mmtensor import MMTensor
 from mrmustard.physics.bargmann import (
     wigner_to_bargmann_Choi,
@@ -975,7 +975,6 @@
         )
         return math.astensor(dr, dtype=r.dtype), math.astensor(dphi, phi.dtype)
 
-<<<<<<< HEAD
     return math.astensor(sq_ket, dtype=sq_ket.dtype.name), vjp
 
     # def primal(self, other: Union[State, Transformation]) -> State:
@@ -1092,7 +1091,4 @@
     #             _norm=probability if not getattr(self, "_normalize", False) else 1.0,
     #         )
 
-    #     return probability
-=======
-    return ret, vjp
->>>>>>> 77dfff6c
+    #     return probability