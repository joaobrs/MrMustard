# Copyright 2021 Xanadu Quantum Technologies Inc.

# Licensed under the Apache License, Version 2.0 (the "License");
# you may not use this file except in compliance with the License.
# You may obtain a copy of the License at

#     http://www.apache.org/licenses/LICENSE-2.0

# Unless required by applicable law or agreed to in writing, software
# distributed under the License is distributed on an "AS IS" BASIS,
# WITHOUT WARRANTIES OR CONDITIONS OF ANY KIND, either express or implied.
# See the License for the specific language governing permissions and
# limitations under the License.

# pylint: disable=redefined-outer-name

"""
This module contains functions for performing calculations on Fock states.
"""

from functools import lru_cache
from typing import List, Optional, Sequence, Tuple

import numpy as np

from mrmustard import settings
from mrmustard.math import Math
from mrmustard.math.caching import tensor_int_cache
from mrmustard.math.lattice import strategies
from mrmustard.math.mmtensor import MMTensor
from mrmustard.math.numba.compactFock_diagonal_amps import fock_representation_diagonal_amps
from mrmustard.physics.bargmann import (
    wigner_to_bargmann_Choi,
    wigner_to_bargmann_psi,
    wigner_to_bargmann_rho,
    wigner_to_bargmann_U,
)
from mrmustard.typing import ComplexTensor, Matrix, Scalar, Tensor, Vector

math = Math()
SQRT = np.sqrt(np.arange(1e6))

# ~~~~~~~~~~~~~~~~~~~~~~~~~~~~~~~~~~~~~~~~~~~~~~
# ~~~~~~~~~~~~~~ static functions ~~~~~~~~~~~~~~
# ~~~~~~~~~~~~~~~~~~~~~~~~~~~~~~~~~~~~~~~~~~~~~~


def fock_state(n: Sequence[int]) -> Tensor:
    r"""Returns a pure or mixed Fock state.

    Args:
        n: a list of photon numbers

    Returns:
        the Fock state up to cutoffs ``n+1``
    """
    psi = np.zeros(np.array(n) + np.ones_like(n), dtype=np.complex128)
    psi[tuple(np.atleast_1d(n))] = 1
    return psi


def autocutoffs(cov: Matrix, means: Vector, probability: float):
    r"""Returns the cutoffs of a Gaussian state by computing the 1-mode marginals until
    the probability of the marginal is less than ``probability``.

    Args:
        cov: the covariance matrix
        means: the means vector
        probability: the cutoff probability

    Returns:
        Tuple[int, ...]: the suggested cutoffs
    """
    M = len(means) // 2
    cutoffs = []
    for i in range(M):
        cov_i = np.array([[cov[i, i], cov[i, i + M]], [cov[i + M, i], cov[i + M, i + M]]])
        means_i = np.array([means[i], means[i + M]])
        # apply 1-d recursion until probability is less than 0.99
        A, B, C = [math.asnumpy(x) for x in wigner_to_bargmann_rho(cov_i, means_i)]
        diag = fock_representation_diagonal_amps(A, B, C, 1, cutoffs=[100])[0]
        # find at what index in the cumsum the probability is more than 0.99
        for i, val in enumerate(np.cumsum(diag)):
            if val > probability:
                cutoffs.append(max(i + 1, settings.AUTOCUTOFF_MIN_CUTOFF))
                break
        else:
            cutoffs.append(settings.AUTOCUTOFF_MAX_CUTOFF)
    return cutoffs


def wigner_to_fock_state(
    cov: Matrix,
    means: Vector,
    shape: Sequence[int],
    max_prob: float = 1.0,
    max_photons: Optional[int] = None,
    return_dm: bool = True,
) -> Tensor:
    r"""Returns the Fock representation of a Gaussian state.
    Use with caution: if the cov matrix is that of a mixed state,
    setting return_dm to False will produce nonsense.
    If return_dm=False, we can apply max_prob and max_photons to stop the
    computation of the Fock representation early, when those conditions are met.

    * If the state is pure it can return the state vector (ket) or the density matrix.
        The index ordering is going to be [i's] in ket_i
    * If the state is mixed it can return the density matrix.
        The index order is going to be [i's,j's] in dm_ij

    Args:
        cov: the Wigner covariance matrix
        means: the Wigner means vector
        shape: the shape of the tensor
        max_prob: the maximum probability of a the state (applies only if the ket is returned)
        max_photons: the maximum number of photons in the state (applies only if the ket is returned)
        return_dm: whether to return the density matrix (otherwise it returns the ket)

    Returns:
        Tensor: the fock representation
    """
    if return_dm:
        A, B, C = wigner_to_bargmann_rho(cov, means)
        return math.hermite_renormalized(A, B, C, shape=shape)
    else:  # here we can apply max prob and max photons
        A, B, C = wigner_to_bargmann_psi(cov, means)
        if max_photons is None:
            max_photons = sum(shape) - len(shape)
        if max_prob < 1.0 or max_photons < sum(shape) - len(shape):
            return math.hermite_renormalized_binomial(
                A, B, C, shape=shape, max_l2=max_prob, global_cutoff=max_photons + 1
            )
        return math.hermite_renormalized(A, B, C, shape=tuple(shape))


def wigner_to_fock_U(X, d, shape):
    r"""Returns the Fock representation of a Gaussian unitary transformation.
    The index order is out_l, in_l, where in_l is to be contracted with the indices of a ket,
    or with the left indices of a density matrix.

    Arguments:
        X: the X matrix
        d: the d vector
        shape: the shape of the tensor

    Returns:
        Tensor: the fock representation of the unitary transformation
    """
    A, B, C = wigner_to_bargmann_U(X, d)
    return math.hermite_renormalized(A, B, C, shape=tuple(shape))


def wigner_to_fock_Choi(X, Y, d, shape):
    r"""Returns the Fock representation of a Gaussian Choi matrix.
    The order of choi indices is :math:`[\mathrm{out}_l, \mathrm{in}_l, \mathrm{out}_r, \mathrm{in}_r]`
    where :math:`\mathrm{in}_l` and :math:`\mathrm{in}_r` are to be contracted with the left and right indices of a density matrix.

    Arguments:
        X: the X matrix
        Y: the Y matrix
        d: the d vector
        shape: the shape of the tensor

    Returns:
        Tensor: the fock representation of the Choi matrix
    """
    A, B, C = wigner_to_bargmann_Choi(X, Y, d)
    return math.hermite_renormalized(A, B, C, shape=tuple(shape))


def ket_to_dm(ket: Tensor) -> Tensor:
    r"""Maps a ket to a density matrix.

    Args:
        ket: the ket

    Returns:
        Tensor: the density matrix
    """
    return math.outer(ket, math.conj(ket))


def dm_to_ket(dm: Tensor) -> Tensor:
    r"""Maps a density matrix to a ket if the state is pure.

    If the state is pure :math:`\hat \rho= |\psi\rangle\langle \psi|` then the
    ket is the eigenvector of :math:`\rho` corresponding to the eigenvalue 1.

    Args:
        dm (Tensor): the density matrix

    Returns:
        Tensor: the ket

    Raises:
        ValueError: if ket for mixed states cannot be calculated
    """

    is_pure_dm = np.isclose(purity(dm), 1.0, atol=1e-6)
    if not is_pure_dm:
        raise ValueError("Cannot calculate ket for mixed states.")

    cutoffs = dm.shape[: len(dm.shape) // 2]
    d = int(np.prod(cutoffs))
    dm = math.reshape(dm, (d, d))

    eigvals, eigvecs = math.eigh(dm)
    # eigenvalues and related eigenvectors are sorted in non-decreasing order,
    # meaning the associated eigvec to largest eigval is stored last.
    ket = eigvecs[:, -1] * math.sqrt(eigvals[-1])
    ket = math.reshape(ket, cutoffs)

    return ket


def ket_to_probs(ket: Tensor) -> Tensor:
    r"""Maps a ket to probabilities.

    Args:
        ket: the ket

    Returns:
        Tensor: the probabilities vector
    """
    return math.abs(ket) ** 2


def dm_to_probs(dm: Tensor) -> Tensor:
    r"""Extracts the diagonals of a density matrix.

    Args:
        dm: the density matrix

    Returns:
        Tensor: the probabilities vector
    """
    return math.all_diagonals(dm, real=True)


def U_to_choi(U: Tensor, Udual: Optional[Tensor] = None) -> Tensor:
    r"""Converts a unitary transformation to a Choi tensor.

    Args:
        U: the unitary transformation
        Udual: the dual unitary transformation (optional, will use conj U if not provided)

    Returns:
        Tensor: the Choi tensor. The index order is going to be :math:`[\mathrm{out}_l, \mathrm{in}_l, \mathrm{out}_r, \mathrm{in}_r]`
        where :math:`\mathrm{in}_l` and :math:`\mathrm{in}_r` are to be contracted with the left and right indices of the density matrix.
    """
    return math.outer(U, Udual or math.conj(U))


def fidelity(state_a, state_b, a_ket: bool, b_ket: bool) -> Scalar:
    r"""Computes the fidelity between two states in Fock representation."""
    if a_ket and b_ket:
        min_cutoffs = [slice(min(a, b)) for a, b in zip(state_a.shape, state_b.shape)]
        state_a = state_a[tuple(min_cutoffs)]
        state_b = state_b[tuple(min_cutoffs)]
        return math.abs(math.sum(math.conj(state_a) * state_b)) ** 2

    if a_ket:
        min_cutoffs = [
            slice(min(a, b))
            for a, b in zip(state_a.shape, state_b.shape[: len(state_b.shape) // 2])
        ]
        state_a = state_a[tuple(min_cutoffs)]
        state_b = state_b[tuple(min_cutoffs * 2)]
        a = math.reshape(state_a, -1)
        return math.real(
            math.sum(math.conj(a) * math.matvec(math.reshape(state_b, (len(a), len(a))), a))
        )

    if b_ket:
        min_cutoffs = [
            slice(min(a, b))
            for a, b in zip(state_a.shape[: len(state_a.shape) // 2], state_b.shape)
        ]
        state_a = state_a[tuple(min_cutoffs * 2)]
        state_b = state_b[tuple(min_cutoffs)]
        b = math.reshape(state_b, -1)
        return math.real(
            math.sum(math.conj(b) * math.matvec(math.reshape(state_a, (len(b), len(b))), b))
        )

    # mixed state
    # Richard Jozsa (1994) Fidelity for Mixed Quantum States, Journal of Modern Optics, 41:12, 2315-2323, DOI: 10.1080/09500349414552171

    # trim states to have same cutoff
    min_cutoffs = [
        slice(min(a, b))
        for a, b in zip(
            state_a.shape[: len(state_a.shape) // 2], state_b.shape[: len(state_b.shape) // 2]
        )
    ]
    state_a = state_a[tuple(min_cutoffs * 2)]
    state_b = state_b[tuple(min_cutoffs * 2)]
    return math.abs(
        (
            math.trace(
                math.sqrtm(
                    math.matmul(math.matmul(math.sqrtm(state_a), state_b), math.sqrtm(state_a))
                )
            )
            ** 2
        )
    )


def number_means(tensor, is_dm: bool):
    r"""Returns the mean of the number operator in each mode."""
    probs = math.all_diagonals(tensor, real=True) if is_dm else math.abs(tensor) ** 2
    modes = list(range(len(probs.shape)))
    marginals = [math.sum(probs, axes=modes[:k] + modes[k + 1 :]) for k in range(len(modes))]
    return math.astensor(
        [
            math.sum(marginal * math.arange(len(marginal), dtype=marginal.dtype))
            for marginal in marginals
        ]
    )


def number_variances(tensor, is_dm: bool):
    r"""Returns the variance of the number operator in each mode."""
    probs = math.all_diagonals(tensor, real=True) if is_dm else math.abs(tensor) ** 2
    modes = list(range(len(probs.shape)))
    marginals = [math.sum(probs, axes=modes[:k] + modes[k + 1 :]) for k in range(len(modes))]
    return math.astensor(
        [
            (
                math.sum(marginal * math.arange(marginal.shape[0], dtype=marginal.dtype) ** 2)
                - math.sum(marginal * math.arange(marginal.shape[0], dtype=marginal.dtype)) ** 2
            )
            for marginal in marginals
        ]
    )


def purity(dm: Tensor) -> Scalar:
    r"""Returns the purity of a density matrix."""
    cutoffs = dm.shape[: len(dm.shape) // 2]
    d = int(np.prod(cutoffs))  # combined cutoffs in all modes
    dm = math.reshape(dm, (d, d))
    dm = dm / math.trace(dm)  # assumes all nonzero values are included in the density matrix
    return math.abs(math.sum(math.transpose(dm) * dm))  # tr(rho^2)


def validate_contraction_indices(in_idx, out_idx, M, name):
    r"""Validates the indices used for the contraction of a tensor."""
    if len(set(in_idx)) != len(in_idx):
        raise ValueError(f"{name}_in_idx should not contain repeated indices.")
    if len(set(out_idx)) != len(out_idx):
        raise ValueError(f"{name}_out_idx should not contain repeated indices.")
    if not set(range(M)).intersection(out_idx).issubset(set(in_idx)):
        wrong_indices = set(range(M)).intersection(out_idx) - set(in_idx)
        raise ValueError(
            f"Indices {wrong_indices} in {name}_out_idx are trying to replace uncontracted indices."
        )


def apply_kraus_to_ket(kraus, ket, kraus_in_modes, kraus_out_modes=None):
    r"""Applies a kraus operator to a ket.
    It assumes that the ket is indexed as left_1, ..., left_n.

<<<<<<< HEAD
    The kraus op has indices that contract with the ket (kraus_in_idx) and indices that are
    left over (kraus_out_idx). The final index order will be sorted (note that an index
    appearing in both kraus_in_idx and kraus_out_idx will replace the original index).
=======
    The kraus op has indices that contract with the ket (kraus_in_modes) and indices that are left over (kraus_out_modes).
    The final index order will be sorted (note that an index appearing in both kraus_in_modes and kraus_out_modes will replace the original index).
>>>>>>> d686fe7f

    Args:
        kraus (array): the kraus operator to be applied
        ket (array): the ket to which the operator is applied
        kraus_in_modes (list of ints): the indices (counting from 0) of the kraus operator that contract with the ket
        kraus_out_modes (list of ints): the indices (counting from 0) of the kraus operator that are leftover

    Returns:
        array: the resulting ket with indices as kraus_out_modes + uncontracted ket indices
    """
    if kraus_out_modes is None:
        kraus_out_modes = kraus_in_modes

    if not set(kraus_in_modes).issubset(range(ket.ndim)):
        raise ValueError("kraus_in_modes should be a subset of the ket indices.")

    # check that there are no repeated indices in kraus_in_modes and kraus_out_modes (separately)
    validate_contraction_indices(kraus_in_modes, kraus_out_modes, ket.ndim, "kraus")

    ket = MMTensor(ket, axis_labels=[f"in_left_{i}" for i in range(ket.ndim)])
    kraus = MMTensor(
        kraus,
        axis_labels=[f"out_left_{i}" for i in kraus_out_modes]
        + [f"in_left_{i}" for i in kraus_in_modes],
    )

    # contract the operator with the ket.
    # now the leftover indices are in the order kraus_out_modes + uncontracted ket indices
    kraus_ket = kraus @ ket

    # sort kraus_ket.axis_labels by the int at the end of each label.
    # Each label is guaranteed to have a unique int at the end.
    new_axis_labels = sorted(kraus_ket.axis_labels, key=lambda x: int(x.split("_")[-1]))

    return kraus_ket.transpose(new_axis_labels).tensor


def apply_kraus_to_dm(kraus, dm, kraus_in_modes, kraus_out_modes=None):
    r"""Applies a kraus operator to a density matrix.
    It assumes that the density matrix is indexed as left_1, ..., left_n, right_1, ..., right_n.

<<<<<<< HEAD
    The kraus operator has indices that contract with the density matrix (kraus_in_idx) and
    indices that are leftover (kraus_out_idx). `kraus` will contract from the left and from
    the right with the density matrix. For right contraction the kraus op is conjugated.
=======
    The kraus operator has indices that contract with the density matrix (kraus_in_modes) and indices that are leftover (kraus_out_modes).
    `kraus` will contract from the left and from the right with the density matrix. For right contraction the kraus op is conjugated.
>>>>>>> d686fe7f

    Args:
        kraus (array): the operator to be applied
        dm (array): the density matrix to which the operator is applied
        kraus_in_modes (list of ints): the indices (counting from 0) of the kraus operator that contract with the density matrix
        kraus_out_modes (list of ints): the indices (counting from 0) of the kraus operator that are leftover (default None, in which case kraus_out_modes = kraus_in_modes)

    Returns:
        array: the resulting density matrix
    """
    if kraus_out_modes is None:
        kraus_out_modes = kraus_in_modes

    if not set(kraus_in_modes).issubset(range(dm.ndim // 2)):
        raise ValueError("kraus_in_modes should be a subset of the density matrix indices.")

    # check that there are no repeated indices in kraus_in_modes and kraus_out_modes (separately)
    validate_contraction_indices(kraus_in_modes, kraus_out_modes, dm.ndim // 2, "kraus")

    dm = MMTensor(
        dm,
        axis_labels=[f"left_{i}" for i in range(dm.ndim // 2)]
        + [f"right_{i}" for i in range(dm.ndim // 2)],
    )
    kraus = MMTensor(
        kraus,
        axis_labels=[f"out_left_{i}" for i in kraus_out_modes]
        + [f"left_{i}" for i in kraus_in_modes],
    )
    kraus_conj = MMTensor(
        math.conj(kraus.tensor),
        axis_labels=[f"out_right_{i}" for i in kraus_out_modes]
        + [f"right_{i}" for i in kraus_in_modes],
    )

    # contract the kraus operator with the density matrix from the left and from the right.
    k_dm_k = kraus @ dm @ kraus_conj
    # now the leftover indices are in the order:
    # out_left_modes + uncontracted left indices + uncontracted right indices + out_right_modes

    # sort k_dm_k.axis_labels by the int at the end of each label, first left, then right
    N = k_dm_k.tensor.ndim // 2
    left = sorted(k_dm_k.axis_labels[:N], key=lambda x: int(x.split("_")[-1]))
    right = sorted(k_dm_k.axis_labels[N:], key=lambda x: int(x.split("_")[-1]))

    return k_dm_k.transpose(left + right).tensor


def apply_choi_to_dm(
    choi: ComplexTensor,
    dm: ComplexTensor,
    choi_in_modes: Sequence[int],
    choi_out_modes: Sequence[int] = None,
):
    r"""Applies a choi operator to a density matrix.
    It assumes that the density matrix is indexed as our_L_1, ..., out_L_n, out_R_1, ..., out_R_n.
    It assumes that the choi operator is indexed as:
    out_L_1, ..., out_L_n, in_L_1, ..., in_L_n, out_R_1, ..., out_R_n, in_R_1, ..., in_R_n.
    The choi operator has indices that contract with the density matrix (choi_in_idx) and indices
    that are left over (choi_out_idx). `choi` will contract choi_in_idx from the left and
    from the right with the density matrix.

    Args:
        choi (array): the choi operator to be applied
        dm (array): the density matrix to which the choi operator is applied
        choi_in_modes (list of ints): the input modes of the choi operator that contract with the density matrix
        choi_out_modes (list of ints): the output modes of the choi operator

    Returns:
        array: the resulting density matrix
    """
    if choi_out_modes is None:
        choi_out_modes = choi_in_modes
    if not set(choi_in_modes).issubset(range(dm.ndim // 2)):
        raise ValueError("choi_in_modes should be a subset of the density matrix indices.")

    # check that there are no repeated indices in kraus_in_modes and kraus_out_modes (separately)
    validate_contraction_indices(choi_in_modes, choi_out_modes, dm.ndim // 2, "choi")

    dm = MMTensor(
        dm,
        axis_labels=[f"in_left_{i}" for i in range(dm.ndim // 2)]
        + [f"in_right_{i}" for i in range(dm.ndim // 2)],
    )
    choi = MMTensor(
        choi,
        axis_labels=[f"out_left_{i}" for i in choi_out_modes]
        + [f"in_left_{i}" for i in choi_in_modes]
        + [f"out_right_{i}" for i in choi_out_modes]
        + [f"in_right_{i}" for i in choi_in_modes],
    )

    # contract the choi matrix with the density matrix.
    # now the leftover indices are in the order out_left_modes + out_right_modes + uncontracted left indices + uncontracted right indices
    choi_dm = choi @ dm

    # sort choi_dm.axis_labels by the int at the end of each label, first left, then right
    left_labels = [label for label in choi_dm.axis_labels if "left" in label]
    left = sorted(left_labels, key=lambda x: int(x.split("_")[-1]))
    right_labels = [label for label in choi_dm.axis_labels if "right" in label]
    right = sorted(right_labels, key=lambda x: int(x.split("_")[-1]))

    return choi_dm.transpose(left + right).tensor


def apply_choi_to_ket(choi, ket, choi_in_modes, choi_out_modes=None):
    r"""Applies a choi operator to a ket.
<<<<<<< HEAD
    It assumes that the ket is indexed as out_left_1, ..., out_left_n.
    It assumes that the choi operator is indexed as:
    out_L_1, ..., out_L_n, in_L_1, ..., in_L_n, out_R_1, ..., out_R_n, in_R_1, ..., in_R_n.
    The choi operator has indices that contract with the ket (choi_in_idx) and indices that are
    left over (choi_out_idx). `choi` will contract choi_in_idx from the left and from the
    right with the ket.
=======
    It assumes that the ket is indexed as left_1, ..., left_n.

    The choi operator has indices that contract with the ket (choi_in_modes) and indices that are left over (choi_out_modes).
    `choi` will contract choi_in_modes from the left and from the right with the ket.
>>>>>>> d686fe7f

    Args:
        choi (array): the choi operator to be applied
        ket (array): the ket to which the choi operator is applied
        choi_in_modes (list of ints): the indices of the choi operator that contract with the ket
        choi_out_modes (list of ints): the indices of the choi operator that re leftover

    Returns:
        array: the resulting ket
    """
    if choi_out_modes is None:
        choi_out_modes = choi_in_modes

    if not set(choi_in_modes).issubset(range(ket.ndim)):
        raise ValueError("choi_in_modes should be a subset of the ket indices.")

    # check that there are no repeated indices in kraus_in_modes and kraus_out_modes (separately)
    validate_contraction_indices(choi_in_modes, choi_out_modes, ket.ndim, "choi")

    ket = MMTensor(ket, axis_labels=[f"left_{i}" for i in range(ket.ndim)])
    ket_dual = MMTensor(math.conj(ket.tensor), axis_labels=[f"right_{i}" for i in range(ket.ndim)])
    choi = MMTensor(
        choi,
        axis_labels=[f"out_left_{i}" for i in choi_out_modes]
        + [f"left_{i}" for i in choi_in_modes]
        + [f"out_right_{i}" for i in choi_out_modes]
        + [f"right_{i}" for i in choi_in_modes],
    )

    # contract the choi matrix with the ket and its dual, like choi @ |ket><ket|
    # now the leftover indices are in the order out_left_modes + out_right_modes + uncontracted left indices + uncontracted right indices
    choi_ket = choi @ ket @ ket_dual

    # sort choi_ket.axis_labels by the int at the end of each label, first left, then right
    left_labels = [label for label in choi_ket.axis_labels if "left" in label]
    left = sorted(left_labels, key=lambda x: int(x.split("_")[-1]))
    right_labels = [label for label in choi_ket.axis_labels if "right" in label]
    right = sorted(right_labels, key=lambda x: int(x.split("_")[-1]))

    return choi_ket.transpose(left + right).tensor


def contract_states(
    stateA, stateB, a_is_dm: bool, b_is_dm: bool, modes: List[int], normalize: bool
):
    r"""Contracts two states in the specified modes.
    Assumes that the modes of B are a subset of the modes of A.

    Args:
        stateA: the first state
        stateB: the second state
        a_is_dm: whether the first state is a density matrix.
        b_is_dm: whether the second state is a density matrix.
        modes: the modes on which to contract the states.
        normalize: whether to normalize the result

    Returns:
        Tensor: the contracted state tensor (subsystem of ``A``). Either ket or dm.
    """

    if a_is_dm:
        if b_is_dm:  # a DM, b DM
            dm = apply_choi_to_dm(choi=stateB, dm=stateA, choi_in_modes=modes, choi_out_modes=[])
        else:  # a DM, b ket
            dm = apply_kraus_to_dm(
                kraus=math.conj(stateB), dm=stateA, kraus_in_modes=modes, kraus_out_modes=[]
            )
    else:
        if b_is_dm:  # a ket, b DM
            dm = apply_kraus_to_dm(
                kraus=math.conj(stateA), dm=stateB, kraus_in_modes=modes, kraus_out_modes=[]
            )
        else:  # a ket, b ket
            ket = apply_kraus_to_ket(
                kraus=math.conj(stateB), ket=stateA, kraus_in_modes=modes, kraus_out_modes=[]
            )

    try:
        return dm / math.sum(math.all_diagonals(dm, real=False)) if normalize else dm
    except NameError:
        return ket / math.norm(ket) if normalize else ket


def normalize(fock: Tensor, is_dm: bool):
    r"""Returns the normalized ket state.

    Args:
        fock (Tensor): the state to be normalized
        is_dm (optioanl bool): whether the input tensor is a density matrix

    Returns:
        Tensor: the normalized state
    """
    if is_dm:
        return fock / math.sum(math.all_diagonals(fock, real=False))

    return fock / math.sum(math.norm(fock))


def norm(state: Tensor, is_dm: bool):
    r"""
    Returns the norm of a ket or the trace of the density matrix.
    Note that the "norm" is intended as the float number that is used to normalize the state,
    and depends on the representation. Hence different numbers for different representations
    of the same state (:math:`|amp|` for ``ket`` and :math:`|amp|^2` for ``dm``).
    """
    if is_dm:
        return math.sum(math.all_diagonals(state, real=True))

    return math.abs(math.norm(state))


def is_mixed_dm(dm):
    r"""Evaluates if a density matrix represents a mixed state."""
    cutoffs = dm.shape[: len(dm.shape) // 2]
    square = math.reshape(dm, (int(np.prod(cutoffs)), -1))
    return not np.isclose(math.sum(square * math.transpose(square)), 1.0)


def trace(dm, keep: List[int]):
    r"""Computes the partial trace of a density matrix.
    The indices of the density matrix are in the order (out0, ..., outN-1, in0, ..., inN-1).
    The indices to keep are a subset of the N 'out' indices
    (they count for the 'in' indices as well).

    Args:
        dm: the density matrix
        keep: the modes to keep (0-based)
    """
    dm = MMTensor(
        dm,
        axis_labels=[
            f"out_{i}" if i in keep else f"contract_{i}" for i in range(len(dm.shape) // 2)
        ]
        + [f"in_{i}" if i in keep else f"contract_{i}" for i in range(len(dm.shape) // 2)],
    )
    return dm.contract().tensor


@tensor_int_cache
def oscillator_eigenstate(q: Vector, cutoff: int) -> Tensor:
    r"""Harmonic oscillator eigenstate wavefunction `\psi_n(q) = <n|q>`.

    Args:
        q (Vector): a vector containing the q points at which the function is evaluated (units of \sqrt{\hbar})
        cutoff (int): maximum number of photons
        hbar (optional): value of `\hbar`, defaults to Mr Mustard's internal value

    Returns:
        Tensor: a tensor of size ``len(q)*cutoff``. Each entry with index ``[i, j]`` represents the eigenstate evaluated
            with number of photons ``i`` evaluated at position ``q[j]``, i.e., `\psi_i(q_j)`.

    .. details::

        .. admonition:: Definition
            :class: defn

        The q-quadrature eigenstates are defined as

        .. math::

            \psi_n(x) = 1/sqrt[2^n n!](\frac{\omega}{\pi \hbar})^{1/4}
                \exp{-\frac{\omega}{2\hbar} x^2} H_n(\sqrt{\frac{\omega}{\pi}} x)

        where :math:`H_n(x)` is the (physicists) `n`-th Hermite polynomial.
    """
    omega_over_hbar = math.cast(1 / settings.HBAR, "float64")
    x_tensor = math.sqrt(omega_over_hbar) * math.cast(q, "float64")  # unit-less vector

    # prefactor term (\Omega/\hbar \pi)**(1/4) * 1 / sqrt(2**n)
    prefactor = (omega_over_hbar / np.pi) ** (1 / 4) * math.sqrt(2 ** (-math.arange(0, cutoff)))

    # Renormalized physicist hermite polys: Hn / sqrt(n!)
    R = -np.array([[2 + 0j]])  # to get the physicist polys

    def f_hermite_polys(xi):
        poly = math.hermite_renormalized(
            R, 2 * math.astensor([xi], "complex128"), 1 + 0j, (cutoff,)
        )
        return math.cast(poly, "float64")

    hermite_polys = math.map_fn(f_hermite_polys, x_tensor)

    # (real) wavefunction
    psi = math.exp(-(x_tensor**2 / 2)) * math.transpose(prefactor * hermite_polys)
    return psi


@lru_cache
def estimate_dx(cutoff, period_resolution=20):
    r"""Estimates a suitable quadrature discretization interval `dx`. Uses the fact
    that Fock state `n` oscillates with angular frequency :math:`\sqrt{2(n + 1)}`,
    which follows from the relation

    .. math::

            \psi^{[n]}'(q) = q - sqrt(2*(n + 1))*\psi^{[n+1]}(q)

    by setting q = 0, and approximating the oscillation amplitude by `\psi^{[n+1]}(0)

    Ref: https://en.wikipedia.org/wiki/Hermite_polynomials#Hermite_functions

    Args
        cutoff (int): Fock cutoff
        period_resolution (int): Number of points used to sample one Fock
            wavefunction oscillation. Larger values yields better approximations
            and thus smaller `dx`.

    Returns
        (float): discretization value of quadrature
    """
    fock_cutoff_frequency = np.sqrt(2 * (cutoff + 1))
    fock_cutoff_period = 2 * np.pi / fock_cutoff_frequency
    dx_estimate = fock_cutoff_period / period_resolution
    return dx_estimate


@lru_cache
def estimate_xmax(cutoff, minimum=5):
    r"""Estimates a suitable quadrature axis length

    Args
        cutoff (int): Fock cutoff
        minimum (float): Minimum value of the returned xmax

    Returns
        (float): maximum quadrature value
    """
    if cutoff == 0:
        xmax_estimate = 3
    else:
        # maximum q for a classical particle with energy n=cutoff
        classical_endpoint = np.sqrt(2 * cutoff)
        # approximate probability of finding particle outside classical region
        excess_probability = 1 / (7.464 * cutoff ** (1 / 3))
        # Emperical factor that yields reasonable results
        A = 5
        xmax_estimate = classical_endpoint * (1 + A * excess_probability)
    return max(minimum, xmax_estimate)


@lru_cache
def estimate_quadrature_axis(cutoff, minimum=5, period_resolution=20):
    """Generates a suitable quadrature axis.

    Args
        cutoff (int): Fock cutoff
        minimum (float): Minimum value of the returned xmax
        period_resolution (int): Number of points used to sample one Fock
            wavefunction oscillation. Larger values yields better approximations
            and thus smaller dx.

    Returns
        (array): quadrature axis
    """
    xmax = estimate_xmax(cutoff, minimum=minimum)
    dx = estimate_dx(cutoff, period_resolution=period_resolution)
    xaxis = np.arange(-xmax, xmax, dx)
    xaxis = np.append(xaxis, xaxis[-1] + dx)
    xaxis = xaxis - np.mean(xaxis)  # center around 0
    return xaxis


def quadrature_distribution(
    state: Tensor, quadrature_angle: float = 0.0, x: Vector = None, hbar: Optional[float] = None
):
    r"""Given the ket or density matrix of a single-mode state, it generates the probability
    density distribution :math:`\tr [ \rho |x_\phi><x_\phi| ]`  where `\rho` is the
    density matrix of the state and |x_\phi> the quadrature eigenvector with angle `\phi`
    equal to ``quadrature_angle``.

    Args:
        state (Tensor): single mode state ket or density matrix
        quadrature_angle (float): angle of the quadrature basis vector
        x (Vector): points at which the quadrature distribution is evaluated

    Returns:
        tuple(Vector, Vector): coordinates at which the pdf is evaluated and the probability distribution
    """
    dims = len(state.shape)
    if dims > 2:
        raise ValueError(
            "Input state has dimension {state.shape}. Make sure is either a single-mode ket or dm."
        )

    is_dm = dims == 2
    cutoff = state.shape[0]

    if not np.isclose(quadrature_angle, 0.0):
        # rotate mode to the homodyne basis
        theta = -math.arange(cutoff) * quadrature_angle
        Ur = math.diag(math.make_complex(math.cos(theta), math.sin(theta)))
        state = (
            math.einsum("ij,jk,kl->il", Ur, state, math.dagger(Ur))
            if is_dm
            else math.matvec(Ur, state)
        )

    if x is None:
        hbar = hbar or settings.HBAR
        x = np.sqrt(hbar) * math.new_constant(estimate_quadrature_axis(cutoff), "q_tensor")

    psi_x = math.cast(oscillator_eigenstate(x, cutoff), "complex128")
    pdf = (
        math.einsum("nm,nj,mj->j", state, psi_x, psi_x)
        if is_dm
        else math.abs(math.einsum("n,nj->j", state, psi_x)) ** 2
    )

    return x, math.cast(pdf, "float64")


def sample_homodyne(
    state: Tensor, quadrature_angle: float = 0.0, hbar: Optional[float] = None
) -> Tuple[float, float]:
    r"""Given a single-mode state, it generates the pdf of :math:`\tr [ \rho |x_\phi><x_\phi| ]`
    where `\rho` is the reduced density matrix of the state.

    Args:
        state (Tensor): ket or density matrix of the state being measured
        quadrature_angle (float): angle of the quadrature distribution

    Returns:
        tuple(float, float): outcome and probability of the outcome
    """
    dims = len(state.shape)
    if dims > 2:
        raise ValueError(
            "Input state has dimension {state.shape}. Make sure is either a single-mode ket or dm."
        )

    x, pdf = quadrature_distribution(state, quadrature_angle, hbar=hbar or settings.HBAR)
    probs = pdf * (x[1] - x[0])

    # draw a sample from the distribution
    pdf = math.Categorical(probs=probs, name="homodyne_dist")
    sample_idx = pdf.sample()
    homodyne_sample = math.gather(x, sample_idx)
    probability_sample = math.gather(probs, sample_idx)

    return homodyne_sample, probability_sample


@math.custom_gradient
def displacement(x, y, shape, tol=1e-15):
    r"""creates a single mode displacement matrix"""
    alpha = math.asnumpy(x) + 1j * math.asnumpy(y)

    if np.sqrt(x * x + y * y) > tol:
        gate = strategies.displacement(tuple(shape), alpha)
    else:
        gate = math.eye(max(shape), dtype="complex128")[: shape[0], : shape[1]]

    def grad(dL_dDc):
        dD_da, dD_dac = strategies.jacobian_displacement(math.asnumpy(gate), alpha)
        dL_dac = np.sum(np.conj(dL_dDc) * dD_dac + dL_dDc * np.conj(dD_da))
        dLdx = 2 * np.real(dL_dac)
        dLdy = 2 * np.imag(dL_dac)
        return math.astensor(dLdx, dtype=x.dtype), math.astensor(dLdy, dtype=y.dtype)

    return math.astensor(gate, dtype=gate.dtype.name), grad


@math.custom_gradient
def beamsplitter(theta: float, phi: float, shape: Sequence[int], method: str):
    r"""Creates a beamsplitter tensor with given cutoffs using a numba-based fock lattice strategy.

    Args:
        theta (float): transmittivity angle of the beamsplitter
        phi (float): phase angle of the beamsplitter
        cutoffs (int,int): cutoff dimensions of the two modes
    """
    if method == "vanilla":
        bs_unitary = strategies.beamsplitter(shape, math.asnumpy(theta), math.asnumpy(phi))
    elif method == "schwinger":
        bs_unitary = strategies.beamsplitter_schwinger(
            shape, math.asnumpy(theta), math.asnumpy(phi)
        )
    else:
        raise ValueError(
            f"Unknown beamsplitter method {method}. Options are 'vanilla' and 'schwinger'."
        )

    def vjp(dLdGc):
        dtheta, dphi = strategies.beamsplitter_vjp(
            math.asnumpy(bs_unitary),
            math.asnumpy(math.conj(dLdGc)),
            math.asnumpy(theta),
            math.asnumpy(phi),
        )
        return math.astensor(dtheta, dtype=theta.dtype), math.astensor(dphi, dtype=phi.dtype)

    return math.astensor(bs_unitary, dtype=bs_unitary.dtype.name), vjp


@math.custom_gradient
def squeezer(r, phi, shape):
    r"""creates a single mode squeezer matrix using a numba-based fock lattice strategy"""
    sq_unitary = strategies.squeezer(shape, math.asnumpy(r), math.asnumpy(phi))

    def vjp(dLdGc):
        dr, dphi = strategies.squeezer_vjp(
            math.asnumpy(sq_unitary),
            math.asnumpy(math.conj(dLdGc)),
            math.asnumpy(r),
            math.asnumpy(phi),
        )
        return math.astensor(dr, dtype=r.dtype), math.astensor(dphi, phi.dtype)

    return math.astensor(sq_unitary, dtype=sq_unitary.dtype.name), vjp


@math.custom_gradient
def squeezed(r, phi, shape):
    r"""creates a single mode squeezed state using a numba-based fock lattice strategy"""
    sq_ket = strategies.squeezed(shape, math.asnumpy(r), math.asnumpy(phi))

    def vjp(dLdGc):
        dr, dphi = strategies.squeezed_vjp(
            math.asnumpy(sq_ket),
            math.asnumpy(math.conj(dLdGc)),
            math.asnumpy(r),
            math.asnumpy(phi),
        )
        return math.astensor(dr, dtype=r.dtype), math.astensor(dphi, phi.dtype)

    return math.astensor(sq_ket, dtype=sq_ket.dtype.name), vjp<|MERGE_RESOLUTION|>--- conflicted
+++ resolved
@@ -362,14 +362,9 @@
     r"""Applies a kraus operator to a ket.
     It assumes that the ket is indexed as left_1, ..., left_n.
 
-<<<<<<< HEAD
     The kraus op has indices that contract with the ket (kraus_in_idx) and indices that are
     left over (kraus_out_idx). The final index order will be sorted (note that an index
     appearing in both kraus_in_idx and kraus_out_idx will replace the original index).
-=======
-    The kraus op has indices that contract with the ket (kraus_in_modes) and indices that are left over (kraus_out_modes).
-    The final index order will be sorted (note that an index appearing in both kraus_in_modes and kraus_out_modes will replace the original index).
->>>>>>> d686fe7f
 
     Args:
         kraus (array): the kraus operator to be applied
@@ -411,14 +406,9 @@
     r"""Applies a kraus operator to a density matrix.
     It assumes that the density matrix is indexed as left_1, ..., left_n, right_1, ..., right_n.
 
-<<<<<<< HEAD
     The kraus operator has indices that contract with the density matrix (kraus_in_idx) and
     indices that are leftover (kraus_out_idx). `kraus` will contract from the left and from
     the right with the density matrix. For right contraction the kraus op is conjugated.
-=======
-    The kraus operator has indices that contract with the density matrix (kraus_in_modes) and indices that are leftover (kraus_out_modes).
-    `kraus` will contract from the left and from the right with the density matrix. For right contraction the kraus op is conjugated.
->>>>>>> d686fe7f
 
     Args:
         kraus (array): the operator to be applied
@@ -526,19 +516,12 @@
 
 def apply_choi_to_ket(choi, ket, choi_in_modes, choi_out_modes=None):
     r"""Applies a choi operator to a ket.
-<<<<<<< HEAD
     It assumes that the ket is indexed as out_left_1, ..., out_left_n.
     It assumes that the choi operator is indexed as:
     out_L_1, ..., out_L_n, in_L_1, ..., in_L_n, out_R_1, ..., out_R_n, in_R_1, ..., in_R_n.
     The choi operator has indices that contract with the ket (choi_in_idx) and indices that are
     left over (choi_out_idx). `choi` will contract choi_in_idx from the left and from the
     right with the ket.
-=======
-    It assumes that the ket is indexed as left_1, ..., left_n.
-
-    The choi operator has indices that contract with the ket (choi_in_modes) and indices that are left over (choi_out_modes).
-    `choi` will contract choi_in_modes from the left and from the right with the ket.
->>>>>>> d686fe7f
 
     Args:
         choi (array): the choi operator to be applied
