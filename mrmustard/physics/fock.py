--- conflicted
+++ resolved
@@ -202,16 +202,6 @@
         state_a = state_a[min_cutoffs]
         state_b = state_b[min_cutoffs]
         return math.abs(math.sum(math.conj(state_a) * state_b)) ** 2
-<<<<<<< HEAD
-    elif a_ket:
-        min_cutoffs = tuple([slice(min(a, b)) for a, b in zip(state_a.shape, state_b.shape[: len(state_b.shape) // 2])])
-        state_a = state_a[min_cutoffs]
-        state_b = state_b[min_cutoffs]
-        a = math.reshape(state_a, -1)
-        return math.real(math.sum(math.conj(a) * math.matvec(math.reshape(state_b, (len(a), len(a))), a)))
-    elif b_ket:
-        min_cutoffs = tuple([slice(min(a, b)) for a, b in zip(state_a.shape[: len(state_a.shape) // 2], state_b.shape)])
-=======
     elif a_pure:
         min_cutoffs = tuple(
             [
@@ -232,7 +222,6 @@
                 for a, b in zip(state_a.shape[: len(state_a.shape) // 2], state_b.shape)
             ]
         )
->>>>>>> f7799dc3
         state_a = state_a[min_cutoffs]
         state_b = state_b[min_cutoffs]
         b = math.reshape(state_b, -1)
