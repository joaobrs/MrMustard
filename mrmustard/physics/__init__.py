# Copyright 2021 Xanadu Quantum Technologies Inc.

# Licensed under the Apache License, Version 2.0 (the "License");
# you may not use this file except in compliance with the License.
# You may obtain a copy of the License at

#     http://www.apache.org/licenses/LICENSE-2.0

# Unless required by applicable law or agreed to in writing, software
# distributed under the License is distributed on an "AS IS" BASIS,
# WITHOUT WARRANTIES OR CONDITIONS OF ANY KIND, either express or implied.
# See the License for the specific language governing permissions and
# limitations under the License.

r"""
The physics module contains high-level functions for performing calculations on quantum objects.
<<<<<<< HEAD
It allows for objects with different representations to be used seamlessly in the same calculation, e.g. :code:`fidelity(A, B)` works whether A and B are in the Fock or Gaussian representation or a mix of both.

All the functions are automatically differentiated and can be used in conjunction with an
=======
It allows for objects in different representation to be used seamlessly in the same calculation.
E.g.`fidelity(A, B)` works whether A and B are in Fock or Gaussian representation or a mix of both.

All the functions are automatically differentiated and can be used in conjunction with an 
>>>>>>> 9d9d1db7
optimiization routine.
"""<|MERGE_RESOLUTION|>--- conflicted
+++ resolved
@@ -14,15 +14,8 @@
 
 r"""
 The physics module contains high-level functions for performing calculations on quantum objects.
-<<<<<<< HEAD
 It allows for objects with different representations to be used seamlessly in the same calculation, e.g. :code:`fidelity(A, B)` works whether A and B are in the Fock or Gaussian representation or a mix of both.
 
 All the functions are automatically differentiated and can be used in conjunction with an
-=======
-It allows for objects in different representation to be used seamlessly in the same calculation.
-E.g.`fidelity(A, B)` works whether A and B are in Fock or Gaussian representation or a mix of both.
-
-All the functions are automatically differentiated and can be used in conjunction with an 
->>>>>>> 9d9d1db7
-optimiization routine.
+optimization routine.
 """