--- conflicted
+++ resolved
@@ -418,11 +418,7 @@
 
     def __init__(self, array: Batch[Tensor]):
         self.array = math.astensor(array)
-<<<<<<< HEAD
-        self.dim = len(self.array.shape) - 1
-=======
         self.num_vars = len(self.array.shape) - 1
->>>>>>> d36cd408
 
     def __neg__(self) -> ArrayAnsatz:
         r"""
