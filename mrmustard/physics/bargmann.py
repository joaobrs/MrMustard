--- conflicted
+++ resolved
@@ -161,8 +161,6 @@
     return A_post, b_post, c_post
 
 
-<<<<<<< HEAD
-=======
 def real_gaussian_integral(
     Abc: tuple, idx: tuple[int, ...], measure: float = 0
 ):  # TODO not yet tested
@@ -207,7 +205,6 @@
     return A_post, b_post, c_post
 
 
->>>>>>> 4db8b428
 def join_Abc(Abc1, Abc2):
     r"""Joins two ``(A,b,c)`` triples into a single ``(A,b,c)`` triple by block addition of the ``A``
     matrices and concatenating the ``b`` vectors.
