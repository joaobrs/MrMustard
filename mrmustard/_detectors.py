from typing import List, Union, Sequence
from mrmustard._backends import MathBackendInterface, utils
from scipy.stats import poisson
from mrmustard._states import State


class Detector:
    r"""
    Base class for photon detectors. It implements a conditional probability P(out|in) as a stochastic matrix,
    so that an input prob distribution P(in) is transformed to P(out) via belief propagation.
    """
    _math_backend: MathBackendInterface

    def __init__(self, modes: List[int]):
        self.modes = modes

    def apply_stochastic_channel(self, fock_probs):
        cutoffs = [fock_probs.shape[m] for m in self.modes]
        for i, mode in enumerate(self.modes):
            if cutoffs[mode] > self._stochastic_channel[i].shape[1]:
                raise IndexError(
                    f"This detector does not support so many input photons in mode {mode} (you could increase max_input_photons or reduce the cutoff)"
                )
        detector_probs = fock_probs
        for i, mode in enumerate(self.modes):
            detector_probs = self._math_backend.tensordot(
                detector_probs,
                self._stochastic_channel[i][: cutoffs[mode], : cutoffs[mode]],
                [[mode], [1]],
            )
            indices = list(range(fock_probs.ndim - 1))
            indices.insert(mode, fock_probs.ndim - 1)
            detector_probs = self._math_backend.transpose(detector_probs, indices)
        return detector_probs

    def __call__(self, state: State, cutoffs: List[int]):
        return self.apply_stochastic_channel(state.fock_probabilities(cutoffs))


class PNRDetector(Detector):
    r"""
    Photon Number Resolving detector. If len(modes) > 1 the detector is applied in parallel to all of the modes provided.
    If a parameter is a single float, its value is applied to all of the parallel instances of the detector.
    To apply mode-specific values use a list of floats.
    It can be supplied the full conditional detection probabilities, or it will compute them from
    the quantum efficiency (binomial) and the dark count probability (possonian).
    Arguments:
        conditional_probs (Optional 2d array): if supplied, these probabilities will be used for belief propagation
        quantum_efficiency (float or List[float]): list of quantum efficiencies for each detector
        expected_dark_count (float or List[float]): list of expected dark counts
        max_cutoffs (int or List[int]): largest Fock space cutoffs that the detector should expect
    """

    def __init__(
        self,
        modes: List[int],
        conditional_probs=None,
        quantum_efficiency: Union[float, List[float]] = 1.0,
        dark_count_prob: Union[float, List[float]] = 0.0,
        max_cutoffs: Union[int, List[int]] = 50,
    ):
        super().__init__(modes)

        if not isinstance(quantum_efficiency, Sequence):
            quantum_efficiency = [quantum_efficiency for m in modes]
        if not isinstance(dark_count_prob, Sequence):
            dark_count_prob = [dark_count_prob for m in modes]
        if not isinstance(max_cutoffs, Sequence):
            max_cutoffs = [max_cutoffs for m in modes]
        self.quantum_efficiency = quantum_efficiency
        self.dark_count_prob = dark_count_prob
        self.max_cutoffs = max_cutoffs
        self._stochastic_channel = []

        if conditional_probs is not None:
            self._stochastic_channel = conditional_probs
        else:
            for cut, qe, dc in zip(self.max_cutoffs, quantum_efficiency, dark_count_prob):
                dark_prior = poisson.pmf(self._math_backend.arange(cut), dc)
                condprob = utils.binomial_conditional_prob(success_prob=qe, dim_in=cut, dim_out=cut)
                self._stochastic_channel.append(
                    self._math_backend.convolve_probs_1d(
                        condprob, [dark_prior, self._math_backend.identity(condprob.shape[1])[0]]
                    )
                )


class ThresholdDetector(Detector):
    r"""
<<<<<<< HEAD
    Threshold detector: any Fock component other than vacuum counts toward a click in the detector.
=======
    Threshold detector: any state with more photons than vacuum is detected as a single photon.
>>>>>>> 58a40916
    If len(modes) > 1 the detector is applied in parallel to all of the modes provided.
    If a parameter is a single float, its value is applied to all of the parallel instances of the detector.
    To apply mode-specific values use a list of floats.
    It can be supplied the full conditional detection probabilities, or it will compute them from
    the quantum efficiency (binomial) and the dark count probability (bernoulli).
    Arguments:
        conditional_probs (Optional 2d array): if supplied, these probabilities will be used for belief propagation
        quantum_efficiency (float or List[float]): list of quantum efficiencies for each detector
        dark_count_prob (float or List[float]): list of dark count probabilities for each detector
        max_cutoffs (int or List[int]): largest Fock space cutoffs that the detector should expect
    """

    def __init__(
        self,
        modes: List[int],
        conditional_probs=None,
        quantum_efficiency: Union[float, List[float]] = 1.0,
        dark_count_prob: Union[float, List[float]] = 0.0,
        max_cutoffs: Union[int, List[int]] = 50,
    ):
        super().__init__(modes)

        if not isinstance(quantum_efficiency, Sequence):
            quantum_efficiency = [quantum_efficiency for m in modes]
        if not isinstance(dark_count_prob, Sequence):
            dark_count_prob = [dark_count_prob for m in modes]
        if not isinstance(max_cutoffs, Sequence):
            max_cutoffs = [max_cutoffs for m in modes]
        self.quantum_efficiency = quantum_efficiency
        self.dark_count_prob = dark_count_prob
        self.max_cutoffs = max_cutoffs
        self._stochastic_channel = []

        if conditional_probs is not None:
            self._stochastic_channel = conditional_probs
        else:
            for cut, qe, dc in zip(self.max_cutoffs, quantum_efficiency, dark_count_prob):
                row1 = ((1.0 - qe) ** self._math_backend.arange(cut))[None, :] - dc
                row2 = 1.0 - row1
                rest = self._math_backend.zeros((cut - 2, cut), dtype=row1.dtype)
                condprob = self._math_backend.concat([row1, row2, rest], axis=0)
                self._stochastic_channel.append(condprob)<|MERGE_RESOLUTION|>--- conflicted
+++ resolved
@@ -87,11 +87,7 @@
 
 class ThresholdDetector(Detector):
     r"""
-<<<<<<< HEAD
     Threshold detector: any Fock component other than vacuum counts toward a click in the detector.
-=======
-    Threshold detector: any state with more photons than vacuum is detected as a single photon.
->>>>>>> 58a40916
     If len(modes) > 1 the detector is applied in parallel to all of the modes provided.
     If a parameter is a single float, its value is applied to all of the parallel instances of the detector.
     To apply mode-specific values use a list of floats.
