# Copyright 2022 Xanadu Quantum Technologies Inc.

# Licensed under the Apache License, Version 2.0 (the "License");
# you may not use this file except in compliance with the License.
# You may obtain a copy of the License at

#     http://www.apache.org/licenses/LICENSE-2.0

# Unless required by applicable law or agreed to in writing, software
# distributed under the License is distributed on an "AS IS" BASIS,
# WITHOUT WARRANTIES OR CONDITIONS OF ANY KIND, either express or implied.
# See the License for the specific language governing permissions and
# limitations under the License.

"""This is the top-most `__init__.py` file of MrMustard package."""


from rich import print

from ._version import __version__
<<<<<<< HEAD


# pylint: disable=too-many-instance-attributes
class Settings:
    """Settings class."""

    def __new__(cls):  # singleton
        if not hasattr(cls, "instance"):
            cls.instance = super(Settings, cls).__new__(cls)
        return cls.instance

    def __init__(self):
        self._backend = "tensorflow"
        self.HBAR = 2.0
        self.CHOI_R = 0.881373587019543  # np.arcsinh(1.0)
        self.DEBUG = False
        self._discretization_method = "iterative"
        self.AUTOCUTOFF_PROBABILITY = 0.999  # capture at least 99.9% of the probability
        self.AUTOCUTOFF_MAX_CUTOFF = 100
        self.AUTOCUTOFF_MIN_CUTOFF = 1
        self.CIRCUIT_DECIMALS = 3
        # use cutoff=5 for each mode when determining if two transformations in fock repr are equal
        self.EQ_TRANSFORMATION_CUTOFF = 3  # 3 is enough to include a full step of the rec relations
        self.EQ_TRANSFORMATION_RTOL_FOCK = 1e-3
        self.EQ_TRANSFORMATION_RTOL_GAUSS = 1e-6
        # for the detectors
        self.PNR_INTERNAL_CUTOFF = 50
        self.HOMODYNE_SQUEEZING = 10.0
        # misc
        self.PROGRESSBAR = True
        self._seed = np.random.randint(0, 2**31 - 1)
        self.rng = np.random.default_rng(self._seed)
        self.DEFAULT_BS_METHOD = "vanilla"  # can be 'vanilla' or 'schwinger'

    @property
    def SEED(self):
        """Returns the seed value if set, otherwise returns a random seed."""
        if self._seed is None:
            self._seed = np.random.randint(0, 2**31 - 1)
            self.rng = np.random.default_rng(self._seed)
        return self._seed

    @SEED.setter
    def SEED(self, value):
        """Sets the seed value."""
        self._seed = value
        self.rng = np.random.default_rng(self._seed)

    @property
    def DISCRETIZATION_METHOD(self):
        """The method used to discretize the Wigner function.

        Can be either ``'iterative'``  (default) or ``'clenshaw'``.
        """
        return self._discretization_method

    @DISCRETIZATION_METHOD.setter
    def DISCRETIZATION_METHOD(self, discretization_method: str):
        if discretization_method not in ["iterative", "clenshaw"]:  # pragma: no cover
            raise ValueError("Discretization method must be either 'iterative' or 'clenshaw'")
        self._discretization_method = discretization_method

    @property
    def BACKEND(self):
        """The backend which is used.

        Can be either ``'tensorflow'`` or ``'torch'``.
        """
        return self._backend

    @BACKEND.setter
    def BACKEND(self, backend_name: str):
        if backend_name not in ["tensorflow", "torch"]:  # pragma: no cover
            raise ValueError("Backend must be either 'tensorflow' or 'torch'")
        self._backend = backend_name

    # use rich.table to print the settings
    def __repr__(self):
        """Returns a string representation of the settings."""
        table = rich.table.Table(title="MrMustard Settings")
        table.add_column("Setting")
        table.add_column("Value")
        table.add_row("BACKEND", self.BACKEND)
        table.add_row("SEED", str(self.SEED))
        for key, value in self.__dict__.items():
            if key == key.upper():
                table.add_row(key, str(value))
        print(table)
        return ""


settings = Settings()
"""Settings object."""
=======
from .settings import *
>>>>>>> 0a02b4c6


def version():
    r"""Version number of Mr Mustard.

    Returns:
      str: package version number
    """
    return __version__


def about():
    """Mr Mustard information.

    Prints the installed version numbers for Mr Mustard and its dependencies,
    and some system info. Please include this information in bug reports.

    **Example:**

    .. code-block:: pycon

        >>> mm.about()
        Mr Mustard: a differentiable bridge between phase space and Fock space.
        Copyright 2021 Xanadu Quantum Technologies Inc.

        Python version:            3.6.10
        Platform info:             Linux-5.8.18-1-MANJARO-x86_64-with-arch-Manjaro-Linux
        Installation path:         /home/mrmustard/
        Mr Mustard version:        0.1.0
        Numpy version:             1.21.4
        Numba version:             0.48.0
        Scipy version:             1.7.3
        The Walrus version:        0.17.0
        TensorFlow version:        2.7.0
        Torch version:             1.10.0+cu102
    """
    # pylint: disable=import-outside-toplevel
    import os
    import platform
    import sys

    import numba
    import numpy
    import scipy
    import tensorflow
    import thewalrus

    # a QuTiP-style infobox
    print("\nMr Mustard: a differentiable bridge between phase space and Fock space.")
    print("Copyright 2021 Xanadu Quantum Technologies Inc.\n")

    print("Python version:            {}.{}.{}".format(*sys.version_info[0:3]))
    print("Platform info:             {}".format(platform.platform()))
    print("Installation path:         {}".format(os.path.dirname(__file__)))
    print("Mr Mustard version:        {}".format(__version__))
    print("Numpy version:             {}".format(numpy.__version__))
    print("Numba version:             {}".format(numba.__version__))
    print("Scipy version:             {}".format(scipy.__version__))
    print("The Walrus version:        {}".format(thewalrus.__version__))
    print("TensorFlow version:        {}".format(tensorflow.__version__))

    try:  # pragma: no cover
        import torch

        torch_version = torch.__version__
        print("Torch version:             {}".format(torch_version))
    except ImportError:
        torch_version = None<|MERGE_RESOLUTION|>--- conflicted
+++ resolved
@@ -18,103 +18,7 @@
 from rich import print
 
 from ._version import __version__
-<<<<<<< HEAD
-
-
-# pylint: disable=too-many-instance-attributes
-class Settings:
-    """Settings class."""
-
-    def __new__(cls):  # singleton
-        if not hasattr(cls, "instance"):
-            cls.instance = super(Settings, cls).__new__(cls)
-        return cls.instance
-
-    def __init__(self):
-        self._backend = "tensorflow"
-        self.HBAR = 2.0
-        self.CHOI_R = 0.881373587019543  # np.arcsinh(1.0)
-        self.DEBUG = False
-        self._discretization_method = "iterative"
-        self.AUTOCUTOFF_PROBABILITY = 0.999  # capture at least 99.9% of the probability
-        self.AUTOCUTOFF_MAX_CUTOFF = 100
-        self.AUTOCUTOFF_MIN_CUTOFF = 1
-        self.CIRCUIT_DECIMALS = 3
-        # use cutoff=5 for each mode when determining if two transformations in fock repr are equal
-        self.EQ_TRANSFORMATION_CUTOFF = 3  # 3 is enough to include a full step of the rec relations
-        self.EQ_TRANSFORMATION_RTOL_FOCK = 1e-3
-        self.EQ_TRANSFORMATION_RTOL_GAUSS = 1e-6
-        # for the detectors
-        self.PNR_INTERNAL_CUTOFF = 50
-        self.HOMODYNE_SQUEEZING = 10.0
-        # misc
-        self.PROGRESSBAR = True
-        self._seed = np.random.randint(0, 2**31 - 1)
-        self.rng = np.random.default_rng(self._seed)
-        self.DEFAULT_BS_METHOD = "vanilla"  # can be 'vanilla' or 'schwinger'
-
-    @property
-    def SEED(self):
-        """Returns the seed value if set, otherwise returns a random seed."""
-        if self._seed is None:
-            self._seed = np.random.randint(0, 2**31 - 1)
-            self.rng = np.random.default_rng(self._seed)
-        return self._seed
-
-    @SEED.setter
-    def SEED(self, value):
-        """Sets the seed value."""
-        self._seed = value
-        self.rng = np.random.default_rng(self._seed)
-
-    @property
-    def DISCRETIZATION_METHOD(self):
-        """The method used to discretize the Wigner function.
-
-        Can be either ``'iterative'``  (default) or ``'clenshaw'``.
-        """
-        return self._discretization_method
-
-    @DISCRETIZATION_METHOD.setter
-    def DISCRETIZATION_METHOD(self, discretization_method: str):
-        if discretization_method not in ["iterative", "clenshaw"]:  # pragma: no cover
-            raise ValueError("Discretization method must be either 'iterative' or 'clenshaw'")
-        self._discretization_method = discretization_method
-
-    @property
-    def BACKEND(self):
-        """The backend which is used.
-
-        Can be either ``'tensorflow'`` or ``'torch'``.
-        """
-        return self._backend
-
-    @BACKEND.setter
-    def BACKEND(self, backend_name: str):
-        if backend_name not in ["tensorflow", "torch"]:  # pragma: no cover
-            raise ValueError("Backend must be either 'tensorflow' or 'torch'")
-        self._backend = backend_name
-
-    # use rich.table to print the settings
-    def __repr__(self):
-        """Returns a string representation of the settings."""
-        table = rich.table.Table(title="MrMustard Settings")
-        table.add_column("Setting")
-        table.add_column("Value")
-        table.add_row("BACKEND", self.BACKEND)
-        table.add_row("SEED", str(self.SEED))
-        for key, value in self.__dict__.items():
-            if key == key.upper():
-                table.add_row(key, str(value))
-        print(table)
-        return ""
-
-
-settings = Settings()
-"""Settings object."""
-=======
 from .settings import *
->>>>>>> 0a02b4c6
 
 
 def version():
