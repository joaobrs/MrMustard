# Copyright 2021 Xanadu Quantum Technologies Inc.

# Licensed under the Apache License, Version 2.0 (the "License");
# you may not use this file except in compliance with the License.
# You may obtain a copy of the License at

#     http://www.apache.org/licenses/LICENSE-2.0

# Unless required by applicable law or agreed to in writing, software
# distributed under the License is distributed on an "AS IS" BASIS,
# WITHOUT WARRANTIES OR CONDITIONS OF ANY KIND, either express or implied.
# See the License for the specific language governing permissions and
# limitations under the License.

"""
This module implements the quantum states upon which a quantum circuits acts on.
"""

from typing import List, Optional, Sequence, Tuple, Union

from mrmustard import settings
from mrmustard.math import Math
from mrmustard.physics import fock, gaussian
from mrmustard.training import Parametrized
from mrmustard.typing import RealMatrix, Scalar, Vector

from .abstract import State

math = Math()


__all__ = [
    "Vacuum",
    "SqueezedVacuum",
    "Coherent",
    "Thermal",
    "DisplacedSqueezed",
    "TMSV",
    "Gaussian",
    "Fock",
]


class Vacuum(Parametrized, State):
    r"""The N-mode vacuum state."""
    short_name = "Vac"
    parallelizable = False

<<<<<<< HEAD
    def __init__(
        self,
        num_modes: int,
        modes: Optional[Sequence[int]] = None,
        **kwargs,
    ):
        cov = gaussian.vacuum_cov(num_modes, settings.HBAR)
        means = gaussian.vacuum_means(num_modes, settings.HBAR)
        super().__init__(cov=cov, means=means, modes=modes, name="Vacuum", **kwargs)
=======
    def __init__(self, num_modes: int):
        cov = gaussian.vacuum_cov(num_modes)
        means = gaussian.vacuum_means(num_modes)
        State.__init__(self, cov=cov, means=means)
>>>>>>> d82b936f


class Coherent(Parametrized, State):
    r"""The N-mode coherent state.

    Equivalent to applying a displacement to the vacuum state:

    .. code-block::

        Coherent(x=0.5, y=0.2) == Vacuum(1) >> Dgate(x=0.5, y=0.3)    # True

    Parallelizable over x and y:

    .. code-block::

        Coherent(x=[1.0, 2.0], y=[-1.0, -2.0]) == Coherent(x=1.0, y=-1.0) & Coherent(x=2.0, y=-2.0)  # True

    Can be used to model a heterodyne detection:

    .. code-block::

        Gaussian(2) << Coherent(x=1.0, y=0.0)[1]  # e.g. heterodyne on mode 1, leftover state on mode 0

    Note that the values of x and y are automatically rescaled by 1/(2*sqrt(mrmustard.settings.HBAR)).

    Args:
        x (float or List[float]): The x-displacement of the coherent state.
        y (float or List[float]): The y-displacement of the coherent state.
        x_trainable (bool): Whether the x-displacement is trainable.
        y_trainable (bool): Whether the y-displacement is trainable.
        x_bounds (float or None, float or None): The bounds of the x-displacement.
        y_bounds (float or None, float or None): The bounds of the y-displacement.
        modes (optional List[int]): The modes of the coherent state.
        cutoffs (Sequence[int], default=None): set to force the cutoff dimensions of the state
        normalize (bool, default False): whether to normalize the leftover state when projecting onto ``Coherent``
    """
    is_gaussian = True
    short_name = "Coh"
    parallelizable = True

    def __init__(
        self,
        x: Union[Optional[float], Optional[List[float]]] = 0.0,
        y: Union[Optional[float], Optional[List[float]]] = 0.0,
        x_trainable: bool = False,
        y_trainable: bool = False,
        x_bounds: Tuple[Optional[float], Optional[float]] = (None, None),
        y_bounds: Tuple[Optional[float], Optional[float]] = (None, None),
        modes: Optional[Sequence[int]] = None,
        cutoffs: Optional[Sequence[int]] = None,
        normalize: bool = False,
        **kwargs,
    ):
        means = gaussian.displacement(x, y, settings.HBAR)
        cov = gaussian.vacuum_cov(means.shape[-1] // 2, settings.HBAR)
        super().__init__(
            x=x,
            y=y,
            x_trainable=x_trainable,
            y_trainable=y_trainable,
            x_bounds=x_bounds,
            y_bounds=y_bounds,
            cov=cov,
            means=means,
            cutoffs=cutoffs,
            modes=modes,
            **kwargs,
        )
        self._normalize = normalize

<<<<<<< HEAD
=======
        means = gaussian.displacement(self.x.value, self.y.value)
        cov = gaussian.vacuum_cov(means.shape[-1] // 2)
        State.__init__(self, cov=cov, means=means, cutoffs=cutoffs, modes=modes)

>>>>>>> d82b936f
    @property
    def means(self):
        return gaussian.displacement(self.x.value, self.y.value)


class SqueezedVacuum(Parametrized, State):
    r"""The N-mode squeezed vacuum state.

    Equivalent to applying a squeezing gate to the vacuum state:

    .. code::

      >>> SqueezedVacuum(r=0.5, phi=0.2) == Vacuum(1) >> Sgate(r=0.5, phi=0.2)
      True

    Parallelizable over r and phi:
    .. code::

      >>> SqueezedVacuum(r=[1.0, 2.0], phi=[-1.0, -2.0]) == SqueezedVacuum(r=1.0, phi=-1.0) & SqueezedVacuum(r=2.0, phi=-2.0)
      True

    Can be used to model a heterodyne detection with result 0.0:
    .. code::

      >>> Gaussian(2) << SqueezedVacuum(r=10.0, phi=0.0)[1]  # e.g. homodyne on x quadrature on mode 1 with result 0.0
      # leftover state on mode 0

    Args:
        r (float): the squeezing magnitude
        phi (float): The squeezing phase.
        r_trainable (bool): Whether the squeezing magnitude is trainable.
        phi_trainable (bool): Whether the squeezing phase is trainable.
        r_bounds (tuple): The bounds of the squeezing magnitude.
        phi_bounds (tuple): The bounds of the squeezing phase.
        modes (list): The modes of the squeezed vacuum state.
        cutoffs (Sequence[int], default=None): set to force the cutoff dimensions of the state
        normalize (bool, default False): whether to normalize the leftover state when projecting onto ``SqueezedVacuum``,
    """
    is_gaussian = True
    short_name = "SqV"
    parallelizable = True

    def __init__(
        self,
        r: Union[Scalar, Vector] = 0.0,
        phi: Union[Scalar, Vector] = 0.0,
        r_trainable: bool = False,
        phi_trainable: bool = False,
        r_bounds: Tuple[Optional[float], Optional[float]] = (0, None),
        phi_bounds: Tuple[Optional[float], Optional[float]] = (None, None),
        modes: Optional[Sequence[int]] = None,
        cutoffs: Optional[Sequence[int]] = None,
        normalize: bool = False,
        **kwargs,
    ):
        cov = gaussian.squeezed_vacuum_cov(r, phi, settings.HBAR)
        means = gaussian.vacuum_means(cov.shape[-1] // 2, settings.HBAR)
        super().__init__(
            cov=cov,
            means=means,
            cutoffs=cutoffs,
            modes=modes,
            r=r,
            phi=phi,
            r_trainable=r_trainable,
            phi_trainable=phi_trainable,
            r_bounds=r_bounds,
            phi_bounds=phi_bounds,
            name="SqueezedVacuum",
            **kwargs,
        )
        self._normalize = normalize

<<<<<<< HEAD
=======
        cov = gaussian.squeezed_vacuum_cov(self.r.value, self.phi.value)
        means = gaussian.vacuum_means(
            cov.shape[-1] // 2,
        )
        State.__init__(self, cov=cov, means=means, cutoffs=cutoffs)

>>>>>>> d82b936f
    @property
    def cov(self):
        return gaussian.squeezed_vacuum_cov(self.r.value, self.phi.value)


class TMSV(Parametrized, State):
    r"""The 2-mode squeezed vacuum state.

    Equivalent to applying a 50/50 beam splitter to a pair of squeezed vacuum states:

    .. code::

      >>> TMSV(r=0.5, phi=0.0) == Vacuum(2) >> Sgate(r=[0.5,0.5], phi=[0.0, np.pi]) >> BSgate(theta=-np.pi/4)
      True

    Args:
        r (float): The squeezing magnitude.
        phi (float): The squeezing phase.
        r_trainable (bool): Whether the squeezing magnitude is trainable.
        phi_trainable (bool): Whether the squeezing phase is trainable.
        r_bounds (tuple): The bounds of the squeezing magnitude.
        phi_bounds (tuple): The bounds of the squeezing phase.
        modes (list): The modes of the two-mode squeezed vacuum state. Must be of length 2.
        cutoffs (Sequence[int], default=None): set to force the cutoff dimensions of the state
        normalize (bool, default False): whether to normalize the leftover state when projecting onto ``TMSV``
    """
    is_gaussian = True
    short_name = "TMSV"
    parallelizable = False

    def __init__(
        self,
        r: Union[Scalar, Vector] = 0.0,
        phi: Union[Scalar, Vector] = 0.0,
        r_trainable: bool = False,
        phi_trainable: bool = False,
        r_bounds: Tuple[Optional[float], Optional[float]] = (0, None),
        phi_bounds: Tuple[Optional[float], Optional[float]] = (None, None),
        modes: Optional[Sequence[int]] = (0, 1),
        cutoffs: Optional[Sequence[int]] = None,
        normalize: bool = False,
        **kwargs,
    ):
        cov = gaussian.two_mode_squeezed_vacuum_cov(r, phi, settings.HBAR)
        means = gaussian.vacuum_means(2, settings.HBAR)
        super().__init__(
            cov=cov,
            means=means,
            cutoffs=cutoffs,
            modes=modes,
            r=r,
            phi=phi,
            r_trainable=r_trainable,
            phi_trainable=phi_trainable,
            r_bounds=r_bounds,
            phi_bounds=phi_bounds,
            **kwargs,
        )
        self._normalize = normalize

<<<<<<< HEAD
=======
        cov = gaussian.two_mode_squeezed_vacuum_cov(
            self.r.value,
            self.phi.value,
        )
        means = gaussian.vacuum_means(2)
        State.__init__(self, cov=cov, means=means, cutoffs=cutoffs)

>>>>>>> d82b936f
    @property
    def cov(self):
        return gaussian.two_mode_squeezed_vacuum_cov(self.r.value, self.phi.value)


class Thermal(Parametrized, State):
    r"""The N-mode thermal state.

    Equivalent to applying additive noise to the vacuum:

    .. code::

        >>> Thermal(nbar=0.31) == Vacuum(1) >> AdditiveNoise(0.62)  # i.e. 2*nbar + 1 (from vac) in total
        True

    Parallelizable over ``nbar``:

    .. code::

        >>> Thermal(nbar=[0.1, 0.2]) == Thermal(nbar=0.1) & Thermal(nbar=0.2)
        True

    Args:
        nbar (float or List[float]): the expected number of photons in each mode
        nbar_trainable (bool): whether the ``nbar`` is trainable
        nbar_bounds (tuple): the bounds of the ``nbar``
        modes (list): the modes of the thermal state
        cutoffs (Sequence[int], default=None): set to force the cutoff dimensions of the state
        normalize (bool, default False): whether to normalize the leftover state when projecting onto ``Thermal``
    """
    is_gaussian = True
    short_name = "Th"
    parallelizable = True

    def __init__(
        self,
        nbar: Union[Scalar, Vector] = 0.0,
        nbar_trainable: bool = False,
        nbar_bounds: Tuple[Optional[float], Optional[float]] = (0, None),
        modes: Optional[Sequence[int]] = None,
        cutoffs: Optional[Sequence[int]] = None,
        normalize: bool = False,
        **kwargs,
    ):
        cov = gaussian.thermal_cov(nbar, settings.HBAR)
        means = gaussian.vacuum_means(cov.shape[-1] // 2, settings.HBAR)
        super().__init__(
            cov=cov,
            means=means,
            cutoffs=cutoffs,
            modes=modes,
            nbar=nbar,
            nbar_trainable=nbar_trainable,
            nbar_bounds=nbar_bounds,
            name="Thermal",
            **kwargs,
        )
        self._normalize = normalize

<<<<<<< HEAD
=======
        cov = gaussian.thermal_cov(self.nbar.value)
        means = gaussian.vacuum_means(cov.shape[-1] // 2)
        State.__init__(self, cov=cov, means=means, cutoffs=cutoffs)

>>>>>>> d82b936f
    @property
    def cov(self):
        return gaussian.thermal_cov(self.nbar.value)


class DisplacedSqueezed(Parametrized, State):
    r"""The N-mode displaced squeezed state.

    Equivalent to applying a displacement to the squeezed vacuum state:

    .. code::

        >>> DisplacedSqueezed(r=0.5, phi=0.2, x=0.3, y=-0.7) == SqueezedVacuum(r=0.5, phi=0.2) >> Dgate(x=0.3, y=-0.7)
        True

    Parallelizable over ``r``, ``phi``, ``x``, ``y``:

    .. code::

        >>> DisplacedSqueezed(r=[0.1, 0.2], phi=[0.3, 0.4], x=[0.5, 0.6], y=[0.7, 0.8]) == DisplacedSqueezed(r=0.1, phi=0.3, x=0.5, y=0.7) & DisplacedSqueezed(r=0.2, phi=0.4, x=0.6, y=0.8)
        True

    Can be used to model homodyne detection:

    .. code::

      >>> Gaussian(2) << DisplacedSqueezed(r=10, phi=np.pi, y=0.3)[1]  # e.g. homodyne on mode 1, p quadrature, result 0.3
      # leftover state on mode 0

    Args:
        r (float or List[float]): the squeezing magnitude
        phi (float or List[float]): the squeezing phase
        x (float or List[float]): the displacement in the x direction
        y (float or List[float]): the displacement in the y direction
        r_trainable (bool): whether the squeezing magnitude is trainable
        phi_trainable (bool): whether the squeezing phase is trainable
        x_trainable (bool): whether the displacement in the x direction is trainable
        y_trainable (bool): whether the displacement in the y direction is trainable
        r_bounds (tuple): the bounds of the squeezing magnitude
        phi_bounds (tuple): the bounds of the squeezing phase
        x_bounds (tuple): the bounds of the displacement in the x direction
        y_bounds (tuple): the bounds of the displacement in the y direction
        modes (list): the modes of the displaced squeezed state.
        cutoffs (Sequence[int], default=None): set to force the cutoff dimensions of the state
        normalize (bool, default False): whether to normalize the leftover state when projecting onto ``DisplacedSqueezed``
    """
    is_gaussian = True
    short_name = "DSq"
    parallelizable = True

    def __init__(
        self,
        r: Union[Scalar, Vector] = 0.0,
        phi: Union[Scalar, Vector] = 0.0,
        x: Union[Scalar, Vector] = 0.0,
        y: Union[Scalar, Vector] = 0.0,
        r_trainable: bool = False,
        phi_trainable: bool = False,
        x_trainable: bool = False,
        y_trainable: bool = False,
        r_bounds: Tuple[Optional[float], Optional[float]] = (0, None),
        phi_bounds: Tuple[Optional[float], Optional[float]] = (None, None),
        x_bounds: Tuple[Optional[float], Optional[float]] = (None, None),
        y_bounds: Tuple[Optional[float], Optional[float]] = (None, None),
        modes: Optional[Sequence[int]] = None,
        cutoffs: Optional[Sequence[int]] = None,
        normalize: bool = False,
        **kwargs,
    ):
        cov = gaussian.squeezed_vacuum_cov(r, phi, settings.HBAR)
        means = gaussian.displacement(x, y, settings.HBAR)
        super().__init__(
            cov=cov,
            means=means,
            cutoffs=cutoffs,
            modes=modes,
            r=r,
            phi=phi,
            x=x,
            y=y,
            r_trainable=r_trainable,
            phi_trainable=phi_trainable,
            x_trainable=x_trainable,
            y_trainable=y_trainable,
            r_bounds=r_bounds,
            phi_bounds=phi_bounds,
            x_bounds=x_bounds,
            y_bounds=y_bounds,
            name="DisplacedSqueezed",
            **kwargs,
        )
        self._normalize = normalize

<<<<<<< HEAD
=======
        cov = gaussian.squeezed_vacuum_cov(self.r.value, self.phi.value)
        means = gaussian.displacement(self.x.value, self.y.value)
        State.__init__(self, cov=cov, means=means, cutoffs=cutoffs, modes=modes)

>>>>>>> d82b936f
    @property
    def cov(self):
        return gaussian.squeezed_vacuum_cov(self.r.value, self.phi.value)

    @property
    def means(self):
        return gaussian.displacement(self.x.value, self.y.value)


class Gaussian(Parametrized, State):
    r"""The N-mode Gaussian state parametrized by a symplectic matrix and N symplectic eigenvalues.

    The (mixed) Gaussian state is equivalent to applying a Gaussian symplectic transformation to a Thermal state:

    .. code::

        >>> G = Gaussian(num_modes=1, eigenvalues = np.random.uniform(settings.HBAR/2, 10.0))
        >>> G == Thermal(nbar=(G.eigenvalues*2/settings.HBAR  - 1)/2) >> Ggate(1, symplectic=G.symplectic)
        True

    Note that the 1st moments are zero unless a Dgate is applied to the Gaussian state:

    .. code::

        >>> np.allclose(Gaussian(num_modes=1).means, 0.0)
        True

    Args:
        num_modes (int): the number of modes
        eigenvalues (float or List[float]): the symplectic eigenvalues of the Gaussian state
        symplectic (np.ndarray or List[np.ndarray]): the symplectic matrix of the Gaussian state
        eigenvalues_trainable (bool): whether the eigenvalues are trainable
        symplectic_trainable (bool): whether the symplectic matrix is trainable
        eigenvalues_bounds (tuple): the bounds of the eigenvalues
        modes (optional, List[int]): the modes of the Gaussian state.
        cutoffs (Sequence[int], default=None): set to force the cutoff dimensions of the state
        normalize (bool, default False): whether to normalize the leftover state when projecting onto Gaussian
    """
    is_gaussian = True
    short_name = "G"
    parallelizable = False

    def __init__(
        self,
        num_modes: int,
        symplectic: RealMatrix = None,
        eigenvalues: Vector = None,
        symplectic_trainable: bool = False,
        eigenvalues_trainable: bool = False,
        eigenvalues_bounds: Tuple[Optional[float], Optional[float]] = (None, None),
        modes: List[int] = None,
        cutoffs: Optional[Sequence[int]] = None,
        normalize: bool = False,
        **kwargs,
    ):
        if symplectic is None:
            symplectic = math.random_symplectic(num_modes=num_modes)
        if eigenvalues is None:
            eigenvalues = gaussian.math.ones(num_modes) * settings.HBAR / 2
        if math.any(math.atleast_1d(eigenvalues) < settings.HBAR / 2):
            raise ValueError(
                f"Eigenvalues cannot be smaller than hbar/2 = {settings.HBAR}/2 = {settings.HBAR/2}"
            )
        cov = gaussian.gaussian_cov(symplectic, eigenvalues)
        means = gaussian.vacuum_means(cov.shape[-1] // 2, settings.HBAR)
        super().__init__(
            cov=cov,
            means=means,
            cutoffs=cutoffs,
            modes=modes,
            symplectic=symplectic,
            eigenvalues=eigenvalues,
            eigenvalues_trainable=eigenvalues_trainable,
            symplectic_trainable=symplectic_trainable,
            eigenvalues_bounds=(settings.HBAR / 2, None)
            if eigenvalues_bounds == (None, None)
            else eigenvalues_bounds,
            symplectic_bounds=(None, None),
            name="Gaussian",
            **kwargs,
        )
        self._normalize = normalize

<<<<<<< HEAD
=======
        cov = gaussian.gaussian_cov(self.symplectic.value, self.eigenvalues.value)
        means = gaussian.vacuum_means(cov.shape[-1] // 2)
        State.__init__(self, cov=cov, means=means, cutoffs=cutoffs)

>>>>>>> d82b936f
    @property
    def cov(self):
        return gaussian.gaussian_cov(self.symplectic.value, self.eigenvalues.value)

    @property
    def is_mixed(self):
        return any(self.eigenvalues.value > settings.HBAR / 2)


class Fock(Parametrized, State):
    r"""The N-mode Fock state.

    Args:
        n (int or List[int]): the number of photons in each mode
        modes (optional, List[int]): the modes of the Fock state
        cutoffs (Sequence[int], default=None): set to force the cutoff dimensions of the state
        normalize (bool, default False): whether to normalize the leftover state when projecting onto ``Fock``
    """
    is_gaussian = False
    short_name = "F"
    parallelizable = True

    def __init__(
        self,
        n: Sequence[int],
        modes: Sequence[int] = None,
        cutoffs: Sequence[int] = None,
        normalize: bool = False,
        **kwargs,
    ):
        self._n = [n] if isinstance(n, int) else n
        self._normalize = normalize

        super().__init__(
            self,
            ket=fock.fock_state(self._n),
            cutoffs=cutoffs or tuple(photons + 1 for photons in self._n),
            modes=modes,
            **kwargs,
        )

    def _preferred_projection(self, other: State, mode_indices: Sequence[int]):
        r"""Preferred method to perform a projection onto this state (rather than the default one).

        E.g. ``ket << Fock([1], modes=[3])`` is equivalent to ``ket[:,:,:,1]`` if ``ket`` has 4 modes
        E.g. ``dm << Fock([1], modes=[1])`` is equivalent to ``dm[:,1,:,1]`` if ``dm`` has 2 modes

        Args:
            other: the state to project onto this state
            mode_indices: the indices of the modes of other that we want to project onto self
        """
        getitem = []
        cutoffs = []
        used = 0
        for i, _ in enumerate(other.modes):
            if i in mode_indices:
                getitem.append(self._n[used])
                cutoffs.append(self._n[used] + 1)
                used += 1
            else:
                getitem.append(slice(None))
                cutoffs.append(other.cutoffs[i])
        output = (
            other.ket(cutoffs)[tuple(getitem)]
            if other.is_hilbert_vector
            else other.dm(cutoffs)[tuple(getitem) * 2]
        )
        if self._normalize:
            return fock.normalize(output, is_dm=other.is_mixed)
        return output<|MERGE_RESOLUTION|>--- conflicted
+++ resolved
@@ -46,7 +46,6 @@
     short_name = "Vac"
     parallelizable = False
 
-<<<<<<< HEAD
     def __init__(
         self,
         num_modes: int,
@@ -56,12 +55,6 @@
         cov = gaussian.vacuum_cov(num_modes, settings.HBAR)
         means = gaussian.vacuum_means(num_modes, settings.HBAR)
         super().__init__(cov=cov, means=means, modes=modes, name="Vacuum", **kwargs)
-=======
-    def __init__(self, num_modes: int):
-        cov = gaussian.vacuum_cov(num_modes)
-        means = gaussian.vacuum_means(num_modes)
-        State.__init__(self, cov=cov, means=means)
->>>>>>> d82b936f
 
 
 class Coherent(Parametrized, State):
@@ -132,13 +125,6 @@
         )
         self._normalize = normalize
 
-<<<<<<< HEAD
-=======
-        means = gaussian.displacement(self.x.value, self.y.value)
-        cov = gaussian.vacuum_cov(means.shape[-1] // 2)
-        State.__init__(self, cov=cov, means=means, cutoffs=cutoffs, modes=modes)
-
->>>>>>> d82b936f
     @property
     def means(self):
         return gaussian.displacement(self.x.value, self.y.value)
@@ -212,15 +198,6 @@
         )
         self._normalize = normalize
 
-<<<<<<< HEAD
-=======
-        cov = gaussian.squeezed_vacuum_cov(self.r.value, self.phi.value)
-        means = gaussian.vacuum_means(
-            cov.shape[-1] // 2,
-        )
-        State.__init__(self, cov=cov, means=means, cutoffs=cutoffs)
-
->>>>>>> d82b936f
     @property
     def cov(self):
         return gaussian.squeezed_vacuum_cov(self.r.value, self.phi.value)
@@ -281,16 +258,6 @@
         )
         self._normalize = normalize
 
-<<<<<<< HEAD
-=======
-        cov = gaussian.two_mode_squeezed_vacuum_cov(
-            self.r.value,
-            self.phi.value,
-        )
-        means = gaussian.vacuum_means(2)
-        State.__init__(self, cov=cov, means=means, cutoffs=cutoffs)
-
->>>>>>> d82b936f
     @property
     def cov(self):
         return gaussian.two_mode_squeezed_vacuum_cov(self.r.value, self.phi.value)
@@ -350,13 +317,6 @@
         )
         self._normalize = normalize
 
-<<<<<<< HEAD
-=======
-        cov = gaussian.thermal_cov(self.nbar.value)
-        means = gaussian.vacuum_means(cov.shape[-1] // 2)
-        State.__init__(self, cov=cov, means=means, cutoffs=cutoffs)
-
->>>>>>> d82b936f
     @property
     def cov(self):
         return gaussian.thermal_cov(self.nbar.value)
@@ -450,13 +410,6 @@
         )
         self._normalize = normalize
 
-<<<<<<< HEAD
-=======
-        cov = gaussian.squeezed_vacuum_cov(self.r.value, self.phi.value)
-        means = gaussian.displacement(self.x.value, self.y.value)
-        State.__init__(self, cov=cov, means=means, cutoffs=cutoffs, modes=modes)
-
->>>>>>> d82b936f
     @property
     def cov(self):
         return gaussian.squeezed_vacuum_cov(self.r.value, self.phi.value)
@@ -540,13 +493,6 @@
         )
         self._normalize = normalize
 
-<<<<<<< HEAD
-=======
-        cov = gaussian.gaussian_cov(self.symplectic.value, self.eigenvalues.value)
-        means = gaussian.vacuum_means(cov.shape[-1] // 2)
-        State.__init__(self, cov=cov, means=means, cutoffs=cutoffs)
-
->>>>>>> d82b936f
     @property
     def cov(self):
         return gaussian.gaussian_cov(self.symplectic.value, self.eigenvalues.value)
