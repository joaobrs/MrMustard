# Copyright 2021 Xanadu Quantum Technologies Inc.

# Licensed under the Apache License, Version 2.0 (the "License");
# you may not use this file except in compliance with the License.
# You may obtain a copy of the License at

#     http://www.apache.org/licenses/LICENSE-2.0

# Unless required by applicable law or agreed to in writing, software
# distributed under the License is distributed on an "AS IS" BASIS,
# WITHOUT WARRANTIES OR CONDITIONS OF ANY KIND, either express or implied.
# See the License for the specific language governing permissions and
# limitations under the License.

from mrmustard.types import *
from mrmustard import settings
from mrmustard.math import Math

math = Math()
from mrmustard.lab.abstract import State, Transformation
from mrmustard.physics import gaussian, fock
from mrmustard.utils.parametrized import Parametrized
from mrmustard.utils import training

__all__ = [
    "Vacuum",
    "SqueezedVacuum",
    "Coherent",
    "Thermal",
    "DisplacedSqueezed",
    "TMSV",
    "Gaussian",
    "Fock",
]


class Vacuum(State):
    r"""the N-mode vacuum state"""

    def __init__(self, num_modes: int):
        cov = gaussian.vacuum_cov(num_modes, settings.HBAR)
        means = gaussian.vacuum_means(num_modes, settings.HBAR)
        State.__init__(self, cov=cov, means=means)


class Coherent(Parametrized, State):
    r"""the N-mode coherent state"""

    def __init__(
        self,
        x: Union[Optional[float], Optional[List[float]]] = 0.0,
        y: Union[Optional[float], Optional[List[float]]] = 0.0,
        x_trainable: bool = False,
        y_trainable: bool = False,
        x_bounds: Tuple[Optional[float], Optional[float]] = (None, None),
        y_bounds: Tuple[Optional[float], Optional[float]] = (None, None),
        **kwargs,
    ):
        Parametrized.__init__(
            self,
            x=x,
            y=y,
            x_trainable=x_trainable,
            y_trainable=y_trainable,
            x_bounds=x_bounds,
            y_bounds=y_bounds,
            **kwargs,
        )
        means = gaussian.displacement(self.x, self.y, settings.HBAR)
        cov = gaussian.vacuum_cov(means.shape[-1] // 2, settings.HBAR)
        State.__init__(self, cov=cov, means=means)

    @property
    def means(self):
        return gaussian.displacement(self.x, self.y, settings.HBAR)


class SqueezedVacuum(Parametrized, State):
    r"""the N-mode squeezed vacuum state"""

    def __init__(
        self,
        r: Union[Scalar, Vector] = 0.0,
        phi: Union[Scalar, Vector] = 0.0,
        r_trainable: bool = False,
        phi_trainable: bool = False,
        r_bounds: Tuple[Optional[float], Optional[float]] = (0, None),
        phi_bounds: Tuple[Optional[float], Optional[float]] = (None, None),
        **kwargs,
    ):
        Parametrized.__init__(
            self,
            r=r,
            phi=phi,
            r_trainable=r_trainable,
            phi_trainable=phi_trainable,
            r_bounds=r_bounds,
            phi_bounds=phi_bounds,
            **kwargs,
        )
        cov = gaussian.squeezed_vacuum_cov(self.r, self.phi, settings.HBAR)
        means = gaussian.vacuum_means(cov.shape[-1] // 2, settings.HBAR)
        State.__init__(self, cov=cov, means=means)

    @property
    def cov(self):
        return gaussian.squeezed_vacuum_cov(self.r, self.phi, settings.HBAR)


class TMSV(Parametrized, State):
    r"""the 2-mode squeezed vacuum state"""

    def __init__(
        self,
        r: Union[Scalar, Vector] = 0.0,
        phi: Union[Scalar, Vector] = 0.0,
        r_trainable: bool = False,
        phi_trainable: bool = False,
        r_bounds: Tuple[Optional[float], Optional[float]] = (0, None),
        phi_bounds: Tuple[Optional[float], Optional[float]] = (None, None),
        **kwargs,
    ):
        Parametrized.__init__(
            self,
            r=r,
            phi=phi,
            r_trainable=r_trainable,
            phi_trainable=phi_trainable,
            r_bounds=r_bounds,
            phi_bounds=phi_bounds,
            **kwargs,
        )
        cov = gaussian.two_mode_squeezed_vacuum_cov(self.r, self.phi, settings.HBAR)
        means = gaussian.vacuum_means(2, settings.HBAR)
        State.__init__(self, cov=cov, means=means)

    @property
    def cov(self):
        return gaussian.two_mode_squeezed_vacuum_cov(self.r, self.phi, settings.HBAR)


class Thermal(Parametrized, State):
    r"""the N-mode thermal state"""

    def __init__(
        self,
        nbar: Union[Scalar, Vector] = 0.0,
        nbar_trainable: bool = False,
        nbar_bounds: Tuple[Optional[float], Optional[float]] = (0, None),
        **kwargs,
    ):
        Parametrized.__init__(
            self, nbar=nbar, nbar_trainable=nbar_trainable, nbar_bounds=nbar_bounds, **kwargs
        )
        cov = gaussian.thermal_cov(self.nbar, settings.HBAR)
        means = gaussian.vacuum_means(cov.shape[-1] // 2, settings.HBAR)
        State.__init__(self, cov=cov, means=means)

    @property
    def cov(self):
        return gaussian.thermal_cov(self.nbar, settings.HBAR)


class DisplacedSqueezed(Parametrized, State):
    r"""the N-mode displaced squeezed state"""

    def __init__(
        self,
        r: Union[Scalar, Vector] = 0.0,
        phi: Union[Scalar, Vector] = 0.0,
        x: Union[Scalar, Vector] = 0.0,
        y: Union[Scalar, Vector] = 0.0,
        r_trainable: bool = False,
        phi_trainable: bool = False,
        x_trainable: bool = False,
        y_trainable: bool = False,
        r_bounds: Tuple[Optional[float], Optional[float]] = (0, None),
        phi_bounds: Tuple[Optional[float], Optional[float]] = (None, None),
        x_bounds: Tuple[Optional[float], Optional[float]] = (None, None),
        y_bounds: Tuple[Optional[float], Optional[float]] = (None, None),
        **kwargs,
    ):
        Parametrized.__init__(
            self,
            r=r,
            phi=phi,
            x=x,
            y=y,
            r_trainable=r_trainable,
            phi_trainable=phi_trainable,
            x_trainable=x_trainable,
            y_trainable=y_trainable,
            r_bounds=r_bounds,
            phi_bounds=phi_bounds,
            x_bounds=x_bounds,
            y_bounds=y_bounds,
            **kwargs,
        )
        cov = gaussian.squeezed_vacuum_cov(self.r, self.phi, settings.HBAR)
        means = gaussian.displacement(self.x, self.y, settings.HBAR)
        State.__init__(self, cov=cov, means=means)

    @property
    def cov(self):
        return gaussian.squeezed_vacuum_cov(self.r, self.phi, settings.HBAR)

    @property
    def means(self):
        return gaussian.displacement(self.x, self.y, settings.HBAR)


class Gaussian(Parametrized, State):
    r"""the N-mode Gaussian state"""

    def __init__(
        self,
        num_modes: int,
        symplectic: Matrix = None,
        eigenvalues: Vector = None,
        symplectic_trainable: bool = False,
        eigenvalues_trainable: bool = False,
        **kwargs,
    ):
        if symplectic is None:
            symplectic = training.new_symplectic(num_modes=num_modes)
        if eigenvalues is None:
            eigenvalues = gaussian.math.ones(num_modes) * settings.HBAR / 2
        Parametrized.__init__(
            self,
            symplectic=symplectic,
            eigenvalues=eigenvalues,
            eigenvalues_trainable=eigenvalues_trainable,
            symplectic_trainable=symplectic_trainable,
            eigenvalues_bounds=(settings.HBAR / 2, None),
            symplectic_bounds=(None, None),
            **kwargs,
        )
        cov = gaussian.gaussian_cov(self.symplectic, self.eigenvalues, settings.HBAR)
        means = gaussian.vacuum_means(cov.shape[-1] // 2, settings.HBAR)
        State.__init__(self, cov=cov, means=means)

    @property
    def cov(self):
        return gaussian.gaussian_cov(self.symplectic, self.eigenvalues, settings.HBAR)

    @property
    def is_mixed(self):
        return any(self.eigenvalues > settings.HBAR / 2)

    @property
    def trainable_parameters(self) -> Dict[str, List[Trainable]]:
        return {
            "symplectic": [self.symplectic] * self._symplectic_trainable,
            "orthogonal": [],
            "euclidean": ([self.eigenvalues] * self._eigenvalues_trainable),
        }


class Fock(Parametrized, State):
    r"""
    The N-mode Fock state.

    """

    def __init__(self, n: Sequence[int], **kwargs):
        State.__init__(self, ket=fock.fock_state(n))
        Parametrized.__init__(self, n=[n] if isinstance(n, int) else n, **kwargs)

<<<<<<< HEAD
    def __preferred_projection(other: State, other_cutoffs: Sequence[int], modes: Sequence[int]):
        r"""preferred method to perform a projection onto this state (rather than the default one)

=======
    def _preferred_projection(self, other: State, mode_indices: Sequence[int]):
        r"""
        Preferred method to perform a projection onto this state (rather than the default one).
        E.g. ket << Fock(1, modes=[3]) is equivalent to ket[:,:,:,1] if ket has 4 modes
        E.g. dm << Fock(1, modes=[1]) is equivalent to dm[:,1,:,1] if dm has 2 modes
>>>>>>> d8f682bc
        Args:
            other: The state to project onto this state.
            mode_indices: The indices of the modes of other that we want to project onto self.
        """
        getitem = []
        used = 0
        for i, m in enumerate(other.modes):
            if i in mode_indices:
                getitem.append(self._n[used])
                used += 1
            else:
                getitem.append(slice(None))
        return other.fock[tuple(getitem)] if self.is_pure else other.fock[tuple(getitem) * 2]<|MERGE_RESOLUTION|>--- conflicted
+++ resolved
@@ -266,17 +266,11 @@
         State.__init__(self, ket=fock.fock_state(n))
         Parametrized.__init__(self, n=[n] if isinstance(n, int) else n, **kwargs)
 
-<<<<<<< HEAD
-    def __preferred_projection(other: State, other_cutoffs: Sequence[int], modes: Sequence[int]):
-        r"""preferred method to perform a projection onto this state (rather than the default one)
-
-=======
     def _preferred_projection(self, other: State, mode_indices: Sequence[int]):
         r"""
         Preferred method to perform a projection onto this state (rather than the default one).
         E.g. ket << Fock(1, modes=[3]) is equivalent to ket[:,:,:,1] if ket has 4 modes
         E.g. dm << Fock(1, modes=[1]) is equivalent to dm[:,1,:,1] if dm has 2 modes
->>>>>>> d8f682bc
         Args:
             other: The state to project onto this state.
             mode_indices: The indices of the modes of other that we want to project onto self.
