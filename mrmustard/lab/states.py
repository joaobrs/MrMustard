--- conflicted
+++ resolved
@@ -44,9 +44,6 @@
 
 
 class Coherent(Parametrized, State):
-<<<<<<< HEAD
-    r"""The N-mode coherent state."""
-=======
     r"""
     The N-mode coherent state. Equivalent to applying a displacement to the vacuum state:
     >>> Coherent(x=0.5, y=0.2) == Vacuum(1) >> Dgate(x=0.5, y=0.3)
@@ -72,7 +69,6 @@
         modes (optional List[int]): The modes of the coherent state.
         normalize (bool, default True): When projecting onto Coherent, whether to normalize the leftover state.
     """
->>>>>>> a228af11
 
     def __init__(
         self,
@@ -105,22 +101,23 @@
         return gaussian.displacement(self.x, self.y, settings.HBAR)
 
 
-class SqueezedVacuum(Parametrized, State):
-<<<<<<< HEAD
-    r"""The N-mode squeezed vacuum state."""
-=======
+class SqueezedVacuum(Parametrized, State)
     r"""
     The N-mode squeezed vacuum state. Equivalent to applying a squeezing gate to the vacuum state:
-    >>> SqueezedVacuum(r=0.5, phi=0.2) == Vacuum(1) >> Sgate(r=0.5, phi=0.2)
-    True
+    
+    .. code::
+      >>> SqueezedVacuum(r=0.5, phi=0.2) == Vacuum(1) >> Sgate(r=0.5, phi=0.2)
+      True
 
     Parallelizable over r and phi:
-    >>> SqueezedVacuum(r=[1.0, 2.0], phi=[-1.0, -2.0]) == SqueezedVacuum(r=1.0, phi=-1.0) & SqueezedVacuum(r=2.0, phi=-2.0)
-    True
+    .. code::
+      >>> SqueezedVacuum(r=[1.0, 2.0], phi=[-1.0, -2.0]) == SqueezedVacuum(r=1.0, phi=-1.0) & SqueezedVacuum(r=2.0, phi=-2.0)
+      True
 
     Can be used to model a heterodyne detection with result 0.0:
-    >>> Gaussian(2) << SqueezedVacuum(r=10.0, phi=0.0)[1]  # e.g. homodyne on x quadrature on mode 1 with result 0.0
-    # leftover state on mode 0
+    .. code::
+      >>> Gaussian(2) << SqueezedVacuum(r=10.0, phi=0.0)[1]  # e.g. homodyne on x quadrature on mode 1 with result 0.0
+      # leftover state on mode 0
 
     Args:
         r (float): The squeezing magnitude.
@@ -132,7 +129,6 @@
         modes (list): The modes of the squeezed vacuum state.
         normalize (bool, default True): When projecting onto SqueezedVacuum, whether to normalize the leftover state.
     """
->>>>>>> a228af11
 
     def __init__(
         self,
@@ -166,14 +162,13 @@
 
 
 class TMSV(Parametrized, State):
-<<<<<<< HEAD
-    r"""The 2-mode squeezed vacuum state."""
-=======
     r"""
     The 2-mode squeezed vacuum state.
     Equivalent to applying a 50/50 beam splitter to a pair of squeezed vacuum states:
-    >>> TMSV(r=0.5, phi=0.0) == Vacuum(2) >> Sgate(r=[0.5,0.5], phi=[0.0, np.pi]) >> BSgate(theta=-np.pi/4)
-    True
+    
+    .. code::
+      >>> TMSV(r=0.5, phi=0.0) == Vacuum(2) >> Sgate(r=[0.5,0.5], phi=[0.0, np.pi]) >> BSgate(theta=-np.pi/4)
+      True
 
     Args:
         r (float): The squeezing magnitude.
@@ -185,7 +180,6 @@
         modes (list): The modes of the two-mode squeezed vacuum state. Must be of length 2.
         normalize (bool, default True): When projecting onto TMSV, whether to normalize the leftover state.
     """
->>>>>>> a228af11
 
     def __init__(
         self,
@@ -219,27 +213,24 @@
 
 
 class Thermal(Parametrized, State):
-<<<<<<< HEAD
-    r"""The N-mode thermal state."""
-=======
-    r"""
-    The N-mode thermal state.
-    Equivalent to applying additive noise to the vacuum:
-    >>> Thermal(nbar=0.31) == Vacuum(1) >> AdditiveNoise(0.62)  # i.e. 2*nbar + 1 (from vac) in total
-    True
-
-    Parallelizable over nbar:
+r"""The N-mode thermal state.
+  Equivalent to applying additive noise to the vacuum:
+  >>> Thermal(nbar=0.31) == Vacuum(1) >> AdditiveNoise(0.62)  # i.e. 2*nbar + 1 (from vac) in total
+  True
+
+  Parallelizable over nbar:
+  
+  .. code::
     >>> Thermal(nbar=[0.1, 0.2]) == Thermal(nbar=0.1) & Thermal(nbar=0.2)
     True
 
-    Args:
-        nbar (float or List[float]): the expected number of photons in each mode
-        nbar_trainable (bool): whether the nbar is trainable
-        nbar_bounds (tuple): the bounds of the nbar
-        modes (list): the modes of the thermal state.
-        normalize (bool, default True): when projecting onto Thermal, whether to normalize the leftover state.
-    """
->>>>>>> a228af11
+  Args:
+      nbar (float or List[float]): the expected number of photons in each mode
+      nbar_trainable (bool): whether the nbar is trainable
+      nbar_bounds (tuple): the bounds of the nbar
+      modes (list): the modes of the thermal state.
+      normalize (bool, default True): when projecting onto Thermal, whether to normalize the leftover state.
+    """
 
     def __init__(
         self,
@@ -267,9 +258,6 @@
 
 
 class DisplacedSqueezed(Parametrized, State):
-<<<<<<< HEAD
-    r"""The N-mode displaced squeezed state."""
-=======
     r"""
     The N-mode displaced squeezed state.
     Equivalent to applying a displacement to the squeezed vacuum state:
@@ -281,8 +269,9 @@
     True
 
     Can be used to model homodyne detection:
-    >>> Gaussian(2) << DisplacedSqueezed(r=10, phi=np.pi, y=0.3)[1]  # e.g. homodyne on mode 1, p quadrature, result 0.3
-    # leftover state on mode 0
+    .. code::
+      >>> Gaussian(2) << DisplacedSqueezed(r=10, phi=np.pi, y=0.3)[1]  # e.g. homodyne on mode 1, p quadrature, result 0.3
+      # leftover state on mode 0
 
     Args:
         r (float or List[float]): the squeezing magnitude
@@ -300,7 +289,6 @@
         modes (list): the modes of the displaced squeezed state.
         normalize (bool, default True): when projecting onto DisplacedSqueezed, whether to normalize the leftover state.
     """
->>>>>>> a228af11
 
     def __init__(
         self,
@@ -350,9 +338,6 @@
 
 
 class Gaussian(Parametrized, State):
-<<<<<<< HEAD
-    r"""The N-mode Gaussian state."""
-=======
     r"""
     The N-mode Gaussian state is parametrized by a symplectic matrix and N symplectic eigenvalues.
     The (mixed) Gaussian state is equivalent to applying a Gaussian symplectic transformation to a Thermal state:
@@ -361,8 +346,10 @@
     True
 
     Note that the 1st moments are zero unless a Dgate is applied to the Gaussian state:
-    >>> np.allclose(Gaussian(num_modes=1).means, 0.0)
-    True
+
+    .. code::
+      >>> np.allclose(Gaussian(num_modes=1).means, 0.0)
+      True
 
     Args:
         num_modes (int): the number of modes
@@ -374,7 +361,6 @@
         modes (optional, List[int]): the modes of the Gaussian state.
         normalize (bool, default True): when projecting onto Gaussian, whether to normalize the leftover state.
     """
->>>>>>> a228af11
 
     def __init__(
         self,
@@ -427,9 +413,6 @@
 
 
 class Fock(Parametrized, State):
-<<<<<<< HEAD
-    r"""The N-mode Fock state."""
-=======
     r"""
     The N-mode Fock state.
 
@@ -438,7 +421,6 @@
         modes (optional, List[int]): the modes of the Fock state.
         normalize (bool, default True): when projecting onto Fock, whether to normalize the leftover state.
     """
->>>>>>> a228af11
 
     def __init__(self, n: Sequence[int], modes: Sequence[int] = None, normalize: bool = True):
         State.__init__(self, ket=fock.fock_state(n))
