--- conflicted
+++ resolved
@@ -25,28 +25,13 @@
 import numpy as np
 
 
-<<<<<<< HEAD
-class GaussianMeasurement(ABC):
-    r"""Base class for all Gaussian measurements."""
-
-    def __call__(self, state: State, **kwargs) -> Tuple[Scalar, State]:
-        r"""Applies a general-dyne Gaussian measurement to the state, i.e. it projects
-        onto the state with given cov and outcome means vector.
-
-        Args:
-            state (State): the state to be measured
-            kwargs (optional): same arguments as in the init, use them only if they are different
-            from the arguments supplied at init time (e.g. for training a measurement using a state to project onto)
-
-        Returns:
-            (float, state): The measurement probabilities and the remaining post-measurement state.
-                Note that the post-measurement state is trivial if all modes are measured.
-=======
 class FockMeasurement(ABC):
     r"""
     A Fock measurement projecting onto a Fock measurement pattern.
+    
     It works by representing the state in the Fock basis and then applying
-    a stochastic channel matrix P(meas|n) to the Fock probabilities (belief propagation).
+    a stochastic channel matrix `P(meas|n)` to the Fock probabilities (belief propagation).
+    
     It outputs the measurement probabilities and the remaining post-measurement state (if any)
     in the Fock basis.
     """
@@ -56,7 +41,6 @@
         Returns a tensor representing the post-measurement state in the unmeasured modes in the Fock basis.
         The first N indices of the returned tensor correspond to the Fock measurements of the N modes that
         the detector is measuring. The remaining indices correspond to the density matrix of the unmeasured modes.
->>>>>>> 6dee5614
         """
         if self.should_recompute_stochastic_channel() or math.any(
             [c > settings.PNR_INTERNAL_CUTOFF for c in state.cutoffs]
@@ -101,14 +85,8 @@
             )
 
     def __getitem__(self, items) -> Callable:
-<<<<<<< HEAD
         r"""Allows measurements to be used as output = meas[0,1](input), e.g. measuring modes 0 and 1."""
-=======
-        r"""
-        Allows measurements to be used as:
-        output = meas[0,1](input)
-        """
->>>>>>> 6dee5614
+
         if isinstance(items, int):
             modes = [items]
         elif isinstance(items, slice):
@@ -118,82 +96,4 @@
         else:
             raise ValueError(f"{items} is not a valid slice or list of modes.")
         self.modes = modes
-<<<<<<< HEAD
-        return self
-
-
-# TODO: push all math methods into the physics module?
-class FockMeasurement(ABC):
-    r"""A Fock measurement projecting onto a Fock measurement pattern.
-
-    It works by representing the state in the Fock basis and then applying
-    a stochastic channel matrix P(meas|n) to the Fock probabilities (belief propagation).
-
-    It outputs the measurement probabilities and the remaining post-measurement state (if any)
-    in the Fock basis.
-    """
-
-    def project(
-        self, state: State, cutoffs: Sequence[int], measurement: Sequence[Optional[int]]
-    ) -> Tuple[State, Tensor]:
-        r"""Projects the state onto a Fock measurement.
-
-        Projects the state onto a Fock measurement in the form :code:``[a,b,c,...]`` where integers
-        indicate the Fock measurement on that mode and ``None`` indicates no projection on that mode.
-
-        Returns:
-            Tuple[State, Tensor]: the measurement probability and the renormalized state
-            (in the Fock basis) in the unmeasured modes
-        """
-        if (len(cutoffs) != state.num_modes) or (len(measurement) != state.num_modes):
-            raise ValueError(
-                "the length of cutoffs/measurements does not match the number of modes"
-            )
-        dm = state.dm(cutoffs=cutoffs)
-        measured = 0
-        for mode, (stoch, meas) in enumerate(zip(self._stochastic_channel, measurement)):
-            if meas is not None:
-                # put both indices last and compute sum_m P(meas|m)rho_mm for every meas
-                last = [mode - measured, mode + state.num_modes - 2 * measured]
-                perm = list(set(range(dm.ndim)).difference(last)) + last
-                dm = fock.math.transpose(dm, perm)
-                dm = fock.math.diag_part(dm)
-                dm = fock.math.tensordot(dm, stoch[meas, : dm.shape[-1]], [[-1], [0]])
-            measured += 1
-        probs = fock.math.sum(fock.math.all_diagonals(dm, real=False))
-        return dm / probs, fock.math.abs(probs)
-
-    def apply_stochastic_channel(self, stochastic_channel, fock_probs: Tensor) -> Tensor:
-        cutoffs = [fock_probs.shape[m] for m in self._modes]
-        for i, mode in enumerate(self._modes):
-            if cutoffs[mode] > stochastic_channel[i].shape[1]:
-                raise IndexError(
-                    f"Internal cutoff ({stochastic_channel[i].shape[1]}) too low in mode {mode} (state cutoff {cutoffs[mode]}).\nYou can increase max_input_photons or reduce the cutoff of the state."
-                )
-        detector_probs = fock_probs
-        for i, mode in enumerate(self._modes):
-            detector_probs = fock.math.tensordot(
-                detector_probs,
-                stochastic_channel[i][: cutoffs[mode], : cutoffs[mode]],
-                [[mode], [1]],
-            )
-            indices = list(range(fock_probs.ndim - 1))
-            detector_probs = fock.math.transpose(
-                detector_probs, indices[:mode] + [fock_probs.ndim - 1] + indices[mode:]
-            )
-        return detector_probs
-
-    def __call__(
-        self, state: State, cutoffs: List[int], outcomes: Optional[Sequence[Optional[int]]] = None
-    ) -> Tuple[Tensor, Tensor]:
-        if outcomes is None:
-            fock_probs = state.fock_probabilities(cutoffs)
-            return self.apply_stochastic_channel(self._stochastic_channel, fock_probs)
-        else:
-            return self.project(state, cutoffs, outcomes)
-
-    def recompute_stochastic_channel(self, **kwargs) -> State:
-        ...
-=======
-        return self
->>>>>>> 6dee5614
+        return self