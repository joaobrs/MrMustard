# Copyright 2021 Xanadu Quantum Technologies Inc.

# Licensed under the Apache License, Version 2.0 (the "License");
# you may not use this file except in compliance with the License.
# You may obtain a copy of the License at

#     http://www.apache.org/licenses/LICENSE-2.0

# Unless required by applicable law or agreed to in writing, software
# distributed under the License is distributed on an "AS IS" BASIS,
# WITHOUT WARRANTIES OR CONDITIONS OF ANY KIND, either express or implied.
# See the License for the specific language governing permissions and
# limitations under the License.

"""This module contains the implementation of the :class:`State` class."""

from __future__ import annotations

import warnings
from typing import (
    TYPE_CHECKING,
    Iterable,
    List,
    Optional,
    Sequence,
    Union,
)

import numpy as np

from mrmustard import settings
from mrmustard.lab.abstract.operation import Operation
from mrmustard.math import Math
from mrmustard.physics import bargmann, fock, gaussian
from mrmustard.typing import (
<<<<<<< HEAD
    ComplexTensor,
=======
    ComplexMatrix,
    ComplexTensor,
    ComplexVector,
>>>>>>> 6349d301
    RealMatrix,
    RealTensor,
    RealVector,
)
from mrmustard.utils import graphics

if TYPE_CHECKING:
    from .transformation import Transformation

math = Math()


# pylint: disable=too-many-instance-attributes
<<<<<<< HEAD
class State(Operation):
=======
class State:  # pylint: disable=too-many-public-methods
>>>>>>> 6349d301
    r"""Base class for quantum states."""

    def __init_symbolic__(self, *kwargs):
        pass

    def __init__(
        self,
        cov: RealMatrix = None,
        means: RealVector = None,
        eigenvalues: RealVector = None,
        symplectic: RealMatrix = None,
        ket: ComplexTensor = None,
        dm: ComplexTensor = None,
        modes: Sequence[int] = None,
        cutoffs: Sequence[int] = None,
        _norm: float = 1.0,
        name: str = "State",
        **kwargs,
    ):
        r"""Initializes the state.

        Supply either:
            * a covariance matrix and means vector
            * an eigenvalues array and symplectic matrix
            * a fock representation (ket or dm)

        Args:
            cov (Matrix): the covariance matrix
            means (Vector): the means vector
            eigenvalues (Tensor): the eigenvalues of the covariance matrix
            symplectic (Matrix): the symplectic matrix mapping the thermal state with given eigenvalues to this state
            fock (Tensor): the Fock representation
            modes (optional, Sequence[int]): the modes in which the state is defined
            cutoffs (Sequence[int], default=None): set to force the cutoff dimensions of the state
            _norm (float, default=1.0): the norm of the state. Warning: only set if you know what you are doing.

        """
        self._purity = None
        self._fock_probabilities = None
        self._cutoffs = cutoffs
        self._cov = cov
        self._means = means
        self._eigenvalues = eigenvalues
        self._symplectic = symplectic
        self._ket = ket
        self._dm = dm
        self._norm = _norm
        self._LR = None
        if cov is not None and means is not None:
            self.is_gaussian = True
            self.num_modes = cov.shape[-1] // 2
        elif eigenvalues is not None and symplectic is not None:
            self.is_gaussian = True
            self.num_modes = symplectic.shape[-1] // 2
        elif ket is not None or dm is not None:
            self.is_gaussian = False
            self.num_modes = len(ket.shape) if ket is not None else len(dm.shape) // 2
            self._purity = 1.0 if ket is not None else None
        else:
            raise ValueError(
                "State must be initialized with cov/means, eigenvalues and symplectic matrix, or a fock representation"
            )

        self.parallelizable = False
        self.short_name = "St"
        super().__init__(
            modes_in=[],
            modes_out=modes or list(range(self.num_modes)),  # num_modes is defined above
            has_dual=gaussian.purity(cov, settings.HBAR)
            < 1.0 - 1e-6  # NOTE: will be replaced by not is_hilbert_vector
            if self.is_gaussian
            else dm is not None,
            name=name,
            **kwargs,
        )

    @property
    def purity(self) -> float:
        """Returns the purity of the state."""
        if self._purity is None:
            if self.is_gaussian:
                self._purity = gaussian.purity(self.cov, settings.HBAR)
            else:
                self._purity = fock.purity(self._dm)
        return self._purity

    @property
    def is_mixed(self):
        r"""Returns whether the state is mixed."""
        return not self.is_pure

    @property
    def is_pure(self):
        r"""Returns ``True`` if the state is pure and ``False`` otherwise."""
        return True if self._ket is not None else np.isclose(self.purity, 1.0, atol=1e-6)

    @property
    def means(self) -> Optional[RealVector]:
        r"""Returns the means vector of the state."""
        return self._means

    @property
    def cov(self) -> Optional[RealMatrix]:
        r"""Returns the covariance matrix of the state."""
        return self._cov

    @property
    def number_stdev(self) -> RealVector:
        r"""Returns the square root of the photon number variances (standard deviation) in each mode."""
        if self.is_gaussian:
            return math.sqrt(math.diag_part(self.number_cov))

        return math.sqrt(
            fock.number_variances(self.fock, is_dm=len(self.fock.shape) == self.num_modes * 2)
        )

    @property
    def cutoffs(self) -> List[int]:
        r"""Returns the cutoff dimensions for each mode."""
        if self._cutoffs is not None:
            return self._cutoffs  # TODO: allow self._cutoffs = [N, None]
        if self._ket is None and self._dm is None:
            return fock.autocutoffs(self.cov, self.means, settings.AUTOCUTOFF_PROBABILITY)
        return list(
            self.fock.shape[: self.num_modes]
        )  # NOTE: triggered only if the fock representation already exists

    @property
    def shape(self) -> List[int]:
        r"""Returns the shape of the state, accounting for ket/dm representation.

        If the state is in Gaussian representation, the shape is inferred from
        the first two moments of the number operator.
        """
        # NOTE: if we initialize State(dm=pure_dm), self.fock returns the dm, which does not have shape self.cutoffs
        return self.cutoffs if self.is_pure else self.cutoffs + self.cutoffs

    @property
    def fock(self) -> ComplexTensor:
        r"""Returns the Fock representation of the state."""
        if self._dm is None and self._ket is None:
            _fock = fock.wigner_to_fock_state(
                self.cov, self.means, shape=self.shape, return_dm=self.is_mixed
            )
            if self.is_mixed:
                self._dm = _fock
                self._ket = None
            else:
                self._ket = _fock
                self._dm = None
        return self._ket if self._ket is not None else self._dm

    @property
    def number_means(self) -> RealVector:
        r"""Returns the mean photon number for each mode."""
        if self.is_gaussian:
            return gaussian.number_means(self.cov, self.means, settings.HBAR)

        return fock.number_means(tensor=self.fock, is_dm=self.is_mixed)

    @property
    def number_cov(self) -> RealMatrix:
        r"""Returns the complete photon number covariance matrix."""
        if not self.is_gaussian:
            raise NotImplementedError("number_cov not yet implemented for non-gaussian states")

        return gaussian.number_cov(self.cov, self.means, settings.HBAR)

    @property
    def norm(self) -> float:
        r"""Returns the norm of the state."""
        if self.is_gaussian:
            return self._norm
        return fock.norm(self.fock, self._dm is not None)

    @property
    def probability(self) -> float:
        r"""Returns the probability of the state."""
        norm = self.norm
        if self.is_pure and self._ket is not None:
            return norm**2
        return norm

    def ket(
        self,
        cutoffs: List[int] = None,
        max_prob: float = 1.0,
        max_photons: int = None,
    ) -> Optional[ComplexTensor]:
        r"""Returns the ket of the state in Fock representation or ``None`` if the state is mixed.

        Args:
            cutoffs List[int or None]: The cutoff dimensions for each mode. If a mode cutoff is
                ``None``, it's guessed automatically.
            max_prob (float): The maximum probability of the state. Defaults to 1.0.
                (used to stop the calculation of the amplitudes early)
            max_photons (int): The maximum number of photons in the state, summing over all modes
                (used to stop the calculation of the amplitudes early)

        Returns:
            Tensor: the ket
        """
        if self.is_mixed:
            return None

        if cutoffs is None:
            cutoffs = self.cutoffs
        else:
            cutoffs = [c if c is not None else self.cutoffs[i] for i, c in enumerate(cutoffs)]

        # TODO: shouldn't we check if trainable instead? that's when we want to recompute fock
        if self.is_gaussian:
            self._ket = fock.wigner_to_fock_state(
                self.cov,
                self.means,
                shape=cutoffs,
                return_dm=False,
                max_prob=max_prob,
                max_photons=max_photons,
            )
        else:  # only fock representation is available
            if self._ket is None:
                # if state is pure and has a density matrix, calculate the ket
                if self.is_pure:
                    self._ket = fock.dm_to_ket(self._dm)
            current_cutoffs = list(self._ket.shape[: self.num_modes])
            if cutoffs != current_cutoffs:
                paddings = [(0, max(0, new - old)) for new, old in zip(cutoffs, current_cutoffs)]
                if any(p != (0, 0) for p in paddings):
                    padded = fock.math.pad(self._ket, paddings, mode="constant")
                else:
                    padded = self._ket
                return padded[tuple(slice(s) for s in cutoffs)]
        return self._ket[tuple(slice(s) for s in cutoffs)]

    def dm(self, cutoffs: Optional[List[int]] = None) -> ComplexTensor:
        r"""Returns the density matrix of the state in Fock representation.

        Args:
            cutoffs List[int]: The cutoff dimensions for each mode. If a mode cutoff is ``None``,
                it's automatically computed.

        Returns:
            Tensor: the density matrix
        """
        if cutoffs is None:
            cutoffs = self.cutoffs
        else:
            cutoffs = [c if c is not None else self.cutoffs[i] for i, c in enumerate(cutoffs)]
        if self.is_pure:
            ket = self.ket(cutoffs=cutoffs)
            if ket is not None:
                return fock.ket_to_dm(ket)
        else:
            if self.is_gaussian:
                self._dm = fock.wigner_to_fock_state(
                    self.cov, self.means, shape=cutoffs * 2, return_dm=True
                )
            elif cutoffs != (current_cutoffs := list(self._dm.shape[: self.num_modes])):
                paddings = [(0, max(0, new - old)) for new, old in zip(cutoffs, current_cutoffs)]
                if any(p != (0, 0) for p in paddings):
                    padded = fock.math.pad(self._dm, paddings + paddings, mode="constant")
                else:
                    padded = self._dm
                return padded[tuple(slice(s) for s in cutoffs + cutoffs)]
        return self._dm[tuple(slice(s) for s in cutoffs + cutoffs)]

    def fock_probabilities(self, cutoffs: Sequence[int]) -> RealTensor:
        r"""Returns the probabilities in Fock representation.

        If the state is pure, they are the absolute value squared of the ket amplitudes.
        If the state is mixed they are the multi-dimensional diagonals of the density matrix.

        Args:
            cutoffs List[int]: the cutoff dimensions for each mode

        Returns:
            Tensor: the probabilities
        """
        if self._fock_probabilities is None:
            if self.is_mixed:
                dm = self.dm(cutoffs=cutoffs)
                self._fock_probabilities = fock.dm_to_probs(dm)
            else:
                ket = self.ket(cutoffs=cutoffs)
                self._fock_probabilities = fock.ket_to_probs(ket)
        return self._fock_probabilities

    def primal(self, other: Union[State, Transformation]) -> State:
        r"""Returns the post-measurement state after ``other`` is projected onto ``self``.

        ``other << self`` is other projected onto ``self``.

        If ``other`` is a ``Transformation``, it returns the dual of the transformation applied to
        ``self``: ``other << self`` is like ``self >> other^dual``.

        Note that the returned state is not normalized. To normalize a state you can use
        ``mrmustard.physics.normalize``.
        """
        # import pdb

        # pdb.set_trace()
        if isinstance(other, State):
            return self._project_onto_state(other)
        try:
            return other.dual(self)
        except AttributeError as e:
            raise TypeError(
                f"Cannot apply {other.__class__.__qualname__} to {self.__class__.__qualname__}"
            ) from e

    def _project_onto_state(self, other: State) -> Union[State, float]:
        """If states are gaussian use generaldyne measurement, else use
        the states' Fock representation."""

        # if both states are gaussian
        if self.is_gaussian and other.is_gaussian:
            return self._project_onto_gaussian(other)

        # either self or other is not gaussian
        return self._project_onto_fock(other)

    def _project_onto_fock(self, other: State) -> Union[State, float]:
        """Returns the post-measurement state of the projection between two non-Gaussian
        states on the remaining modes or the probability of the result. When doing homodyne sampling,
        returns the post-measurement state or the measument outcome if no modes remain.

        Args:
            other (State): state being projected onto self

        Returns:
            State or float: returns the conditional state on the remaining modes
                or the probability.
        """
        remaining_modes = list(set(other.modes) - set(self.modes))

        out_fock = self._contract_with_other(other)
        if len(remaining_modes) > 0:
            return (
                State(dm=out_fock, modes=remaining_modes)
                if other.is_mixed or self.is_mixed
                else State(ket=out_fock, modes=remaining_modes)
            )

        # return the probability (norm) of the state when there are no modes left
        return (
            fock.math.abs(out_fock) ** 2
            if other.is_pure and self.is_pure
            else fock.math.abs(out_fock)
        )

    def _contract_with_other(self, other):
        other_cutoffs = [
            None if m not in self.modes else other.cutoffs[other.indices(m)] for m in other.modes
        ]
        if hasattr(self, "_preferred_projection"):
            out_fock = self._preferred_projection(other, other.indices(self.modes))
        else:
            # matching other's cutoffs
            self_cutoffs = [other.cutoffs[other.indices(m)] for m in self.modes]
            out_fock = fock.contract_states(
                stateA=other.ket(other_cutoffs) if other.is_pure else other.dm(other_cutoffs),
                stateB=self.ket(self_cutoffs) if self.is_pure else self.dm(self_cutoffs),
                a_is_dm=other.is_mixed,
                b_is_dm=self.is_mixed,
                modes=other.indices(self.modes),
                normalize=self._normalize if hasattr(self, "_normalize") else False,
            )

        return out_fock

    def _project_onto_gaussian(self, other: State) -> Union[State, float]:
        """Returns the result of a generaldyne measurement given that states ``self`` and
        ``other`` are gaussian.

        Args:
            other (State): gaussian state being projected onto self

        Returns:
            State or float: returns the output conditional state on the remaining modes
                or the probability.
        """
        # here `self` is the measurement device state and `other` is the incoming state
        # being projected onto the measurement state
        remaining_modes = list(set(other.modes) - set(self.modes))

        _, probability, new_cov, new_means = gaussian.general_dyne(
            other.cov,
            other.means,
            self.cov,
            self.means,
            self.modes,
        )

        if len(remaining_modes) > 0:
            return State(
                means=new_means,
                cov=new_cov,
                modes=remaining_modes,
                _norm=probability if not getattr(self, "_normalize", False) else 1.0,
            )

        return probability

    def __iter__(self) -> Iterable[State]:
        """Iterates over the modes and their corresponding tensors."""
        return (self.get_modes(i) for i in range(self.num_modes))

    def __and__(self, other: State) -> State:
        r"""Concatenates two states."""
        if not self.is_gaussian or not other.is_gaussian:  # convert all to fock now
            # TODO: would be more efficient if we could keep pure states as kets
            if self.is_mixed or other.is_mixed:
                self_fock = self.dm()
                other_fock = other.dm()
                dm = fock.math.tensordot(self_fock, other_fock, [[], []])
                # e.g. self has shape [1,3,1,3] and other has shape [2,2]
                # we want self & other to have shape [1,3,2,1,3,2]
                # before transposing shape is [1,3,1,3]+[2,2]
                self_idx = list(range(len(self_fock.shape)))
                other_idx = list(range(len(self_idx), len(self_idx) + len(other_fock.shape)))
                return State(
                    dm=math.transpose(
                        dm,
                        self_idx[: len(self_idx) // 2]
                        + other_idx[: len(other_idx) // 2]
                        + self_idx[len(self_idx) // 2 :]
                        + other_idx[len(other_idx) // 2 :],
                    ),
                    modes=self.modes + [m + max(self.modes) + 1 for m in other.modes],
                )
            # else, all states are pure
            self_fock = self.ket()
            other_fock = other.ket()
            return State(
                ket=fock.math.tensordot(self_fock, other_fock, [[], []]),
                modes=self.modes + [m + max(self.modes) + 1 for m in other.modes],
            )
        cov = gaussian.join_covs([self.cov, other.cov])
        means = gaussian.join_means([self.means, other.means])
        return State(
            cov=cov, means=means, modes=self.modes + [m + self.num_modes for m in other.modes]
        )

    # def __getitem__(self, item) -> State:
    #     "setting the modes of a state (same API of `Transformation`)"
    #     if isinstance(item, int):
    #         item = [item]
    #     elif isinstance(item, Iterable):
    #         item = list(item)
    #     else:
    #         raise TypeError("item must be int or iterable")
    #     if len(item) != self.num_modes:
    #         raise ValueError(
    #             f"there are {self.num_modes} modes (item has {len(item)} elements, perhaps you're looking for .get_modes()?)"
    #         )
    #     self._modes = item
    #     return self

    def bargmann(self) -> Optional[tuple[ComplexMatrix, ComplexVector, complex]]:
        r"""Returns the Bargmann representation of the state."""
        if self.is_gaussian:
            if self.is_pure:
                A, B, C = bargmann.wigner_to_bargmann_psi(self.cov, self.means)
            else:
                A, B, C = bargmann.wigner_to_bargmann_rho(self.cov, self.means)
        else:
            return None
        return A, B, C

    def get_modes(self, item) -> State:
        r"""Returns the state on the given modes."""
        if isinstance(item, int):
            item = [item]
        elif isinstance(item, Iterable):
            item = list(item)
        else:
            raise TypeError("item must be int or iterable")

        if item == self.modes:
            return self

        if not set(item) & set(self.modes):
            raise ValueError(
                f"Failed to request modes {item} for state {self} on modes {self.modes}."
            )
        item_idx = [self.modes.index(m) for m in item]
        if self.is_gaussian:
            cov, _, _ = gaussian.partition_cov(self.cov, item_idx)
            means, _ = gaussian.partition_means(self.means, item_idx)
            return State(cov=cov, means=means, modes=item)

        fock_partitioned = fock.trace(self.dm(self.cutoffs), keep=item_idx)
        return State(dm=fock_partitioned, modes=item)

    # TODO: refactor
    def __eq__(self, other) -> bool:  # pylint: disable=too-many-return-statements
        r"""Returns whether the states are equal."""
        if self.num_modes != other.num_modes:
            return False
        if not np.isclose(self.purity, other.purity, atol=1e-6):
            return False
        if self.is_gaussian and other.is_gaussian:
            if not np.allclose(self.means, other.means, atol=1e-6):
                return False
            if not np.allclose(self.cov, other.cov, atol=1e-6):
                return False
            return True
        try:
            return np.allclose(
                self.ket(cutoffs=other.cutoffs), other.ket(cutoffs=other.cutoffs), atol=1e-6
            )
        except TypeError:
            return np.allclose(
                self.dm(cutoffs=other.cutoffs), other.dm(cutoffs=other.cutoffs), atol=1e-6
            )

    # def __rshift__(self, other: Transformation) -> State:
    #     r"""Applies other (a Transformation) to self (a State), e.g., ``Coherent(x=0.1) >> Sgate(r=0.1)``."""
    #     if issubclass(other.__class__, State):
    #         raise TypeError(
    #             f"Cannot apply {other.__class__.__qualname__} to a state. Are you looking for the << operator?"
    #         )
    #     return other.primal(self)

    # def __rshift__(self, other: CircuitPart) -> Circuit:
    #     return Circuit([self, other])

    def __lshift__(self, other: State):
        r"""Implements projection onto a state or the dual transformation applied on a state.

        E.g., ``self << other`` where other is a ``State`` and ``self`` is either a ``State`` or a ``Transformation``.
        """
        return other.primal(self)

    # def __gt__(self, other: Transformation) -> Any:
    #     r"""Concatenates current state to other, creating a 'new type' circuit if necessary."""
    #     from mrmustard.lab.circuit import Circuit, Operation

    #     op1 = Operation(self, [], self.modes, not self.is_pure)
    #     if isinstance(other, Circuit):
    #         op2 = other
    #     elif hasattr(other, "is_unitary"):
    #         op2 = Operation(other, other.modes, other.modes, has_dual=not other.is_unitary)
    #     elif hasattr(other, "is_projective"):
    #         op2 = Operation(other, other.modes, [], has_dual=not other.is_projective)
    #     return Circuit([op1, op2])

    def __add__(self, other: State):
        r"""Implements a mixture of states (only available in fock representation for the moment)."""
        if not isinstance(other, State):
            raise TypeError(f"Cannot add {other.__class__.__qualname__} to a state")
        warnings.warn("mixing states forces conversion to fock representation", UserWarning)
        return State(dm=self.dm(self.cutoffs) + other.dm(self.cutoffs))

    def __rmul__(self, other):
        r"""Implements multiplication by a scalar from the left.

        E.g., ``0.5 * psi``.
        """
        if self.is_gaussian:
            warnings.warn(
                "scalar multiplication forces conversion to fock representation", UserWarning
            )
            if self.is_pure:
                return State(ket=self.ket() * other)
            return State(dm=self.dm() * other)
        if self._dm is not None:
            return State(dm=self.dm() * other, modes=self.modes)
        if self._ket is not None:
            return State(ket=self.ket() * other, modes=self.modes)
        raise ValueError("No fock representation available")

    def __truediv__(self, other):
        r"""Implements division by a scalar from the left.

        E.g. ``psi / 0.5``
        """
        if self.is_gaussian:
            warnings.warn("scalar division forces conversion to fock representation", UserWarning)
            if self.is_pure:
                return State(ket=self.ket() / other)
            return State(dm=self.dm() / other)
        if self._dm is not None:
            return State(dm=self.dm() / other, modes=self.modes)
        if self._ket is not None:
            return State(ket=self.ket() / other, modes=self.modes)
        raise ValueError("No fock representation available")

    @staticmethod
    def _format_probability(prob: float) -> str:
        if prob < 0.001:
            return f"{100*prob:.3e} %"
        else:
            return f"{prob:.3%}"

    def _repr_markdown_(self):
        table = (
            f"#### {self.__class__.__qualname__}\n\n"
            + "| Purity | Probability | Num modes | Bosonic size | Gaussian | Fock |\n"
            + "| :----: | :----: | :----: | :----: | :----: | :----: |\n"
            + f"| {self.purity :.2e} | "
            + self._format_probability(self.probability)
            + f" | {self.num_modes} | {'1' if self.is_gaussian else 'N/A'} | {'✅' if self.is_gaussian else '❌'} | {'✅' if self._ket is not None or self._dm is not None else '❌'} |"
        )

        if self.num_modes == 1:
            graphics.mikkel_plot(math.asnumpy(self.dm(cutoffs=self.cutoffs)))

        if settings.DEBUG:
            detailed_info = f"\ncov={repr(self.cov)}\n" + f"means={repr(self.means)}\n"
            return f"{table}\n{detailed_info}"

        return table<|MERGE_RESOLUTION|>--- conflicted
+++ resolved
@@ -33,13 +33,9 @@
 from mrmustard.math import Math
 from mrmustard.physics import bargmann, fock, gaussian
 from mrmustard.typing import (
-<<<<<<< HEAD
-    ComplexTensor,
-=======
     ComplexMatrix,
     ComplexTensor,
     ComplexVector,
->>>>>>> 6349d301
     RealMatrix,
     RealTensor,
     RealVector,
@@ -53,11 +49,7 @@
 
 
 # pylint: disable=too-many-instance-attributes
-<<<<<<< HEAD
 class State(Operation):
-=======
-class State:  # pylint: disable=too-many-public-methods
->>>>>>> 6349d301
     r"""Base class for quantum states."""
 
     def __init_symbolic__(self, *kwargs):
