# Copyright 2021 Xanadu Quantum Technologies Inc.

# Licensed under the Apache License, Version 2.0 (the "License");
# you may not use this file except in compliance with the License.
# You may obtain a copy of the License at

#     http://www.apache.org/licenses/LICENSE-2.0

# Unless required by applicable law or agreed to in writing, software
# distributed under the License is distributed on an "AS IS" BASIS,
# WITHOUT WARRANTIES OR CONDITIONS OF ANY KIND, either express or implied.
# See the License for the specific language governing permissions and
# limitations under the License.

"""This module contains the implementation of the :class:`State` class."""

from __future__ import annotations

import warnings
from typing import (
    TYPE_CHECKING,
    Iterable,
    List,
    Optional,
    Sequence,
    Tuple,
    Union,
)

import matplotlib.pyplot as plt
import numpy as np
from matplotlib import cm

from mrmustard import math, settings
from mrmustard.math.parameters import Constant, Variable
from mrmustard.physics import bargmann, fock, gaussian
from mrmustard.physics.wigner import wigner_discretized
from mrmustard.utils.typing import (
    ComplexMatrix,
    ComplexTensor,
    ComplexVector,
    RealMatrix,
    RealTensor,
    RealVector,
)

if TYPE_CHECKING:
    from .transformation import Transformation


# pylint: disable=too-many-instance-attributes
class State:  # pylint: disable=too-many-public-methods
    r"""Base class for quantum states."""

    def __init__(
        self,
        cov: RealMatrix = None,
        means: RealVector = None,
        eigenvalues: RealVector = None,
        symplectic: RealMatrix = None,
        ket: ComplexTensor = None,
        dm: ComplexTensor = None,
        modes: Sequence[int] = None,
        cutoffs: Sequence[int] = None,
        _norm: float = 1.0,
    ):
        r"""Initializes the state.

        Supply either:
            * a covariance matrix and means vector
            * an eigenvalues array and symplectic matrix
            * a fock representation (ket or dm)

        Args:
            cov (Matrix): the covariance matrix
            means (Vector): the means vector
            eigenvalues (Tensor): the eigenvalues of the covariance matrix
            symplectic (Matrix): the symplectic matrix mapping the thermal state with given eigenvalues to this state
            fock (Tensor): the Fock representation
            modes (optional, Sequence[int]): the modes in which the state is defined
            cutoffs (Sequence[int], default=None): set to force the cutoff dimensions of the state
            _norm (float, default=1.0): the norm of the state. Warning: only set if you know what you are doing.

        """
        self._purity = None
        self._fock_probabilities = None
        self._cutoffs = cutoffs
        self._cov = cov
        self._means = means
        self._eigenvalues = eigenvalues
        self._symplectic = symplectic
        self._ket = ket
        self._dm = dm
        self._norm = _norm
        if cov is not None and means is not None:
            self.is_gaussian = True
            self.is_hilbert_vector = np.allclose(gaussian.purity(self.cov), 1.0, atol=1e-6)
            self.num_modes = cov.shape[-1] // 2
        elif eigenvalues is not None and symplectic is not None:
            self.is_gaussian = True
            self.is_hilbert_vector = np.allclose(eigenvalues, 2.0 / settings.HBAR)
            self.num_modes = symplectic.shape[-1] // 2
        elif ket is not None or dm is not None:
            self.is_gaussian = False
            self.is_hilbert_vector = ket is not None
            self.num_modes = len(ket.shape) if ket is not None else len(dm.shape) // 2
            self._purity = 1.0 if ket is not None else None
        else:
            raise ValueError(
                "State must be initialized with either a covariance matrix and means vector, an eigenvalues array and symplectic matrix, or a fock representation"
            )
        self._modes = modes
        if modes is not None:
            assert (
                len(modes) == self.num_modes
            ), f"Number of modes supplied ({len(modes)}) must match the representation dimension {self.num_modes}"

    def _add_parameter(self, parameter: Union[Constant, Variable]):
        r"""
        Adds a parameter to a state.

        Args:
            parameter: The parameter to add.
        """
        if not getattr(self, "_parameter_set", None):
            msg = "Cannot add a parameter to a state with no parameter set."
            raise ValueError(msg)
        self.parameter_set.add_parameter(parameter)
        self.__dict__[parameter.name] = parameter

    @property
    def parameter_set(self):
        r"""
        The set of parameters for this state.
        """
        return getattr(self, "_parameter_set", None)

    @property
    def modes(self):
        r"""Returns the modes of the state."""
        if self._modes is None:
            return list(range(self.num_modes))
        return self._modes

    def indices(self, modes) -> Union[Tuple[int], int]:
        r"""Returns the indices of the given modes.

        Args:
            modes (Sequence[int] or int): the modes or mode

        Returns:
            Tuple[int] or int: a tuple of indices of the given modes or the single index of a single mode
        """
        if isinstance(modes, int):
            return self.modes.index(modes)
        return tuple(self.modes.index(m) for m in modes)

    @property
    def purity(self) -> float:
        """Returns the purity of the state."""
        if self._purity is None:
            if self.is_gaussian:
                self._purity = gaussian.purity(self.cov)
            else:
                self._purity = fock.purity(self._dm)
        return self._purity

    @property
    def is_mixed(self):
        r"""Returns whether the state is mixed."""
        return not self.is_pure

    @property
    def is_pure(self):
        r"""Returns ``True`` if the state is pure and ``False`` otherwise."""
        return np.isclose(self.purity, 1.0, atol=1e-6)

    @property
    def means(self) -> Optional[RealVector]:
        r"""Returns the means vector of the state."""
        return self._means

    @property
    def cov(self) -> Optional[RealMatrix]:
        r"""Returns the covariance matrix of the state."""
        return self._cov

    @property
    def number_stdev(self) -> RealVector:
        r"""Returns the square root of the photon number variances (standard deviation) in each mode."""
        if self.is_gaussian:
            return math.sqrt(math.diag_part(self.number_cov))

        return math.sqrt(
            fock.number_variances(self.fock, is_dm=len(self.fock.shape) == self.num_modes * 2)
        )

    @property
    def cutoffs(self) -> List[int]:
        r"""Returns the Hilbert space dimension of each mode."""
        if self._cutoffs is None:
            if self._ket is None and self._dm is None:
                self._cutoffs = fock.autocutoffs(
                    self.cov, self.means, settings.AUTOCUTOFF_PROBABILITY
                )
            else:
                self._cutoffs = [
                    int(c)
                    for c in (
                        self._ket.shape
                        if self._ket is not None
                        else self._dm.shape[: self.num_modes]
                    )
                ]
        return self._cutoffs

    @property
    def shape(self) -> List[int]:
        r"""Returns the shape of the state, accounting for ket/dm representation.

        If the state is in Gaussian representation, the shape is inferred from
        the first two moments of the number operator.
        """
        # NOTE: if we initialize State(dm=pure_dm), self.fock returns the dm, which does not have shape self.cutoffs
        return self.cutoffs if self.is_hilbert_vector else self.cutoffs + self.cutoffs

    @property
    def fock(self) -> ComplexTensor:
        r"""Returns the Fock representation of the state."""
        if self._dm is None and self._ket is None:
            _fock = fock.wigner_to_fock_state(
                self.cov,
                self.means,
                shape=self.shape,
                return_dm=not self.is_hilbert_vector,
            )
            if self.is_mixed:
                self._dm = _fock
                self._ket = None
            else:
                self._ket = _fock
                self._dm = None
        return self._ket if self._ket is not None else self._dm

    @property
    def number_means(self) -> RealVector:
        r"""Returns the mean photon number for each mode."""
        if self.is_gaussian:
            return gaussian.number_means(self.cov, self.means)

        return fock.number_means(tensor=self.fock, is_dm=self.is_mixed)

    @property
    def number_cov(self) -> RealMatrix:
        r"""Returns the complete photon number covariance matrix."""
        if not self.is_gaussian:
            raise NotImplementedError("number_cov not yet implemented for non-gaussian states")

        return gaussian.number_cov(self.cov, self.means)

    @property
    def norm(self) -> float:
        r"""Returns the norm of the state."""
        if self.is_gaussian:
            return self._norm
        return fock.norm(self.fock, not self.is_hilbert_vector)

    @property
    def probability(self) -> float:
        r"""Returns the probability of the state."""
        norm = self.norm
        if self.is_pure and self._ket is not None:
            return norm**2
        return norm

    def ket(
        self,
        cutoffs: List[int] = None,
        max_prob: float = 1.0,
        max_photons: int = None,
    ) -> Optional[ComplexTensor]:
        r"""Returns the ket of the state in Fock representation or ``None`` if the state is mixed.

        Args:
            cutoffs List[int or None]: The cutoff dimensions for each mode. If a mode cutoff is
                ``None``, it's guessed automatically.
            max_prob (float): The maximum probability of the state. Defaults to 1.0.
                (used to stop the calculation of the amplitudes early)
            max_photons (int): The maximum number of photons in the state, summing over all modes
                (used to stop the calculation of the amplitudes early)

        Returns:
            Tensor: the ket
        """
        if self.is_mixed:
            return None

        if cutoffs is None:
            cutoffs = self.cutoffs
        else:
            cutoffs = [c if c is not None else self.cutoffs[i] for i, c in enumerate(cutoffs)]

        # TODO: shouldn't we check if trainable instead? that's when we want to recompute fock
        if self.is_gaussian:
            self._ket = fock.wigner_to_fock_state(
                self.cov,
                self.means,
                shape=cutoffs,
                return_dm=False,
                max_prob=max_prob,
                max_photons=max_photons,
            )
        else:  # only fock representation is available
            if self._ket is None:
                # if state is pure and has a density matrix, calculate the ket
                if self.is_pure:
                    self._ket = fock.dm_to_ket(self._dm)
            current_cutoffs = [int(s) for s in self._ket.shape]
            if cutoffs != current_cutoffs:
                paddings = [(0, max(0, new - old)) for new, old in zip(cutoffs, current_cutoffs)]
                if any(p != (0, 0) for p in paddings):
                    padded = fock.math.pad(self._ket, paddings, mode="constant")
                else:
                    padded = self._ket
                return padded[tuple(slice(s) for s in cutoffs)]
        return self._ket[tuple(slice(s) for s in cutoffs)]

    def dm(self, cutoffs: Optional[List[int]] = None) -> ComplexTensor:
        r"""Returns the density matrix of the state in Fock representation.

        Args:
            cutoffs List[int]: The cutoff dimensions for each mode. If a mode cutoff is ``None``,
                it's automatically computed.

        Returns:
            Tensor: the density matrix
        """
        if cutoffs is None:
            cutoffs = self.cutoffs
        else:
            cutoffs = [c if c is not None else self.cutoffs[i] for i, c in enumerate(cutoffs)]
        if self.is_pure:
            ket = self.ket(cutoffs=cutoffs)
            if ket is not None:
                return fock.ket_to_dm(ket)
        else:
            if self.is_gaussian:
                self._dm = fock.wigner_to_fock_state(
                    self.cov, self.means, shape=cutoffs + cutoffs, return_dm=True
                )
            elif cutoffs != (current_cutoffs := list(self._dm.shape[: self.num_modes])):
                paddings = [(0, max(0, new - old)) for new, old in zip(cutoffs, current_cutoffs)]
                if any(p != (0, 0) for p in paddings):
                    padded = fock.math.pad(self._dm, paddings + paddings, mode="constant")
                else:
                    padded = self._dm
                return padded[tuple(slice(s) for s in cutoffs + cutoffs)]
        return self._dm[tuple(slice(s) for s in cutoffs + cutoffs)]

    def fock_probabilities(self, cutoffs: Sequence[int]) -> RealTensor:
        r"""Returns the probabilities in Fock representation.

        If the state is pure, they are the absolute value squared of the ket amplitudes.
        If the state is mixed they are the multi-dimensional diagonals of the density matrix.

        Args:
            cutoffs List[int]: the cutoff dimensions for each mode

        Returns:
            Tensor: the probabilities
        """
        if self._fock_probabilities is None:
            if self.is_mixed:
                dm = self.dm(cutoffs=cutoffs)
                self._fock_probabilities = fock.dm_to_probs(dm)
            else:
                ket = self.ket(cutoffs=cutoffs)
                self._fock_probabilities = fock.ket_to_probs(ket)
        return self._fock_probabilities

    def primal(self, other: Union[State, Transformation]) -> State:
        r"""Returns the post-measurement state after ``other`` is projected onto ``self``.

        ``other << self`` is other projected onto ``self``.

        If ``other`` is a ``Transformation``, it returns the dual of the transformation applied to
        ``self``: ``other << self`` is like ``self >> other^dual``.

        Note that the returned state is not normalized. To normalize a state you can use
        ``mrmustard.physics.normalize``.
        """
        # import pdb

        # pdb.set_trace()
        if isinstance(other, State):
            return self._project_onto_state(other)
        try:
            return other.dual(self)
        except AttributeError as e:
            raise TypeError(
                f"Cannot apply {other.__class__.__qualname__} to {self.__class__.__qualname__}"
            ) from e

    def _project_onto_state(self, other: State) -> Union[State, float]:
        """If states are gaussian use generaldyne measurement, else use
        the states' Fock representation."""

        # if both states are gaussian
        if self.is_gaussian and other.is_gaussian:
            return self._project_onto_gaussian(other)

        # either self or other is not gaussian
        return self._project_onto_fock(other)

    def _project_onto_fock(self, other: State) -> Union[State, float]:
        """Returns the post-measurement state of the projection between two non-Gaussian
        states on the remaining modes or the probability of the result. When doing homodyne sampling,
        returns the post-measurement state or the measument outcome if no modes remain.

        Args:
            other (State): state being projected onto self

        Returns:
            State or float: returns the conditional state on the remaining modes
                or the probability.
        """
        remaining_modes = list(set(other.modes) - set(self.modes))

        out_fock = self._contract_with_other(other)
        if len(remaining_modes) > 0:
            return (
                State(dm=out_fock, modes=remaining_modes)
                if other.is_mixed or self.is_mixed
                else State(ket=out_fock, modes=remaining_modes)
            )

        # return the probability (norm) of the state when there are no modes left
        return (
            fock.math.abs(out_fock) ** 2
            if other.is_pure and self.is_pure
            else fock.math.abs(out_fock)
        )

    def _contract_with_other(self, other):
        other_cutoffs = [
            None if m not in self.modes else other.cutoffs[other.indices(m)] for m in other.modes
        ]
        if hasattr(self, "_preferred_projection"):
            out_fock = self._preferred_projection(other, other.indices(self.modes))
        else:
            # matching other's cutoffs
            self_cutoffs = [other.cutoffs[other.indices(m)] for m in self.modes]
            out_fock = fock.contract_states(
                stateA=other.ket(other_cutoffs) if other.is_pure else other.dm(other_cutoffs),
                stateB=self.ket(self_cutoffs) if self.is_pure else self.dm(self_cutoffs),
                a_is_dm=other.is_mixed,
                b_is_dm=self.is_mixed,
                modes=other.indices(self.modes),
                normalize=self._normalize if hasattr(self, "_normalize") else False,
            )

        return out_fock

    def _project_onto_gaussian(self, other: State) -> Union[State, float]:
        """Returns the result of a generaldyne measurement given that states ``self`` and
        ``other`` are gaussian.

        Args:
            other (State): gaussian state being projected onto self

        Returns:
            State or float: returns the output conditional state on the remaining modes
                or the probability.
        """
        # here `self` is the measurement device state and `other` is the incoming state
        # being projected onto the measurement state
        remaining_modes = list(set(other.modes) - set(self.modes))

        _, probability, new_cov, new_means = gaussian.general_dyne(
            other.cov,
            other.means,
            self.cov,
            self.means,
            self.modes,
        )

        if len(remaining_modes) > 0:
            return State(
                means=new_means,
                cov=new_cov,
                modes=remaining_modes,
                _norm=probability if not getattr(self, "_normalize", False) else 1.0,
            )

        return probability

    def __iter__(self) -> Iterable[State]:
        """Iterates over the modes and their corresponding tensors."""
        return (self.get_modes(i) for i in range(self.num_modes))

    def __and__(self, other: State) -> State:
        r"""Concatenates two states."""
        if not self.is_gaussian or not other.is_gaussian:  # convert all to fock now
            # TODO: would be more efficient if we could keep pure states as kets
            if self.is_mixed or other.is_mixed:
                self_fock = self.dm()
                other_fock = other.dm()
                dm = fock.math.tensordot(self_fock, other_fock, [[], []])
                # e.g. self has shape [1,3,1,3] and other has shape [2,2]
                # we want self & other to have shape [1,3,2,1,3,2]
                # before transposing shape is [1,3,1,3]+[2,2]
                self_idx = list(range(len(self_fock.shape)))
                other_idx = list(range(len(self_idx), len(self_idx) + len(other_fock.shape)))
                return State(
                    dm=math.transpose(
                        dm,
                        self_idx[: len(self_idx) // 2]
                        + other_idx[: len(other_idx) // 2]
                        + self_idx[len(self_idx) // 2 :]
                        + other_idx[len(other_idx) // 2 :],
                    ),
                    modes=self.modes + [m + max(self.modes) + 1 for m in other.modes],
                )
            # else, all states are pure
            self_fock = self.ket()
            other_fock = other.ket()
            return State(
                ket=fock.math.tensordot(self_fock, other_fock, [[], []]),
                modes=self.modes + [m + max(self.modes) + 1 for m in other.modes],
            )
        cov = gaussian.join_covs([self.cov, other.cov])
        means = gaussian.join_means([self.means, other.means])
        return State(
            cov=cov,
            means=means,
            modes=self.modes + [m + self.num_modes for m in other.modes],
        )

    def __getitem__(self, item) -> State:
        "setting the modes of a state (same API of `Transformation`)"
        if isinstance(item, int):
            item = [item]
        elif isinstance(item, Iterable):
            item = list(item)
        else:
            raise TypeError("item must be int or iterable")
        if len(item) != self.num_modes:
            raise ValueError(
                f"there are {self.num_modes} modes (item has {len(item)} elements, perhaps you're looking for .get_modes()?)"
            )
        self._modes = item
        return self

    def bargmann(self, numpy=False) -> Optional[tuple[ComplexMatrix, ComplexVector, complex]]:
        r"""Returns the Bargmann representation of the state.
        If numpy=True, returns the numpy arrays instead of the backend arrays.
        """
        if self.is_gaussian:
            if self.is_pure:
                A, B, C = bargmann.wigner_to_bargmann_psi(self.cov, self.means)
            else:
                A, B, C = bargmann.wigner_to_bargmann_rho(self.cov, self.means)
        else:
            return None
        if numpy:
            return math.asnumpy(A), math.asnumpy(B), math.asnumpy(C)
        return A, B, C

    def get_modes(self, item) -> State:
        r"""Returns the state on the given modes."""
        if isinstance(item, int):
            item = [item]
        elif isinstance(item, Iterable):
            item = list(item)
        else:
            raise TypeError("item must be int or iterable")

        if item == self.modes:
            return self

        if not set(item) & set(self.modes):
            raise ValueError(
                f"Failed to request modes {item} for state {self} on modes {self.modes}."
            )
        item_idx = [self.modes.index(m) for m in item]
        if self.is_gaussian:
            cov, _, _ = gaussian.partition_cov(self.cov, item_idx)
            means, _ = gaussian.partition_means(self.means, item_idx)
            return State(cov=cov, means=means, modes=item)

        fock_partitioned = fock.trace(self.dm(self.cutoffs), keep=item_idx)
        return State(dm=fock_partitioned, modes=item)

    # TODO: refactor
    def __eq__(self, other) -> bool:  # pylint: disable=too-many-return-statements
        r"""Returns whether the states are equal."""
        if self.num_modes != other.num_modes:
            return False
        if not np.isclose(self.purity, other.purity, atol=1e-6):
            return False
        if self.is_gaussian and other.is_gaussian:
            if not np.allclose(self.means, other.means, atol=1e-6):
                return False
            if not np.allclose(self.cov, other.cov, atol=1e-6):
                return False
            return True
        try:
            return np.allclose(
                self.ket(cutoffs=other.cutoffs),
                other.ket(cutoffs=other.cutoffs),
                atol=1e-6,
            )
        except TypeError:
            return np.allclose(
                self.dm(cutoffs=other.cutoffs),
                other.dm(cutoffs=other.cutoffs),
                atol=1e-6,
            )

    def __rshift__(self, other: Transformation) -> State:
        r"""Applies other (a Transformation) to self (a State), e.g., ``Coherent(x=0.1) >> Sgate(r=0.1)``."""
        if issubclass(other.__class__, State):
            raise TypeError(
                f"Cannot apply {other.__class__.__qualname__} to a state. Are you looking for the << operator?"
            )
        return other.primal(self)

    def __lshift__(self, other: State):
        r"""Implements projection onto a state or the dual transformation applied on a state.

        E.g., ``self << other`` where other is a ``State`` and ``self`` is either a ``State`` or a ``Transformation``.
        """
        return other.primal(self)

    def __add__(self, other: State):
        r"""Implements a mixture of states (only available in fock representation for the moment)."""
        if not isinstance(other, State):
            raise TypeError(f"Cannot add {other.__class__.__qualname__} to a state")
        warnings.warn("mixing states forces conversion to fock representation", UserWarning)
        return State(dm=self.dm(self.cutoffs) + other.dm(self.cutoffs))

    def __rmul__(self, other):
        r"""Implements multiplication by a scalar from the left.

        E.g., ``0.5 * psi``.
        """
        if self.is_gaussian:
            warnings.warn(
                "scalar multiplication forces conversion to fock representation",
                UserWarning,
            )
            if self.is_pure:
                return State(ket=self.ket() * other)
            return State(dm=self.dm() * other)
        if self._dm is not None:
            return State(dm=self.dm() * other, modes=self.modes)
        if self._ket is not None:
            return State(ket=self.ket() * other, modes=self.modes)
        raise ValueError("No fock representation available")

    def __truediv__(self, other):
        r"""Implements division by a scalar from the left.

        E.g. ``psi / 0.5``
        """
        if self.is_gaussian:
            warnings.warn("scalar division forces conversion to fock representation", UserWarning)
            if self.is_pure:
                return State(ket=self.ket() / other)
            return State(dm=self.dm() / other)
        if self._dm is not None:
            return State(dm=self.dm() / other, modes=self.modes)
        if self._ket is not None:
            return State(ket=self.ket() / other, modes=self.modes)
        raise ValueError("No fock representation available")

    @staticmethod
    def _format_probability(prob: float) -> str:
        if prob < 0.001:
            return f"{100*prob:.3e} %"
        else:
            return f"{prob:.3%}"

    def _repr_markdown_(self):
        table = (
            f"#### {self.__class__.__qualname__}\n\n"
            + "| Purity | Probability | Num modes | Bosonic size | Gaussian | Fock |\n"
            + "| :----: | :----: | :----: | :----: | :----: | :----: |\n"
            + f"| {self.purity :.2e} | "
            + self._format_probability(self.probability)
            + f" | {self.num_modes} | {'1' if self.is_gaussian else 'N/A'} | {'✅' if self.is_gaussian else '❌'} | {'✅' if self._ket is not None or self._dm is not None else '❌'} |"
        )

        if self.num_modes == 1:
            mikkel_plot(math.asnumpy(self.dm(cutoffs=self.cutoffs)))

        if settings.DEBUG:
            detailed_info = f"\ncov={repr(self.cov)}\n" + f"means={repr(self.means)}\n"
            return f"{table}\n{detailed_info}"

        return table


def mikkel_plot(
    rho: np.ndarray,
    xbounds: Tuple[int] = (-6, 6),
    ybounds: Tuple[int] = (-6, 6),
    **kwargs,
):  # pylint: disable=too-many-statements
    """Plots the Wigner function of a state given its density matrix.

    Args:
        rho (np.ndarray): density matrix of the state
        xbounds (Tuple[int]): range of the x axis
        ybounds (Tuple[int]): range of the y axis

    Keyword args:
        resolution (int): number of points used to calculate the wigner function
        xticks (Tuple[int]): ticks of the x axis
        xtick_labels (Optional[Tuple[str]]): labels of the x axis; if None uses default formatter
        yticks (Tuple[int]): ticks of the y axis
        ytick_labels (Optional[Tuple[str]]): labels of the y axis; if None uses default formatter
        grid (bool): whether to display the grid
        cmap (matplotlib.colormap): colormap of the figure

    Returns:
        tuple: figure and axes
    """

    plot_args = {
        "resolution": 200,
        "xticks": (-5, 0, 5),
        "xtick_labels": None,
        "yticks": (-5, 0, 5),
        "ytick_labels": None,
        "grid": False,
        "cmap": cm.RdBu,
    }
    plot_args.update(kwargs)

    if plot_args["xtick_labels"] is None:
        plot_args["xtick_labels"] = plot_args["xticks"]
    if plot_args["ytick_labels"] is None:
        plot_args["ytick_labels"] = plot_args["yticks"]

    q, ProbX = fock.quadrature_distribution(rho)
    p, ProbP = fock.quadrature_distribution(rho, np.pi / 2)

    xvec = np.linspace(*xbounds, plot_args["resolution"])
    pvec = np.linspace(*ybounds, plot_args["resolution"])
    W, X, P = wigner_discretized(rho, xvec, pvec)

    ### PLOTTING ###

    fig, ax = plt.subplots(
        2,
        2,
        figsize=(6, 6),
        gridspec_kw={"width_ratios": [2, 1], "height_ratios": [1, 2]},
    )
    plt.subplots_adjust(wspace=0.05, hspace=0.05)

    # Wigner function
<<<<<<< HEAD
    ax[1][0].contourf(X, P, W, 120, cmap=plot_args["cmap"], vmin=-abs(W).max(), vmax=abs(W).max())
    ax[1][0].set_xlabel("$x$", fontsize=12)
    ax[1][0].set_ylabel("$p$", fontsize=12)
=======

    ax[1][0].contourf(X, P, W, 120, cmap=plot_args["cmap"], vmin=-abs(W).max(), vmax=abs(W).max())
    ax[1][0].set_xlabel("x", fontsize=12)
    ax[1][0].set_ylabel("p", fontsize=12)
>>>>>>> ab1f82da
    ax[1][0].get_xaxis().set_ticks(plot_args["xticks"])
    ax[1][0].xaxis.set_ticklabels(plot_args["xtick_labels"])
    ax[1][0].get_yaxis().set_ticks(plot_args["yticks"])
    ax[1][0].yaxis.set_ticklabels(plot_args["ytick_labels"], rotation="vertical", va="center")
    ax[1][0].tick_params(direction="in")
    ax[1][0].set_xlim(xbounds)
    ax[1][0].set_ylim(ybounds)
    ax[1][0].grid(plot_args["grid"])

    # X quadrature probability distribution
    ax[0][0].fill(q, ProbX, color=plot_args["cmap"](0.5))
    ax[0][0].plot(q, ProbX, color=plot_args["cmap"](0.8))
    ax[0][0].get_xaxis().set_ticks(plot_args["xticks"])
    ax[0][0].xaxis.set_ticklabels([])
    ax[0][0].get_yaxis().set_ticks([])
    ax[0][0].tick_params(direction="in")
<<<<<<< HEAD
    ax[0][0].set_ylabel("Prob($x$)", fontsize=12)
=======
    ax[0][0].set_ylabel("Prob(x)", fontsize=12)
>>>>>>> ab1f82da
    ax[0][0].set_xlim(xbounds)
    ax[0][0].set_ylim([0, 1.1 * max(ProbX)])
    ax[0][0].grid(plot_args["grid"])

    # P quadrature probability distribution
    ax[1][1].fill(ProbP, p, color=plot_args["cmap"](0.5))
    ax[1][1].plot(ProbP, p, color=plot_args["cmap"](0.8))
    ax[1][1].get_xaxis().set_ticks([])
    ax[1][1].get_yaxis().set_ticks(plot_args["yticks"])
    ax[1][1].yaxis.set_ticklabels([])
    ax[1][1].tick_params(direction="in")
<<<<<<< HEAD
    ax[1][1].set_xlabel("Prob($p$)", fontsize=12)
=======
    ax[1][1].set_xlabel("Prob(p)", fontsize=12)
>>>>>>> ab1f82da
    ax[1][1].set_xlim([0, 1.1 * max(ProbP)])
    ax[1][1].set_ylim(ybounds)
    ax[1][1].grid(plot_args["grid"])

    # Density matrix
    ax[0][1].matshow(abs(rho), cmap=plot_args["cmap"], vmin=-abs(rho).max(), vmax=abs(rho).max())
<<<<<<< HEAD
    ax[0][1].set_title(r"abs($\rho$)", fontsize=12)
=======
    ax[0][1].set_title("abs(ρ)", fontsize=12)
>>>>>>> ab1f82da
    ax[0][1].tick_params(direction="in")
    ax[0][1].get_xaxis().set_ticks([])
    ax[0][1].get_yaxis().set_ticks([])
    ax[0][1].set_aspect("auto")
    ax[0][1].set_ylabel(f"cutoff = {len(rho)}", fontsize=12)
    ax[0][1].yaxis.set_label_position("right")

    return fig, ax<|MERGE_RESOLUTION|>--- conflicted
+++ resolved
@@ -761,16 +761,10 @@
     plt.subplots_adjust(wspace=0.05, hspace=0.05)
 
     # Wigner function
-<<<<<<< HEAD
-    ax[1][0].contourf(X, P, W, 120, cmap=plot_args["cmap"], vmin=-abs(W).max(), vmax=abs(W).max())
-    ax[1][0].set_xlabel("$x$", fontsize=12)
-    ax[1][0].set_ylabel("$p$", fontsize=12)
-=======
 
     ax[1][0].contourf(X, P, W, 120, cmap=plot_args["cmap"], vmin=-abs(W).max(), vmax=abs(W).max())
     ax[1][0].set_xlabel("x", fontsize=12)
     ax[1][0].set_ylabel("p", fontsize=12)
->>>>>>> ab1f82da
     ax[1][0].get_xaxis().set_ticks(plot_args["xticks"])
     ax[1][0].xaxis.set_ticklabels(plot_args["xtick_labels"])
     ax[1][0].get_yaxis().set_ticks(plot_args["yticks"])
@@ -787,11 +781,7 @@
     ax[0][0].xaxis.set_ticklabels([])
     ax[0][0].get_yaxis().set_ticks([])
     ax[0][0].tick_params(direction="in")
-<<<<<<< HEAD
-    ax[0][0].set_ylabel("Prob($x$)", fontsize=12)
-=======
     ax[0][0].set_ylabel("Prob(x)", fontsize=12)
->>>>>>> ab1f82da
     ax[0][0].set_xlim(xbounds)
     ax[0][0].set_ylim([0, 1.1 * max(ProbX)])
     ax[0][0].grid(plot_args["grid"])
@@ -803,22 +793,14 @@
     ax[1][1].get_yaxis().set_ticks(plot_args["yticks"])
     ax[1][1].yaxis.set_ticklabels([])
     ax[1][1].tick_params(direction="in")
-<<<<<<< HEAD
-    ax[1][1].set_xlabel("Prob($p$)", fontsize=12)
-=======
     ax[1][1].set_xlabel("Prob(p)", fontsize=12)
->>>>>>> ab1f82da
     ax[1][1].set_xlim([0, 1.1 * max(ProbP)])
     ax[1][1].set_ylim(ybounds)
     ax[1][1].grid(plot_args["grid"])
 
     # Density matrix
     ax[0][1].matshow(abs(rho), cmap=plot_args["cmap"], vmin=-abs(rho).max(), vmax=abs(rho).max())
-<<<<<<< HEAD
-    ax[0][1].set_title(r"abs($\rho$)", fontsize=12)
-=======
     ax[0][1].set_title("abs(ρ)", fontsize=12)
->>>>>>> ab1f82da
     ax[0][1].tick_params(direction="in")
     ax[0][1].get_xaxis().set_ticks([])
     ax[0][1].get_yaxis().set_ticks([])
