--- conflicted
+++ resolved
@@ -146,15 +146,10 @@
 
     @property
     def cutoffs(self) -> List[int]:
-<<<<<<< HEAD
-        r"""returns the cutoff dimensions for each mode"""
-        if self._fock is None:
-=======
         r"""
         Returns the cutoff dimensions for each mode.
         """
         if self._ket is None and self._dm is None:
->>>>>>> e0fa8fc2
             return fock.autocutoffs(
                 self.number_stdev, self.number_means
             )  # TODO: move in gaussian and pass cov, means
@@ -174,17 +169,11 @@
 
     @property
     def fock(self) -> Array:
-<<<<<<< HEAD
-        r"""returns the Fock representation of the state"""
-        if self._fock is None:
-            self._fock = fock.fock_representation(
-=======
         r"""
         Returns the Fock representation of the state.
         """
         if self._dm is None and self._ket is None:
             _fock = fock.fock_representation(
->>>>>>> e0fa8fc2
                 self.cov, self.means, shape=self.shape, return_dm=self.is_mixed
             )
             if self.is_mixed:
