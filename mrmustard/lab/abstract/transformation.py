# Copyright 2021 Xanadu Quantum Technologies Inc.

# Licensed under the Apache License, Version 2.0 (the "License");
# you may not use this file except in compliance with the License.
# You may obtain a copy of the License at

#     http://www.apache.org/licenses/LICENSE-2.0

# Unless required by applicable law or agreed to in writing, software
# distributed under the License is distributed on an "AS IS" BASIS,
# WITHOUT WARRANTIES OR CONDITIONS OF ANY KIND, either express or implied.
# See the License for the specific language governing permissions and
# limitations under the License.

"""This module contains the implementation of the :class:`Transformation` class."""

from __future__ import annotations

import numpy as np

from mrmustard.physics import gaussian, fock
from mrmustard.types import (
    Sequence,
    List,
    Tuple,
    Optional,
    Matrix,
    Vector,
    Callable,
    Iterable,
    Union,
)
from mrmustard import settings
from mrmustard.math import Math
from mrmustard.training.parameter import Parameter
from .state import State

math = Math()


class Transformation:
    r"""Base class for all Transformations."""
    _bell = None  # single-mode TMSV state for gaussian-to-fock conversion
    is_unitary = True  # whether the transformation is unitary (True by default)

    def primal(self, state: State) -> State:
        r"""Applies ``self`` (a ``Transformation``) to other (a ``State``) and returns the transformed state.

        Args:
            state (State): the state to transform

        Returns:
            State: the transformed state
        """
        if state.is_gaussian:
            new_state = self.transform_gaussian(state, dual=False)
        else:
            new_state = self.transform_fock(state, dual=False)
        return new_state

    def dual(self, state: State) -> State:
        r"""Applies the dual of self (dual of a ``Transformation``) to other (a ``State``) and returns the transformed state.

        Args:
            state (State): the state to transform

        Returns:
            State: the transformed state
        """
        if state.is_gaussian:
            new_state = self.transform_gaussian(state, dual=True)
        else:
            new_state = self.transform_fock(state, dual=True)
        return new_state

    def transform_gaussian(self, state: State, dual: bool) -> State:
        r"""Transforms a Gaussian state into a Gaussian state.

        Args:
            state (State): the state to transform
            dual (bool): whether to apply the dual channel

        Returns:
            State: the transformed state
        """
        X, Y, d = self.XYd if not dual else self.XYd_dual
        cov, means = gaussian.CPTP(state.cov, state.means, X, Y, d, state.modes, self.modes)
        new_state = State(
            cov=cov, means=means, modes=state.modes, _norm=state.norm
        )  # NOTE: assumes modes don't change
        return new_state

    def transform_fock(self, state: State, dual: bool) -> State:
        r"""Transforms a state in Fock representation.

        Args:
            state (State): the state to transform
            dual (bool): whether to apply the dual channel

        Returns:
            State: the transformed state
        """
        op_idx = [state.modes.index(m) for m in self.modes]
        if self.is_unitary:
            U = self.U(cutoffs=[state.cutoffs[i] for i in op_idx])
            U = math.dagger(U) if dual else U
            if state.is_pure:
                return State(ket=fock.apply_op_to_ket(U, state.ket(), op_idx), modes=state.modes)
            return State(dm=fock.apply_op_to_dm(U, state.dm(), op_idx), modes=state.modes)
        else:
            choi = self.choi(cutoffs=state.cutoffs)
            if dual:
                n = state.num_modes
                N0 = list(range(0, n))
                N1 = list(range(n, 2 * n))
                N2 = list(range(2 * n, 3 * n))
                N3 = list(range(3 * n, 4 * n))
<<<<<<< HEAD
                choi = fock.math.transpose(transformation, N3 + N2 + N1 + N0)  # we flip left and right
=======
                choi = fock.math.transpose(choi, N3 + N2 + N1 + N0)
>>>>>>> e467da9e
            if state.is_pure:
                return State(dm=fock.apply_op_to_ket(choi, state.ket(), op_idx), modes=state.modes)
            return State(dm=fock.apply_op_to_dm(choi, state.dm(), op_idx), modes=state.modes)

    @property
    def modes(self) -> Sequence[int]:
        """Returns the list of modes on which the transformation acts on."""
        if self._modes in (None, []):
            for elem in self.XYd:
                if elem is not None:
                    self._modes = list(range(elem.shape[-1] // 2))
                    break
        return self._modes

    @modes.setter
    def modes(self, modes: List[int]):
        r"""Sets the modes on which the transformation acts."""
        self._validate_modes(modes)
        self._modes = modes

    @property
    def num_modes(self) -> int:
        r"""The number of modes on which the transformation acts."""
        return len(self.modes)

    def _validate_modes(self, modes):
        pass

    @property
    def X_matrix(self) -> Optional[Matrix]:
        return None

    @property
    def Y_matrix(self) -> Optional[Matrix]:
        return None

    @property
    def d_vector(self) -> Optional[Vector]:
        return None

    @property
    def X_matrix_dual(self) -> Optional[Matrix]:
        if (X := self.X_matrix) is None:
            return None
        return gaussian.math.inv(X)

    @property
    def Y_matrix_dual(self) -> Optional[Matrix]:
        if (Y := self.Y_matrix) is None:
            return None
        if (Xdual := self.X_matrix_dual) is None:
            return Y
        return math.matmul(math.matmul(Xdual, Y), math.transpose(Xdual))

    @property
    def d_vector_dual(self) -> Optional[Vector]:
        if (d := self.d_vector) is None:
            return None
        if (Xdual := self.X_matrix_dual) is None:
            return d
        return math.matmul(Xdual, d)

    @property
    def XYd(self) -> Tuple[Optional[Matrix], Optional[Matrix], Optional[Vector]]:
        r"""Returns the ```(X, Y, d)``` triple.

        Override in subclasses if computing ``X``, ``Y`` and ``d`` together is more efficient.
        """
        return self.X_matrix, self.Y_matrix, self.d_vector

    @property
    def XYd_dual(self) -> Tuple[Optional[Matrix], Optional[Matrix], Optional[Vector]]:
        r"""Returns the ```(X, Y, d)``` triple of the dual of the current transformation.

        Override in subclasses if computing ``Xdual``, ``Ydual`` and ``ddual`` together is more efficient.
        """
        return self.X_matrix_dual, self.Y_matrix_dual, self.d_vector_dual

    @property
    def is_phase_covariant(self) -> bool:
        X, Y, d = self.XYd
        if d is not None:
            return False
        if X is not None and not math.allclose(self.X, math.diag(math.diag_part(self.X))):
            return False
        if Y is not None and not math.allclose(self.Y, math.diag(math.diag_part(self.Y))):
            return False
        return True

    def U(self, cutoffs: Sequence[int]):
        r"""Returns the unitary representation of the transformation."""
        if not self.is_unitary:
            return None
        X, Y, d = self.XYd
        return fock.wigner_to_fock_transformation(
            X if X is not None else math.eye(2 * self.num_modes),
            Y if Y is not None else math.zeros((2 * self.num_modes, 2 * self.num_modes)),
            d if d is not None else math.zeros((2 * self.num_modes,)),
            shape=cutoffs * 2 if len(cutoffs) == self.num_modes else cutoffs,
            return_choi=False,
        )

    def choi(self, cutoffs: Sequence[int]):
        r"""Returns the Choi representation of the transformation."""
        if self.is_unitary:
            U = self.U(cutoffs)
            return fock.U_to_choi(U)
        X, Y, d = self.XYd
        return fock.wigner_to_fock_transformation(
            X if X is not None else math.eye(2 * self.num_modes),
            Y if Y is not None else math.zeros((2 * self.num_modes, 2 * self.num_modes)),
            d if d is not None else math.zeros((2 * self.num_modes,)),
            shape=cutoffs * 4 if len(cutoffs) == self.num_modes else cutoffs,
            return_choi=True,
        )

    def __getitem__(self, items) -> Callable:
        r"""Sets the modes on which the transformation acts.

        Allows transformations to be used as: ``output = transf[0,1](input)``,  e.g. acting on
        modes 0 and 1.
        """
        #  TODO: this won't work when we want to reuse the same op for different modes in a circuit.
        # i.e. `psi = op[0](psi); psi = op[1](psi)` is ok, but `circ = Circuit([op[0], op[1]])` won't work.
        if isinstance(items, int):
            modes = [items]
        elif isinstance(items, slice):
            modes = list(range(items.start, items.stop, items.step))
        elif isinstance(items, (Sequence, Iterable)):
            modes = list(items)
        else:
            raise ValueError(f"{items} is not a valid slice or list of modes.")
        self.modes = modes
        return self

    # TODO: use __class_getitem__ for compiler stuff

    # pylint: disable=import-outside-toplevel,cyclic-import
    def __rshift__(self, other: Transformation):
        r"""Concatenates self with other (other after self).

        If any of the two is a circuit, all the ops in it migrate to the new circuit that is returned.
        E.g., ``circ = Sgate(1.0)[0,1] >> Dgate(0.2)[0] >> BSgate(np.pi/4)[0,1]``

        Args:
            other: another transformation

        Returns:
            Circuit: A circuit that concatenates self with other
        """
        from ..circuit import (
            Circuit,
        )  # WARNING - circular import: this is called at runtime so it's ok

        ops1 = self._ops if isinstance(self, Circuit) else [self]
        ops2 = other._ops if isinstance(other, Circuit) else [other]
        return Circuit(ops1 + ops2)

    def __lshift__(self, other: Union[State, Transformation]):
        r"""Applies the dual of self to other.

        If other is a state, the dual of self is applied to the state.
        If other is a transformation, the dual of self is concatenated after other (in the dual sense).

        E.g.
        .. code-block::

            Sgate(0.1) << Coherent(0.5)   # state
            Sgate(0.1) << Dgate(0.2)      # transformation

        Args:
            other: a state or a transformation

        Returns:
            State: the state transformed via the dual transformation or the transformation
            concatenated after other
        """
        if isinstance(other, State):
            return self.dual(other)
        if isinstance(other, Transformation):
            return self >> other  # so that the dual is self.dual(other.dual(x))
        raise ValueError(f"{other} is not a valid state or transformation.")

    # pylint: disable=too-many-branches,too-many-return-statements
    def __eq__(self, other):
        r"""Returns ``True`` if the two transformations are equal."""
        if not isinstance(other, Transformation):
            return False
        if not (self.is_gaussian and other.is_gaussian):
            return np.allclose(
                self.choi(cutoffs=[settings.EQ_TRANSFORMATION_CUTOFF] * self.num_modes),
                other.choi(cutoffs=[settings.EQ_TRANSFORMATION_CUTOFF] * self.num_modes),
                rtol=settings.EQ_TRANSFORMATION_RTOL_FOCK,
            )

        sX, sY, sd = self.XYd
        oX, oY, od = other.XYd
        if sX is None:
            if oX is not None:
                if not np.allclose(
                    oX, np.eye(oX.shape[0]), rtol=settings.EQ_TRANSFORMATION_RTOL_GAUSS
                ):
                    return False
        if oX is None:
            if sX is not None:
                if not np.allclose(
                    sX, np.eye(sX.shape[0]), rtol=settings.EQ_TRANSFORMATION_RTOL_GAUSS
                ):
                    return False
        if sX is not None and oX is not None:
            if not np.allclose(sX, oX):
                return False
        if sY is None:
            if oY is not None:
                if not np.allclose(
                    oY, np.zeros_like(oY), rtol=settings.EQ_TRANSFORMATION_RTOL_GAUSS
                ):
                    return False
        if oY is None:
            if sY is not None:
                if not np.allclose(
                    sY, np.zeros_like(sY), rtol=settings.EQ_TRANSFORMATION_RTOL_GAUSS
                ):
                    return False
        if sY is not None and oY is not None:
            if not np.allclose(sY, oY):
                return False
        if sd is None:
            if od is not None:
                if not np.allclose(
                    sd, np.zeros_like(sd), rtol=settings.EQ_TRANSFORMATION_RTOL_GAUSS
                ):
                    return False
        if od is None:
            if sd is not None:
                if not np.allclose(
                    sd, np.zeros_like(sd), rtol=settings.EQ_TRANSFORMATION_RTOL_GAUSS
                ):
                    return False
        if sd is not None and od is not None:
            if not np.allclose(sd, od):
                return False
        return True

    def __repr__(self):

        class_name = self.__class__.__name__
        modes = self.modes

        parameters = {k: v for k, v in self.__dict__.items() if isinstance(v, Parameter)}
        param_str_rep = [
            f"{name}={repr(math.asnumpy(par.value))}" for name, par in parameters.items()
        ]

        params_str = ", ".join(sorted(param_str_rep))

        return f"{class_name}({params_str}, modes = {modes})".replace("\n", "")

    def __str__(self):

        class_name = self.__class__.__name__
        modes = self.modes
        return f"<{class_name} object at {hex(id(self))} acting on modes {modes}>"

    def _repr_markdown_(self):
        header = (
            f"##### {self.__class__.__qualname__} on modes {self.modes}\n"
            "|Parameters|dtype|Value|Bounds|Shape|Trainable|\n"
            "| :-:      | :-: | :-: | :-:  | :-: | :-:     |\n"
        )

        body = ""
        with np.printoptions(precision=6, suppress=True):
            parameters = {k: v for k, v in self.__dict__.items() if isinstance(v, Parameter)}
            for name, par in parameters.items():
                par_value = repr(math.asnumpy(par.value)).replace("\n", "<br>")
                body += (
                    f"| {name}"
                    f"| {par.value.dtype.name}"
                    f"| {par_value}"
                    f"| {str(getattr(par.value, 'bounds', 'None'))}"
                    f"| {par.value.shape}"
                    f"| {str(math.is_trainable(par.value))}"
                    "|\n"
                )

        return header + body<|MERGE_RESOLUTION|>--- conflicted
+++ resolved
@@ -115,11 +115,8 @@
                 N1 = list(range(n, 2 * n))
                 N2 = list(range(2 * n, 3 * n))
                 N3 = list(range(3 * n, 4 * n))
-<<<<<<< HEAD
-                choi = fock.math.transpose(transformation, N3 + N2 + N1 + N0)  # we flip left and right
-=======
-                choi = fock.math.transpose(choi, N3 + N2 + N1 + N0)
->>>>>>> e467da9e
+                choi = math.transpose(choi, N3 + N2 + N1 + N0)  # we flip left-right
+
             if state.is_pure:
                 return State(dm=fock.apply_op_to_ket(choi, state.ket(), op_idx), modes=state.modes)
             return State(dm=fock.apply_op_to_dm(choi, state.dm(), op_idx), modes=state.modes)
