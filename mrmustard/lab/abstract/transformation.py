--- conflicted
+++ resolved
@@ -128,48 +128,6 @@
         else:
             return State(ket=new_fock, modes=state.modes)
 
-<<<<<<< HEAD
-    # def _repr_markdown_(self):
-    #     table = f"#### {self.__class__.__qualname__}\n\n" + \
-    #         "| Params | dtype | Value | Shape | Trainable |\n" + \
-    #         "| :----: | :----: | :----: | :----: | :----: |\n"
-
-    #     with np.printoptions(precision=6, suppress=True):
-    #         for name in self.param_names:
-    #             par = self.__dict__[name]
-    #             table += f"| {name} | {par.dtype.name} | {np.array(par)} | {par.shape} | {self.__dict__['_' + name + '_trainable']} |\n"
-
-    #     return table
-
-    def __repr__(self):
-        table = Table(title=f"{self.__class__.__qualname__}")
-        table.add_column("Parameters")
-        table.add_column("dtype")
-        table.add_column("Value")
-        table.add_column("Shape")
-        table.add_column("Trainable")
-        with np.printoptions(precision=6, suppress=True):
-            for name in self.param_names:
-                par = self.__dict__[name]
-                table.add_row(
-                    name,
-                    par.dtype.name,
-                    f"{np.array(par)}",
-                    f"{par.shape}",
-                    str(self.__dict__["_" + name + "_trainable"]),
-                )
-            lst = [
-                f"{name}={np.array(np.atleast_1d(self.__dict__[name]))}"
-                for name in self.param_names
-            ]
-            repr_string = f"{self.__class__.__qualname__}({', '.join(lst)})" + (
-                f"[{self._modes}]" if self._modes is not None else ""
-            )
-        rprint(table)
-        return repr_string
-
-=======
->>>>>>> 52df8b77
     @property
     def modes(self) -> Sequence[int]:
         if self._modes in (None, []):
