# Copyright 2021 Xanadu Quantum Technologies Inc.

# Licensed under the Apache License, Version 2.0 (the "License");
# you may not use this file except in compliance with the License.
# You may obtain a copy of the License at

#     http://www.apache.org/licenses/LICENSE-2.0

# Unless required by applicable law or agreed to in writing, software
# distributed under the License is distributed on an "AS IS" BASIS,
# WITHOUT WARRANTIES OR CONDITIONS OF ANY KIND, either express or implied.
# See the License for the specific language governing permissions and
# limitations under the License.

"""This module contains the implementation of the :class:`Transformation` class."""


# pylint: disable = missing-function-docstring

from __future__ import annotations

from typing import Callable, Iterable, Optional, Sequence, Tuple, Union

import numpy as np

from mrmustard import settings
<<<<<<< HEAD
from mrmustard.math.tensor_networks import Tensor
from mrmustard.physics import bargmann, fock, gaussian
from mrmustard.training.parameter import Parameter
=======
from mrmustard.math import Math
from mrmustard.math.parameter_set import ParameterSet
from mrmustard.math.parameters import Constant, Variable
from mrmustard.math.tensor_networks import Tensor
from mrmustard.physics import bargmann, fock, gaussian
>>>>>>> 2512e4e2
from mrmustard.utils.typing import RealMatrix, RealVector

from .state import State

import mrmustard.math as math


class Transformation(Tensor):
    r"""
    Base class for all Transformations.
    """

    def __init__(
        self,
        name: str,
        modes_in_ket: Optional[list[int]] = None,
        modes_out_ket: Optional[list[int]] = None,
        modes_in_bra: Optional[list[int]] = None,
        modes_out_bra: Optional[list[int]] = None,
    ):
        super().__init__(
            name=name,
            modes_in_ket=modes_in_ket,
            modes_out_ket=modes_out_ket,
            modes_in_bra=modes_in_bra,
            modes_out_bra=modes_out_bra,
        )
        self._parameter_set = ParameterSet()

    def _add_parameter(self, parameter: Union[Constant, Variable]):
        r"""
        Adds a parameter to a transformation.

        Args:
            parameter: The parameter to add.
        """
        self.parameter_set.add_parameter(parameter)
        self.__dict__[parameter.name] = parameter

    @property
    def parameter_set(self):
        r"""
        The set of parameters for this transformation.
        """
        return self._parameter_set

    def primal(self, state: State) -> State:
        r"""Applies this transformation to the given ``state`` and returns the transformed state.

        Args:
            state (State): the state to transform

        Returns:
            State: the transformed state
        """
        if state.is_gaussian:
            new_state = self._transform_gaussian(state, dual=False)
        else:
            new_state = self._transform_fock(state, dual=False)
        return new_state

    def dual(self, state: State) -> State:
        r"""Applies the dual of this transformation to the given ``state`` and returns the transformed state.

        Args:
            state (State): the state to transform

        Returns:
            State: the transformed state
        """
        if state.is_gaussian:
            new_state = self._transform_gaussian(state, dual=True)
        else:
            new_state = self._transform_fock(state, dual=True)
        return new_state

    def _transform_gaussian(self, state: State, dual: bool) -> State:
        r"""Transforms a Gaussian state into a Gaussian state.

        Args:
            state (State): the state to transform
            dual (bool): whether to apply the dual channel

        Returns:
            State: the transformed state
        """
        X, Y, d = self.XYd(allow_none=False) if not dual else self.XYd_dual(allow_none=False)
        cov, means = gaussian.CPTP(state.cov, state.means, X, Y, d, state.modes, self.modes)
        new_state = State(
            cov=cov, means=means, modes=state.modes, _norm=state.norm
        )  # NOTE: assumes modes don't change
        return new_state

    def _transform_fock(self, state: State, dual: bool) -> State:
        raise NotImplementedError

    @property
    def num_modes(self) -> int:
        r"""The number of modes on which the transformation acts."""
        return len(self.modes)

    def _validate_modes(self, modes):
        pass

    @property
    def X_matrix(self) -> Optional[RealMatrix]:
        return None

    @property
    def Y_matrix(self) -> Optional[RealMatrix]:
        return None

    @property
    def d_vector(self) -> Optional[RealVector]:
        return None

    @property
    def X_matrix_dual(self) -> Optional[RealMatrix]:
        if (X := self.X_matrix) is None:
            return None
        return gaussian.math.inv(X)

    @property
    def Y_matrix_dual(self) -> Optional[RealMatrix]:
        if (Y := self.Y_matrix) is None:
            return None
        if (Xdual := self.X_matrix_dual) is None:
            return Y
        return math.matmul(math.matmul(Xdual, Y), math.transpose(Xdual))

    @property
    def d_vector_dual(self) -> Optional[RealVector]:
        if (d := self.d_vector) is None:
            return None
        if (Xdual := self.X_matrix_dual) is None:
            return -d
        return -math.matmul(Xdual, d)

    def bargmann(self, numpy=False):
        X, Y, d = self.XYd(allow_none=False)
        if self.is_unitary:
            A, B, C = bargmann.wigner_to_bargmann_U(X, d)
        else:
            A, B, C = bargmann.wigner_to_bargmann_Choi(X, Y, d)
        if numpy:
            return math.asnumpy(A), math.asnumpy(B), math.asnumpy(C)
        return A, B, C

    def choi(
        self,
        cutoffs: Optional[Sequence[int]] = None,
        shape: Optional[Sequence[int]] = None,
        dual: bool = False,
    ):
        r"""Returns the Choi representation of the transformation.

        If specified, ``shape`` takes precedence over ``cutoffs``.
        The ``shape`` is in the order ``(out_L, in_L, out_R, in_R)``.

        Args:
            cutoffs: the cutoffs of the input and output modes
            shape: the shape of the Choi matrix
            dual: whether to return the dual Choi
        """
        N = self.num_modes
        if cutoffs is None:
            pass
        elif len(cutoffs) != N:
            raise ValueError(f"len(cutoffs) must be {self.num_modes} (got {len(cutoffs)})")

        shape = shape or tuple(cutoffs) * 4

        if self.is_unitary:
            shape = shape[: 2 * self.num_modes]
            U = self.U(shape[: self.num_modes])
            Udual = self.U(shape[self.num_modes :])
            if dual:
                return fock.U_to_choi(U=Udual, Udual=U)
            return fock.U_to_choi(U=U, Udual=Udual)

        X, Y, d = self.XYd(allow_none=False)
        choi = fock.wigner_to_fock_Choi(X, Y, d, shape=shape)
        if dual:
            n = len(shape) // 4
            N0 = list(range(0, n))
            N1 = list(range(n, 2 * n))
            N2 = list(range(2 * n, 3 * n))
            N3 = list(range(3 * n, 4 * n))
            choi = math.conj(math.transpose(choi, N1 + N0 + N3 + N2))  # if dual we flip out-in
        return choi

    def XYd(
        self, allow_none: bool = True
    ) -> Tuple[Optional[RealMatrix], Optional[RealMatrix], Optional[RealVector]]:
        r"""Returns the ```(X, Y, d)``` triple.

        Override in subclasses if computing ``X``, ``Y`` and ``d`` together is more efficient.
        """
        if allow_none:
            return self.X_matrix, self.Y_matrix, self.d_vector
        X = math.eye(2 * self.num_modes) if self.X_matrix is None else self.X_matrix
        Y = math.zeros_like(X) if self.Y_matrix is None else self.Y_matrix
        d = math.zeros_like(X[:, 0]) if self.d_vector is None else self.d_vector
        return X, Y, d

    def XYd_dual(
        self, allow_none: bool = True
    ) -> tuple[Optional[RealMatrix], Optional[RealMatrix], Optional[RealVector]]:
        r"""Returns the ```(X, Y, d)``` triple of the dual of the current transformation.

        Override in subclasses if computing ``Xdual``, ``Ydual`` and ``ddual`` together is more efficient.
        """
        if allow_none:
            return self.X_matrix_dual, self.Y_matrix_dual, self.d_vector_dual
        Xdual = math.eye(2 * self.num_modes) if self.X_matrix_dual is None else self.X_matrix_dual
        Ydual = math.zeros_like(Xdual) if self.Y_matrix_dual is None else self.Y_matrix_dual
        ddual = math.zeros_like(Xdual[:, 0]) if self.d_vector_dual is None else self.d_vector_dual
        return Xdual, Ydual, ddual

    def __getitem__(self, items) -> Callable:
        r"""Sets the modes on which the transformation acts.

        Allows transformations to be used as: ``output = transf[0,1](input)``,  e.g. acting on
        modes 0 and 1.
        """
        #  TODO: this won't work when we want to reuse the same op for different modes in a circuit.
        # i.e. `psi = op[0](psi); psi = op[1](psi)` is ok, but `circ = Circuit([op[0], op[1]])` won't work.
        if isinstance(items, int):
            modes = [items]
        elif isinstance(items, slice):
            modes = list(range(items.start, items.stop, items.step))
        elif isinstance(items, (Sequence, Iterable)):
            modes = list(items)
        else:
            raise ValueError(f"{items} is not a valid slice or list of modes.")
        if self.is_unitary:
            self.change_modes(modes, modes)
        else:
            self.change_modes(modes, modes, modes, modes)
        return self

    def __rshift__(self, other: Transformation):
        r"""Concatenates self with other (other after self).

        If any of the two is a circuit, all the ops in it migrate to the new circuit that is returned.
        E.g., ``circ = Sgate(1.0)[0,1] >> Dgate(0.2)[0] >> BSgate(np.pi/4)[0,1]``

        Args:
            other: another transformation

        Returns:
            Circuit: A circuit that concatenates self with other
        """
        from mrmustard.lab.circuit import Circuit  # pylint: disable=import-outside-toplevel

        ops1 = self._ops if isinstance(self, Circuit) else [self]
        ops2 = other._ops if isinstance(other, Circuit) else [other]
        return Circuit(ops1 + ops2)

    def __lshift__(self, other: Union[State, Transformation]):
        r"""Applies the dual of self to other.

        If other is a state, the dual of self is applied to the state.
        If other is a transformation, the dual of self is concatenated after other (in the dual sense).

        E.g.
        .. code-block::

            Sgate(0.1) << Coherent(0.5)   # state
            Sgate(0.1) << Dgate(0.2)      # transformation

        Args:
            other: a state or a transformation

        Returns:
            State: the state transformed via the dual transformation or the transformation
            concatenated after other
        """
        if isinstance(other, State):
            return self.dual(other)
        if isinstance(other, Transformation):
            return self >> other  # so that the dual is self.dual(other.dual(x))
        raise ValueError(
            f"{other} of type {other.__class__} is not a valid state or transformation."
        )

    def __repr__(self):
        class_name = self.name
        modes = self.modes

        parameters = {k: v for k, v in self.__dict__.items() if isinstance(v, (Constant, Variable))}
        param_str_rep = [
            f"{name}={repr(math.asnumpy(par.value))}" for name, par in parameters.items()
        ]

        params_str = ", ".join(sorted(param_str_rep))

        return f"{class_name}({params_str}, modes = {modes})".replace("\n", "")

    def __str__(self):
        class_name = self.name
        modes = self.modes
        return f"<{class_name} object at {hex(id(self))} acting on modes {modes}>"

    def _repr_markdown_(self):
        header = (
            f"##### {self.__class__.__qualname__} on modes {self.modes}\n"
            "|Parameters|dtype|Value|Bounds|Shape|Trainable|\n"
            "| :-:      | :-: | :-: | :-:  | :-: | :-:     |\n"
        )

        body = ""
        with np.printoptions(precision=6, suppress=True):
            parameters = {
                k: v for k, v in self.__dict__.items() if isinstance(v, (Constant, Variable))
            }
            for name, par in parameters.items():
                par_value = repr(math.asnumpy(par.value)).replace("\n", "<br>")
                body += (
                    f"| {name}"
                    f"| {par.value.dtype.name}"
                    f"| {par_value}"
                    f"| {str(getattr(par.value, 'bounds', 'None'))}"
                    f"| {par.value.shape}"
                    f"| {str(math.is_trainable(par.value))}"
                    "|\n"
                )

        return header + body


class Unitary(Transformation):
    r"""
    A unitary transformation.

    Args:
        name: The name of this unitary.
        modes: The modes that this unitary acts on.
    """

    def __init__(self, name: str, modes: list[int]):
        super().__init__(name=name, modes_in_ket=modes, modes_out_ket=modes)
        self.is_unitary = True

    def value(self, shape: Tuple[int]):
        return self.U(shape=shape)

    def _transform_fock(self, state: State, dual=False) -> State:
        op_idx = [state.modes.index(m) for m in self.modes]
        U = self.U(cutoffs=[state.cutoffs[i] for i in op_idx])
        if state.is_hilbert_vector:
            return State(ket=fock.apply_kraus_to_ket(U, state.ket(), op_idx), modes=state.modes)
        return State(dm=fock.apply_kraus_to_dm(U, state.dm(), op_idx), modes=state.modes)

    def U(
        self,
        cutoffs: Optional[Sequence[int]] = None,
        shape: Optional[Sequence[int]] = None,
    ):
        r"""Returns the unitary representation of the transformation.

        If specified, ``shape`` takes precedence over ``cutoffs``.
        ``shape`` is in the order ``(out, in)``.

        Note that for a unitary transformation on N modes, ``len(cutoffs)`` is ``N``
        and ``len(shape)`` is ``2N``.

        Args:
            cutoffs: the cutoffs of the input and output modes
            shape: the shape of the unitary matrix

        Returns:
            ComplexTensor: the unitary matrix in Fock representation
        """
        if cutoffs is None:
            pass
        elif len(cutoffs) != self.num_modes:
            raise ValueError(f"len(cutoffs) must be {self.num_modes} (got {len(cutoffs)})")
        shape = shape or tuple(cutoffs) * 2
        X, _, d = self.XYd(allow_none=False)
        return fock.wigner_to_fock_U(X, d, shape=shape)

    def __eq__(self, other):
        r"""Returns ``True`` if the two transformations are equal."""
        if not isinstance(other, Unitary):
            return False
        if not (self.is_gaussian and other.is_gaussian):
            return np.allclose(
                self.U(cutoffs=[settings.EQ_TRANSFORMATION_CUTOFF] * 2 * self.num_modes),
                other.U(cutoffs=[settings.EQ_TRANSFORMATION_CUTOFF] * 2 * self.num_modes),
                rtol=settings.EQ_TRANSFORMATION_RTOL_FOCK,
            )
        sX, sY, sd = self.XYd(allow_none=False)
        oX, oY, od = other.XYd(allow_none=False)
        assert np.isclose(np.linalg.norm(sY), 0)
        assert np.isclose(np.linalg.norm(oY), 0)
        return np.allclose(sX, oX) and np.allclose(sd, od)


class Channel(Transformation):
    r"""
    A quantum channel.

    Args:
        name: The name of this channel.
        modes: The modes that this channel acts on.
    """

    def __init__(self, name: str, modes: list[int]):
        super().__init__(
            name=name,
            modes_in_ket=modes,
            modes_out_ket=modes,
            modes_in_bra=modes,
            modes_out_bra=modes,
        )
        self.is_unitary = False

    def _transform_fock(self, state: State, dual: bool = False) -> State:
        op_idx = [state.modes.index(m) for m in self.modes]
        choi = self.choi(cutoffs=[state.cutoffs[i] for i in op_idx], dual=dual)
        if state.is_hilbert_vector:
            return State(dm=fock.apply_choi_to_ket(choi, state.ket(), op_idx), modes=state.modes)
        return State(dm=fock.apply_choi_to_dm(choi, state.dm(), op_idx), modes=state.modes)

    def value(self, shape: Tuple[int]):
        return self.choi(shape=shape)

    def __eq__(self, other):
        r"""Returns ``True`` if the two transformations are equal."""
        if not isinstance(other, Channel):
            return False
        if not (self.is_gaussian and other.is_gaussian):
            return np.allclose(
                self.choi(cutoffs=[settings.EQ_TRANSFORMATION_CUTOFF] * 4 * self.num_modes),
                other.choi(cutoffs=[settings.EQ_TRANSFORMATION_CUTOFF] * 4 * self.num_modes),
                rtol=settings.EQ_TRANSFORMATION_RTOL_FOCK,
            )
        sX, sY, sd = self.XYd(allow_none=False)
        oX, oY, od = other.XYd(allow_none=False)
        return np.allclose(sX, oX) and np.allclose(sY, oY) and np.allclose(sd, od)<|MERGE_RESOLUTION|>--- conflicted
+++ resolved
@@ -24,17 +24,10 @@
 import numpy as np
 
 from mrmustard import settings
-<<<<<<< HEAD
-from mrmustard.math.tensor_networks import Tensor
-from mrmustard.physics import bargmann, fock, gaussian
-from mrmustard.training.parameter import Parameter
-=======
-from mrmustard.math import Math
 from mrmustard.math.parameter_set import ParameterSet
 from mrmustard.math.parameters import Constant, Variable
 from mrmustard.math.tensor_networks import Tensor
 from mrmustard.physics import bargmann, fock, gaussian
->>>>>>> 2512e4e2
 from mrmustard.utils.typing import RealMatrix, RealVector
 
 from .state import State
