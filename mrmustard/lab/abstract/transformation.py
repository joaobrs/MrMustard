# Copyright 2021 Xanadu Quantum Technologies Inc.

# Licensed under the Apache License, Version 2.0 (the "License");
# you may not use this file except in compliance with the License.
# You may obtain a copy of the License at

#     http://www.apache.org/licenses/LICENSE-2.0

# Unless required by applicable law or agreed to in writing, software
# distributed under the License is distributed on an "AS IS" BASIS,
# WITHOUT WARRANTIES OR CONDITIONS OF ANY KIND, either express or implied.
# See the License for the specific language governing permissions and
# limitations under the License.

"""This module contains the implementation of the :class:`Transformation` class."""


# pylint: disable = missing-function-docstring

from __future__ import annotations

from typing import Callable, Iterable, List, Optional, Sequence, Tuple, Union

import numpy as np

from mrmustard import settings
from mrmustard.math import Math
from mrmustard.physics import bargmann, fock, gaussian
from mrmustard.training.parameter import Parameter
from mrmustard.typing import RealMatrix, RealVector

from .state import State

math = Math()


class Transformation:
    r"""Base class for all Transformations."""
    is_unitary = True  # whether the transformation is unitary (True by default)

    def bargmann(self, numpy=False):
        X, Y, d = self.XYd(allow_none=False)
        if self.is_unitary:
            A, B, C = bargmann.wigner_to_bargmann_U(
                X if X is not None else math.identity(d.shape[-1], dtype=d.dtype),
                d if d is not None else math.zeros(X.shape[-1], dtype=X.dtype),
            )
        else:
            A, B, C = bargmann.wigner_to_bargmann_Choi(
                X if X is not None else math.identity(d.shape[-1], dtype=d.dtype),
                Y if Y is not None else math.zeros((d.shape[-1], d.shape[-1]), dtype=d.dtype),
                d if d is not None else math.zeros(X.shape[-1], dtype=X.dtype),
            )
        if numpy:
            return math.asnumpy(A), math.asnumpy(B), math.asnumpy(C)
        return A, B, C

    def primal(self, state: State) -> State:
        r"""Applies ``self`` (a ``Transformation``) to other (a ``State``) and returns the transformed state.

        Args:
            state (State): the state to transform

        Returns:
            State: the transformed state
        """
        if state.is_gaussian:
            new_state = self.transform_gaussian(state, dual=False)
        else:
            new_state = self.transform_fock(state, dual=False)
        return new_state

    def dual(self, state: State) -> State:
        r"""Applies the dual of self (dual of a ``Transformation``) to other (a ``State``) and returns the transformed state.

        Args:
            state (State): the state to transform

        Returns:
            State: the transformed state
        """
        if state.is_gaussian:
            new_state = self.transform_gaussian(state, dual=True)
        else:
            new_state = self.transform_fock(state, dual=True)
        return new_state

    def transform_gaussian(self, state: State, dual: bool) -> State:
        r"""Transforms a Gaussian state into a Gaussian state.

        Args:
            state (State): the state to transform
            dual (bool): whether to apply the dual channel

        Returns:
            State: the transformed state
        """
        X, Y, d = self.XYd(allow_none=False) if not dual else self.XYd_dual(allow_none=False)
        cov, means = gaussian.CPTP(state.cov, state.means, X, Y, d, state.modes, self.modes)
        new_state = State(
            cov=cov, means=means, modes=state.modes, _norm=state.norm
        )  # NOTE: assumes modes don't change
        return new_state

    def transform_fock(self, state: State, dual: bool) -> State:
        r"""Transforms a state in Fock representation.

        Args:
            state (State): the state to transform
            dual (bool): whether to apply the dual channel

        Returns:
            State: the transformed state
        """
        op_idx = [state.modes.index(m) for m in self.modes]
        if self.is_unitary:
            # until we have output autocutoff we use the same input cutoff list
            U = self.U(cutoffs=[state.cutoffs[i] for i in op_idx] * 2)
            U = math.dagger(U) if dual else U
            if state.is_pure:
                return State(ket=fock.apply_kraus_to_ket(U, state.ket(), op_idx), modes=state.modes)
            return State(dm=fock.apply_kraus_to_dm(U, state.dm(), op_idx), modes=state.modes)
        else:
            # until we have output autocutoff we use the same input cutoff list
            choi = self.choi(cutoffs=[state.cutoffs[i] for i in op_idx] * 4)
            n = state.num_modes
            N0 = list(range(0, n))
            N1 = list(range(n, 2 * n))
            N2 = list(range(2 * n, 3 * n))
            N3 = list(range(3 * n, 4 * n))
            if dual:
                choi = math.transpose(choi, N1 + N0 + N3 + N2)  # we flip out-in

            if state.is_pure:
                return State(
                    dm=fock.apply_choi_to_ket(choi, state.ket(), op_idx), modes=state.modes
                )
            return State(dm=fock.apply_choi_to_dm(choi, state.dm(), op_idx), modes=state.modes)

    @property
    def modes(self) -> Sequence[int]:
        """Returns the list of modes on which the transformation acts on."""
        if self._modes in (None, []):
            for elem in self.XYd(allow_none=True):
                if elem is not None:
                    self._modes = list(range(elem.shape[-1] // 2))
                    break
        return self._modes

    @modes.setter
    def modes(self, modes: List[int]):
        r"""Sets the modes on which the transformation acts."""
        self._validate_modes(modes)
        self._modes = modes

    @property
    def num_modes(self) -> int:
        r"""The number of modes on which the transformation acts."""
        return len(self.modes)

    def _validate_modes(self, modes):
        pass

    @property
    def X_matrix(self) -> Optional[RealMatrix]:
        return None

    @property
    def Y_matrix(self) -> Optional[RealMatrix]:
        return None

    @property
    def d_vector(self) -> Optional[RealVector]:
        return None

    @property
    def X_matrix_dual(self) -> Optional[RealMatrix]:
        if (X := self.X_matrix) is None:
            return None
        return gaussian.math.inv(X)

    @property
    def Y_matrix_dual(self) -> Optional[RealMatrix]:
        if (Y := self.Y_matrix) is None:
            return None
        if (Xdual := self.X_matrix_dual) is None:
            return Y
        return math.matmul(math.matmul(Xdual, Y), math.transpose(Xdual))

    @property
    def d_vector_dual(self) -> Optional[RealVector]:
        if (d := self.d_vector) is None:
            return None
        if (Xdual := self.X_matrix_dual) is None:
            return -d
        return -math.matmul(Xdual, d)

    def XYd(
        self, allow_none: bool = True
    ) -> Tuple[Optional[RealMatrix], Optional[RealMatrix], Optional[RealVector]]:
        r"""Returns the ```(X, Y, d)``` triple.

        Override in subclasses if computing ``X``, ``Y`` and ``d`` together is more efficient.
        """
        if allow_none:
            return self.X_matrix, self.Y_matrix, self.d_vector
        X = math.eye(2 * self.num_modes) if self.X_matrix is None else self.X_matrix
        Y = math.zeros_like(X) if self.Y_matrix is None else self.Y_matrix
        d = math.zeros_like(X[:, 0]) if self.d_vector is None else self.d_vector
        return X, Y, d

    def XYd_dual(
        self, allow_none: bool = True
    ) -> tuple[Optional[RealMatrix], Optional[RealMatrix], Optional[RealVector]]:
        r"""Returns the ```(X, Y, d)``` triple of the dual of the current transformation.

        Override in subclasses if computing ``Xdual``, ``Ydual`` and ``ddual`` together is more efficient.
        """
        if allow_none:
            return self.X_matrix_dual, self.Y_matrix_dual, self.d_vector_dual
        Xdual = math.eye(2 * self.num_modes) if self.X_matrix_dual is None else self.X_matrix_dual
        Ydual = math.zeros_like(Xdual) if self.Y_matrix_dual is None else self.Y_matrix_dual
        ddual = math.zeros_like(Xdual[:, 0]) if self.d_vector_dual is None else self.d_vector_dual
        return Xdual, Ydual, ddual

    def U(self, cutoffs: Sequence[int]):
        r"""Returns the unitary representation of the transformation."""
        if not self.is_unitary:
            return None
        X, _, d = self.XYd(allow_none=False)
        if len(cutoffs) == self.num_modes:
            shape = tuple(cutoffs) * 2
        elif len(cutoffs) == 2 * self.num_modes:
            shape = tuple(cutoffs)

        else:
            raise ValueError(
                f"Invalid number of cutoffs: {len(cutoffs)} (expected {self.num_modes} or {2*self.num_modes})"
            )
        return fock.wigner_to_fock_U(X, d, shape=shape)

    def choi(self, cutoffs: Sequence[int]):
        r"""Returns the Choi representation of the transformation."""
<<<<<<< HEAD
        if len(cutoffs) not in (4 * self.num_modes, self.num_modes):
            raise ValueError(
                "The number of cutoffs must be either the number of modes or 4 times the number of modes."
=======
        if len(cutoffs) == self.num_modes:
            shape = tuple(cutoffs) * 4
        elif len(cutoffs) == 4 * self.num_modes:
            shape = tuple(cutoffs)
        else:
            raise ValueError(
                f"Invalid number of cutoffs: {len(cutoffs)} (expected {self.num_modes} or {4*self.num_modes})"
>>>>>>> f5ee7674
            )
        if self.is_unitary:
            U = self.U(shape[: self.num_modes])
            Udual = self.U(shape[self.num_modes :])
            return fock.U_to_choi(U, Udual)
        X, Y, d = self.XYd(allow_none=False)

        return fock.wigner_to_fock_Choi(X, Y, d, shape=shape)

    def __getitem__(self, items) -> Callable:
        r"""Sets the modes on which the transformation acts.

        Allows transformations to be used as: ``output = transf[0,1](input)``,  e.g. acting on
        modes 0 and 1.
        """
        #  TODO: this won't work when we want to reuse the same op for different modes in a circuit.
        # i.e. `psi = op[0](psi); psi = op[1](psi)` is ok, but `circ = Circuit([op[0], op[1]])` won't work.
        if isinstance(items, int):
            modes = [items]
        elif isinstance(items, slice):
            modes = list(range(items.start, items.stop, items.step))
        elif isinstance(items, (Sequence, Iterable)):
            modes = list(items)
        else:
            raise ValueError(f"{items} is not a valid slice or list of modes.")
        self.modes = modes
        return self

    # TODO: use __class_getitem__ for compiler stuff

    # pylint: disable=import-outside-toplevel,cyclic-import
    def __rshift__(self, other: Transformation):
        r"""Concatenates self with other (other after self).

        If any of the two is a circuit, all the ops in it migrate to the new circuit that is returned.
        E.g., ``circ = Sgate(1.0)[0,1] >> Dgate(0.2)[0] >> BSgate(np.pi/4)[0,1]``

        Args:
            other: another transformation

        Returns:
            Circuit: A circuit that concatenates self with other
        """
        from ..circuit import (
            Circuit,
        )

        ops1 = self._ops if isinstance(self, Circuit) else [self]
        ops2 = other._ops if isinstance(other, Circuit) else [other]
        return Circuit(ops1 + ops2)

    def __lshift__(self, other: Union[State, Transformation]):
        r"""Applies the dual of self to other.

        If other is a state, the dual of self is applied to the state.
        If other is a transformation, the dual of self is concatenated after other (in the dual sense).

        E.g.
        .. code-block::

            Sgate(0.1) << Coherent(0.5)   # state
            Sgate(0.1) << Dgate(0.2)      # transformation

        Args:
            other: a state or a transformation

        Returns:
            State: the state transformed via the dual transformation or the transformation
            concatenated after other
        """
        if isinstance(other, State):
            return self.dual(other)
        if isinstance(other, Transformation):
            return self >> other  # so that the dual is self.dual(other.dual(x))
        raise ValueError(
            f"{other} of type {other.__class__} is not a valid state or transformation."
        )

    # pylint: disable=too-many-branches,too-many-return-statements
    def __eq__(self, other):
        r"""Returns ``True`` if the two transformations are equal."""
        if not isinstance(other, Transformation):
            return False
        if not (self.is_gaussian and other.is_gaussian):
            return np.allclose(
                self.choi(cutoffs=[settings.EQ_TRANSFORMATION_CUTOFF] * 4 * self.num_modes),
                other.choi(cutoffs=[settings.EQ_TRANSFORMATION_CUTOFF] * 4 * self.num_modes),
                rtol=settings.EQ_TRANSFORMATION_RTOL_FOCK,
            )

        sX, sY, sd = self.XYd(allow_none=False)
        oX, oY, od = other.XYd(allow_none=False)
        return np.allclose(sX, oX) and np.allclose(sY, oY) and np.allclose(sd, od)

    def __repr__(self):
        class_name = self.__class__.__name__
        modes = self.modes

        parameters = {k: v for k, v in self.__dict__.items() if isinstance(v, Parameter)}
        param_str_rep = [
            f"{name}={repr(math.asnumpy(par.value))}" for name, par in parameters.items()
        ]

        params_str = ", ".join(sorted(param_str_rep))

        return f"{class_name}({params_str}, modes = {modes})".replace("\n", "")

    def __str__(self):
        class_name = self.__class__.__name__
        modes = self.modes
        return f"<{class_name} object at {hex(id(self))} acting on modes {modes}>"

    def _repr_markdown_(self):
        header = (
            f"##### {self.__class__.__qualname__} on modes {self.modes}\n"
            "|Parameters|dtype|Value|Bounds|Shape|Trainable|\n"
            "| :-:      | :-: | :-: | :-:  | :-: | :-:     |\n"
        )

        body = ""
        with np.printoptions(precision=6, suppress=True):
            parameters = {k: v for k, v in self.__dict__.items() if isinstance(v, Parameter)}
            for name, par in parameters.items():
                par_value = repr(math.asnumpy(par.value)).replace("\n", "<br>")
                body += (
                    f"| {name}"
                    f"| {par.value.dtype.name}"
                    f"| {par_value}"
                    f"| {str(getattr(par.value, 'bounds', 'None'))}"
                    f"| {par.value.shape}"
                    f"| {str(math.is_trainable(par.value))}"
                    "|\n"
                )

        return header + body<|MERGE_RESOLUTION|>--- conflicted
+++ resolved
@@ -241,11 +241,6 @@
 
     def choi(self, cutoffs: Sequence[int]):
         r"""Returns the Choi representation of the transformation."""
-<<<<<<< HEAD
-        if len(cutoffs) not in (4 * self.num_modes, self.num_modes):
-            raise ValueError(
-                "The number of cutoffs must be either the number of modes or 4 times the number of modes."
-=======
         if len(cutoffs) == self.num_modes:
             shape = tuple(cutoffs) * 4
         elif len(cutoffs) == 4 * self.num_modes:
@@ -253,7 +248,6 @@
         else:
             raise ValueError(
                 f"Invalid number of cutoffs: {len(cutoffs)} (expected {self.num_modes} or {4*self.num_modes})"
->>>>>>> f5ee7674
             )
         if self.is_unitary:
             U = self.U(shape[: self.num_modes])
