# Copyright 2021 Xanadu Quantum Technologies Inc.

# Licensed under the Apache License, Version 2.0 (the "License");
# you may not use this file except in compliance with the License.
# You may obtain a copy of the License at

#     http://www.apache.org/licenses/LICENSE-2.0

# Unless required by applicable law or agreed to in writing, software
# distributed under the License is distributed on an "AS IS" BASIS,
# WITHOUT WARRANTIES OR CONDITIONS OF ANY KIND, either express or implied.
# See the License for the specific language governing permissions and
# limitations under the License.

# pylint: disable=no-member

"""
This module defines gates and operations that can be applied to quantum modes to construct a quantum circuit.
"""

from typing import List, Optional, Sequence, Tuple, Union
import numpy as np
from mrmustard import settings
<<<<<<< HEAD
from mrmustard.lab.abstract import Channel, Unitary
=======
from mrmustard.lab.abstract import State, Transformation
>>>>>>> d686fe7f
from mrmustard.math import Math
from mrmustard.physics import fock, gaussian
from mrmustard.training import Parametrized
from mrmustard.typing import ComplexMatrix, RealMatrix

math = Math()

__all__ = [
    "Dgate",
    "Sgate",
    "Rgate",
    "Pgate",
    "Ggate",
    "BSgate",
    "MZgate",
    "S2gate",
    "CZgate",
    "CXgate",
    "Interferometer",
    "RealInterferometer",
    "Attenuator",
    "Amplifier",
    "AdditiveNoise",
    "PhaseNoise",
]


class Dgate(Parametrized, Unitary):
    r"""Displacement gate.

    If ``len(modes) > 1`` the gate is applied in parallel to all of the modes provided.

    If a parameter is a single float, the parallel instances of the gate share that parameter.

    To apply mode-specific values use a list of floats. One can optionally set bounds for each
    parameter, which the optimizer will respect.

    Args:
        x (float or List[float]): the list of displacements along the x axis
        x_bounds (float, float): bounds for the displacement along the x axis
        x_trainable (bool): whether x is a trainable variable
        y (float or List[float]): the list of displacements along the y axis
        y_bounds (float, float): bounds for the displacement along the y axis
        y_trainable bool: whether y is a trainable variable
        modes (optional, List[int]): the list of modes this gate is applied to
    """
    is_gaussian = True
    short_name = "D"
    parallelizable = True

    def __init__(
        self,
        x: Union[float, List[float]] = 0.0,
        y: Union[float, List[float]] = 0.0,
        x_trainable: bool = False,
        y_trainable: bool = False,
        x_bounds: Tuple[Optional[float], Optional[float]] = (None, None),
        y_bounds: Tuple[Optional[float], Optional[float]] = (None, None),
        modes: Optional[List[int]] = None,
        **kwargs,
    ):
        m = max(len(math.atleast_1d(x)), len(math.atleast_1d(y)))
        super().__init__(
            modes_in=modes or list(range(m)),
            modes_out=modes or list(range(m)),
            name="Dgate",
            x=x,
            y=y,
            x_trainable=x_trainable,
            y_trainable=y_trainable,
            x_bounds=x_bounds,
            y_bounds=y_bounds,
            **kwargs,
        )

    @property
    def d_vector(self):
        return gaussian.displacement(self.x.value, self.y.value, settings.HBAR)

    def U(self, cutoffs: Sequence[int]):
        r"""Returns the unitary representation of the Displacement gate using
        the Laguerre polynomials.

        Arguments:
            cutoffs (Sequence[int]): the Hilbert space dimension cutoff for each mode

        Returns:
           Raises:
               ValueError: if the length of the cutoffs array is different from N and 2N
        """

        N = self.num_modes
        x = self.x.value * math.ones(N, dtype=self.x.value.dtype)
        y = self.y.value * math.ones(N, dtype=self.y.value.dtype)
        if len(cutoffs) == N:
            shape = tuple(cutoffs) * 2
        elif len(cutoffs) == 2 * N:
            shape = tuple(cutoffs)
        else:
            raise ValueError(
                "len(cutoffs) should be either equal to the number of modes or twice the number of modes (for output-input)."
            )

        if N > 1:
            # calculate displacement unitary for each mode and concatenate with outer product
            Ud = None
            for idx, out_in in enumerate(zip(shape[:N], shape[N:])):
                if Ud is None:
                    Ud = fock.displacement(x[idx], y[idx], shape=out_in)
                else:
                    U_next = fock.displacement(x[idx], y[idx], shape=out_in)
                    Ud = math.outer(Ud, U_next)

            return math.transpose(
                Ud,
                list(range(0, 2 * N, 2)) + list(range(1, 2 * N, 2)),
            )
        else:
            return fock.displacement(x[0], y[0], shape=shape)


class Sgate(Parametrized, Unitary):
    r"""Squeezing gate.

    If ``len(modes) > 1`` the gate is applied in parallel to all of the modes provided.

    If a parameter is a single float, the parallel instances of the gate share that parameter.

    To apply mode-specific values use a list of floats. One can optionally set bounds for each
    parameter, which the optimizer will respect.

    Args:
        r (float or List[float]): the list of squeezing magnitudes
        r_bounds (float, float): bounds for the squeezing magnitudes
        r_trainable (bool): whether r is a trainable variable
        phi (float or List[float]): the list of squeezing angles
        phi_bounds (float, float): bounds for the squeezing angles
        phi_trainable bool: whether phi is a trainable variable
        modes (optional, List[int]): the list of modes this gate is applied to
    """
    is_gaussian = True
    short_name = "S"
    parallelizable = True

    def __init__(
        self,
        r: Union[float, list[float]] = 0.0,
        phi: Union[float, list[float]] = 0.0,
        r_trainable: bool = False,
        phi_trainable: bool = False,
        r_bounds: Tuple[Optional[float], Optional[float]] = (0.0, None),
        phi_bounds: Tuple[Optional[float], Optional[float]] = (None, None),
        modes: Optional[list[int]] = None,
        **kwargs,
    ):
        super().__init__(
            modes_in=modes or list(range(len(math.atleast_1d(r)))),  # type: ignore
            modes_out=modes or list(range(len(math.atleast_1d(r)))),  # type: ignore
            name="Sgate",
            r=r,
            phi=phi,
            r_trainable=r_trainable,
            phi_trainable=phi_trainable,
            r_bounds=r_bounds,
            phi_bounds=phi_bounds,
            **kwargs,
        )

    def U(self, cutoffs: Sequence[int]):
        r"""Returns the unitary representation of the Squeezing gate.
        Args:
            cutoffs (Sequence[int]): the Hilbert space dimension cutoff for each mode

        Returns:
            array[complex]: the unitary matrix
        """
        N = self.num_modes
        if len(cutoffs) == N:
            shape = tuple(cutoffs) * 2
        elif len(cutoffs) == 2 * N:
            shape = tuple(cutoffs)
        else:
            raise ValueError(
                "len(cutoffs) should be either equal to the number of modes or twice the number of modes (for output-input)."
            )
        # this works both or scalar r/phi and vector r/phi:
        r = self.r.value * math.ones(N, dtype=self.r.value.dtype)
        phi = self.phi.value * math.ones(N, dtype=self.phi.value.dtype)

        if N > 1:
            # calculate squeezing unitary for each mode and concatenate with outer product
            Us = None
            for idx, single_shape in enumerate(zip(shape[:N], shape[N:])):
                if Us is None:
                    Us = fock.squeezer(r[idx], phi[idx], shape=single_shape)
                else:
                    U_next = fock.squeezer(r[idx], phi[idx], shape=single_shape)
                    Us = math.outer(Us, U_next)
            return math.transpose(
                Us,
                list(range(0, 2 * N, 2)) + list(range(1, 2 * N, 2)),
            )
        else:
            return fock.squeezer(r[0], phi[0], shape=shape)

    @property
    def X_matrix(self):
        return gaussian.squeezing_symplectic(self.r.value, self.phi.value)


class Rgate(Parametrized, Unitary):
    r"""Rotation gate.

    If ``len(modes) > 1`` the gate is applied in parallel to all of the modes provided.

    If a parameter is a single float, the parallel instances of the gate share that parameter.

    To apply mode-specific values use a list of floats. One can optionally set bounds for each
    parameter, which the optimizer will respect.

    Args:
        modes (List[int]): the list of modes this gate is applied to
        angle (float or List[float]): the list of rotation angles
        angle_bounds (float, float): bounds for the rotation angles
        angle_trainable bool: whether angle is a trainable variable
        modes (optional, List[int]): the list of modes this gate is applied to
    """
    is_gaussian = True
    short_name = "R"
    parallelizable = True

    def __init__(
        self,
        angle: Union[float, list[float]] = 0.0,
        angle_trainable: bool = False,
        angle_bounds: Tuple[Optional[float], Optional[float]] = (None, None),
        modes: Optional[list[int]] = None,
        **kwargs,
    ):
        super().__init__(
            modes_in=modes or list(range(len(math.atleast_1d(angle)))),
            modes_out=modes or list(range(len(math.atleast_1d(angle)))),
            name="Rgate",
            angle=angle,
            angle_trainable=angle_trainable,
            angle_bounds=angle_bounds,
            **kwargs,
        )

    @property
    def X_matrix(self):
        return gaussian.rotation_symplectic(self.angle.value)

    def U(self, cutoffs: Sequence[int], diag_only=False):
        r"""Returns the unitary representation of the Rotation gate.

        Args:
            cutoffs (Sequence[int]): cutoff dimension for each mode.
            diag_only (bool): if True, only return the diagonal of the unitary matrix.

        Returns:
            array[complex]: the unitary matrix
        """
        if diag_only:
            raise NotImplementedError("Rgate does not support diag_only=True yet")
        N = self.num_modes
        if len(cutoffs) == N:
            shape = tuple(cutoffs) * 2
        elif len(cutoffs) == 2 * N:
            shape = tuple(cutoffs)
        else:
            raise ValueError(
                "len(cutoffs) should be either equal to the number of modes or twice the number of modes (for output-input)."
            )
        angles = self.angle.value * math.ones(self.num_modes, dtype=self.angle.value.dtype)

        # calculate rotation unitary for each mode and concatenate with outer product
        Ur = None
        for idx, cutoff in enumerate(shape[: self.num_modes]):
            theta = math.arange(cutoff) * angles[idx]
            if Ur is None:
                Ur = math.diag(math.make_complex(math.cos(theta), math.sin(theta)))
            else:
                U_next = math.diag(math.make_complex(math.cos(theta), math.sin(theta)))
                Ur = math.outer(Ur, U_next)

        # return total unitary with indexes reordered according to MM convention
        return math.transpose(
            Ur,
            list(range(0, 2 * self.num_modes, 2)) + list(range(1, 2 * self.num_modes, 2)),
        )


class Pgate(Parametrized, Unitary):
    r"""Quadratic phase gate.

    If len(modes) > 1 the gate is applied in parallel to all of the modes provided. If a parameter
    is a single float, the parallel instances of the gate share that parameter. To apply
    mode-specific values use a list of floats. One can optionally set bounds for each parameter,
    which the optimizer will respect.

    Args:
        modes (List[int]): the list of modes this gate is applied to
        shearing (float or List[float]): the list of shearing parameters
        shearing_bounds (float, float): bounds for the shearing parameters
        shearing_trainable bool: whether shearing is a trainable variable
        modes (optional, List[int]): the list of modes this gate is applied to
    """
    is_gaussian = True
    short_name = "P"
    parallelizable = True

    def __init__(
        self,
        shearing: Union[Optional[float], Optional[list[float]]] = 0.0,
        shearing_trainable: bool = False,
        shearing_bounds: Tuple[Optional[float], Optional[float]] = (None, None),
        modes: Optional[list[int]] = None,
        **kwargs,
    ):
        super().__init__(
            modes_in=modes or list(range(len(math.atleast_1d(shearing)))),
            modes_out=modes or list(range(len(math.atleast_1d(shearing)))),
            name="Pgate",
            shearing=shearing,
            shearing_trainable=shearing_trainable,
            shearing_bounds=shearing_bounds,
            **kwargs,
        )

    @property
    def X_matrix(self):
        return gaussian.quadratic_phase(self.shearing.value)


class CXgate(Parametrized, Unitary):
    r"""Controlled X gate.

    It applies to a single pair of modes. One can optionally set bounds for each parameter, which
    the optimizer will respect.

    Args:
        s (float): control parameter
        s_bounds (float, float): bounds for the control angle
        s_trainable (bool): whether s is a trainable variable
        modes (optional, List[int]): the list of modes this gate is applied to
    """
    is_gaussian = True
    short_name = "CX"
    parallelizable = False

    def __init__(
        self,
        s: Optional[float] = 0.0,
        s_trainable: bool = False,
        s_bounds: Tuple[Optional[float], Optional[float]] = (None, None),
        modes: Optional[List[int]] = None,
        **kwargs,
    ):
        super().__init__(
            modes_in=modes or [0, 1],
            modes_out=modes or [0, 1],
            name="CXgate",
            s=s,
            s_trainable=s_trainable,
            s_bounds=s_bounds,
            **kwargs,
        )

    @property
    def X_matrix(self):
        return gaussian.controlled_X(self.s.value)


class CZgate(Parametrized, Unitary):
    r"""Controlled Z gate.

    It applies to a single pair of modes. One can optionally set bounds for each parameter, which
    the optimizer will respect.

    Args:
        s (float): control parameter
        s_bounds (float, float): bounds for the control angle
        s_trainable (bool): whether s is a trainable variable
        modes (optional, List[int]): the list of modes this gate is applied to
    """
    is_gaussian = True
    short_name = "CZ"
    parallelizable = False

    def __init__(
        self,
        s: Optional[float] = 0.0,
        s_trainable: bool = False,
        s_bounds: Tuple[Optional[float], Optional[float]] = (None, None),
        modes: Optional[List[int]] = None,
        **kwargs,
    ):
        super().__init__(
            modes_in=modes or [0, 1],
            modes_out=modes or [0, 1],
            name="CZgate",
            s=s,
            s_trainable=s_trainable,
            s_bounds=s_bounds,
            **kwargs,
        )

    @property
    def X_matrix(self):
        return gaussian.controlled_Z(self.s.value)


class BSgate(Parametrized, Unitary):
    r"""Beam splitter gate.

    It applies to a single pair of modes.
    One can optionally set bounds for each parameter, which the optimizer will respect.

    Args:
        theta (float): the transmissivity angle
        theta_bounds (float, float): bounds for the transmissivity angle
        theta_trainable (bool): whether theta is a trainable variable
        phi (float): the phase angle
        phi_bounds (float, float): bounds for the phase angle
        phi_trainable bool: whether phi is a trainable variable
        modes (optional, List[int]): the list of modes this gate is applied to
    """
    is_gaussian = True
    short_name = "BS"
    parallelizable = False

    def __init__(
        self,
        theta: float = 0.0,
        phi: float = 0.0,
        theta_trainable: bool = False,
        phi_trainable: bool = False,
        theta_bounds: Tuple[Optional[float], Optional[float]] = (None, None),
        phi_bounds: Tuple[Optional[float], Optional[float]] = (None, None),
        modes: Optional[list[int]] = None,
        **kwargs,
    ):
        super().__init__(
            modes_in=modes or [0, 1],
            modes_out=modes or [0, 1],
            name="BSgate",
            theta=theta,
            phi=phi,
            theta_trainable=theta_trainable,
            phi_trainable=phi_trainable,
            theta_bounds=theta_bounds,
            phi_bounds=phi_bounds,
            **kwargs,
        )

    def U(
        self, cutoffs: Optional[List[int]] = None, shape: Optional[List[int]] = None, method=None
    ):
        r"""Returns the symplectic transformation matrix for the beam splitter.

        Args:
            cutoffs (List[int]): the list of cutoff dimensions for each mode
                in the order given in `self.modes`.
            shape (List[int]): the complete list of cutoff dimensions for all indices
                in the order (out_0, out_1, in_0, in_1).
            method (str): the method used to compute the unitary matrix. Options are:
                * 'vanilla': uses the standard method
                * 'schwinger': slower, but numerically stable
            default is set in settings.DEFAULT_BS_METHOD (with 'vanilla' by default)

        Returns:
            array[complex]: the unitary tensor of the beamsplitter
        """
        assert cutoffs or shape, "Either cutoffs or shape must be provided."
        shape = shape or tuple(cutoffs) + tuple(cutoffs)
        return fock.beamsplitter(
            self.theta.value,
            self.phi.value,
            shape=tuple(shape),
            method=method or settings.DEFAULT_BS_METHOD,
        )

    @property
    def X_matrix(self):
        return gaussian.beam_splitter_symplectic(self.theta.value, self.phi.value)

    def _validate_modes(self, modes):
        if len(modes) != 2:
            raise ValueError(
                f"Invalid number of modes: {len(modes)} (should be 2). Perhaps you are looking for Interferometer."
            )


class MZgate(Parametrized, Unitary):
    r"""Mach-Zehnder gate.

    It supports two conventions:
        1. if ``internal=True``, both phases act inside the interferometer: ``phi_a`` on the upper arm, ``phi_b`` on the lower arm;
        2. if ``internal = False``, both phases act on the upper arm: ``phi_a`` before the first BS, ``phi_b`` after the first BS.

    One can optionally set bounds for each parameter, which the optimizer will respect.

    Args:
        phi_a (float): the phase in the upper arm of the MZ interferometer
        phi_a_bounds (float, float): bounds for phi_a
        phi_a_trainable (bool): whether phi_a is a trainable variable
        phi_b (float): the phase in the lower arm or external of the MZ interferometer
        phi_b_bounds (float, float): bounds for phi_b
        phi_b_trainable (bool): whether phi_b is a trainable variable
        internal (bool): whether phases are both in the internal arms (default is False)
        modes (optional, List[int]): the list of modes this gate is applied to
    """
    is_gaussian = True
    short_name = "MZ"
    parallelizable = False

    def __init__(
        self,
        phi_a: float = 0.0,
        phi_b: float = 0.0,
        phi_a_trainable: bool = False,
        phi_b_trainable: bool = False,
        phi_a_bounds: Tuple[Optional[float], Optional[float]] = (None, None),
        phi_b_bounds: Tuple[Optional[float], Optional[float]] = (None, None),
        internal: bool = False,
        modes: Optional[List[int]] = None,
        **kwargs,
    ):
        super().__init__(
            modes_in=modes or [0, 1],
            modes_out=modes or [0, 1],
            name="MZgate",
            phi_a=phi_a,
            phi_b=phi_b,
            phi_a_trainable=phi_a_trainable,
            phi_b_trainable=phi_b_trainable,
            phi_a_bounds=phi_a_bounds,
            phi_b_bounds=phi_b_bounds,
            **kwargs,
        )
        self._internal = internal

    @property
    def X_matrix(self):
        return gaussian.mz_symplectic(self.phi_a.value, self.phi_b.value, internal=self._internal)

    def _validate_modes(self, modes):
        if len(modes) != 2:
            raise ValueError(
                f"Invalid number of modes: {len(modes)} (should be 2). Perhaps you are looking for Interferometer?"
            )


class S2gate(Parametrized, Unitary):
    r"""Two-mode squeezing gate.

    It applies to a single pair of modes. One can optionally set bounds for each parameter, which the optimizer will respect.

    Args:
        r (float): the squeezing magnitude
        r_bounds (float, float): bounds for the squeezing magnitude
        r_trainable (bool): whether r is a trainable variable
        phi (float): the squeezing angle
        phi_bounds (float, float): bounds for the squeezing angle
        phi_trainable bool: whether phi is a trainable variable
        modes (optional, List[int]): the list of modes this gate is applied to
    """
    is_gaussian = True
    short_name = "S2"
    parallelizable = False

    def __init__(
        self,
        r: float = 0.0,
        phi: float = 0.0,
        r_trainable: bool = False,
        phi_trainable: bool = False,
        r_bounds: Tuple[Optional[float], Optional[float]] = (0.0, None),
        phi_bounds: Tuple[Optional[float], Optional[float]] = (None, None),
        modes: Optional[List[int]] = None,
        **kwargs,
    ):
        super().__init__(
            modes_in=modes or [0, 1],
            modes_out=modes or [0, 1],
            name="S2gate",
            r=r,
            phi=phi,
            r_trainable=r_trainable,
            phi_trainable=phi_trainable,
            r_bounds=r_bounds,
            phi_bounds=phi_bounds,
            **kwargs,
        )

    @property
    def X_matrix(self):
        return gaussian.two_mode_squeezing_symplectic(self.r.value, self.phi.value)

    def _validate_modes(self, modes):
        if len(modes) != 2:
            raise ValueError(f"Invalid number of modes: {len(modes)} (should be 2")


class Interferometer(Parametrized, Unitary):
    r"""N-mode interferometer.

    It corresponds to a Ggate with zero mean and a ``2N x 2N`` unitary symplectic matrix.

    Args:
        num_modes (int): the num_modes-mode interferometer
        unitary (2d array): a valid unitary matrix U. For N modes it must have shape `(N,N)`
        unitary_trainable (bool): whether unitary is a trainable variable
        modes (optional, List[int]): the list of modes this gate is applied to
    """
    is_gaussian = True
    short_name = "I"
    parallelizable = False

    def __init__(
        self,
        num_modes: int,
        unitary: Optional[ComplexMatrix] = None,
        unitary_trainable: bool = False,
        modes: Optional[list[int]] = None,
        **kwargs,
    ):
        if modes is not None and num_modes != len(modes):
            raise ValueError(f"Invalid number of modes: got {len(modes)}, should be {num_modes}")
        if unitary is None:
            unitary = math.random_unitary(num_modes)
        super().__init__(
            modes_in=modes or list(range(num_modes)),
            modes_out=modes or list(range(num_modes)),
            name="Interferometer",
            unitary=unitary,
            unitary_trainable=unitary_trainable,
            **kwargs,
        )

    @property
    def X_matrix(self):
        return math.block(
            [
                [math.real(self.unitary.value), -math.imag(self.unitary.value)],
                [math.imag(self.unitary.value), math.real(self.unitary.value)],
            ]
        )

    def _validate_modes(self, modes):
        if len(modes) != self.unitary.value.shape[-1]:
            raise ValueError(
                f"Invalid number of modes: {len(modes)} (should be {self.unitary.shape[-1]})"
            )

    def __repr__(self):
        modes = self.modes
        unitary = repr(math.asnumpy(self.unitary.value)).replace("\n", "")
        return f"Interferometer(num_modes = {len(modes)}, unitary = {unitary}){modes}"


class RealInterferometer(Parametrized, Unitary):
    r"""N-mode interferometer parametrized by an NxN orthogonal matrix (or 2N x 2N block-diagonal orthogonal matrix). This interferometer does not mix q and p.
    Does not mix q's and p's.

    Args:
        orthogonal (2d array, optional): a real unitary (orthogonal) matrix. For N modes it must have shape `(N,N)`.
            If set to `None` a random real unitary (orthogonal) matrix is used.
        orthogonal_trainable (bool): whether orthogonal is a trainable variable
    """
    is_gaussian = True
    short_name = "RI"
    parallelizable = False

    def __init__(
        self,
        num_modes: int,
        orthogonal: Optional[RealMatrix] = None,
        orthogonal_trainable: bool = False,
        modes: Optional[List[int]] = None,
        **kwargs,
    ):
        if modes is not None and (num_modes != len(modes)):
            raise ValueError(f"Invalid number of modes: got {len(modes)}, should be {num_modes}")
        if orthogonal is None:
            orthogonal = math.random_orthogonal(num_modes)

        super().__init__(
            modes_in=modes or list(range(num_modes)),
            modes_out=modes or list(range(num_modes)),
            name="RealInterferometer",
            orthogonal=orthogonal,
            orthogonal_trainable=orthogonal_trainable,
            **kwargs,
        )

    @property
    def X_matrix(self):
        return math.block(
            [
                [self.orthogonal.value, -math.zeros_like(self.orthogonal.value)],
                [math.zeros_like(self.orthogonal.value), self.orthogonal.value],
            ]
        )

    def _validate_modes(self, modes):
        if len(modes) != self.orthogonal.value.shape[-1]:
            raise ValueError(
                f"Invalid number of modes: {len(modes)} (should be {self.orthogonal.value.shape[-1]})"
            )

    def __repr__(self):
        modes = self.modes
        orthogonal = repr(math.asnumpy(self.orthogonal.value)).replace("\n", "")
        return f"RealInterferometer(num_modes = {len(modes)}, orthogonal = {orthogonal}){modes}"


class Ggate(Parametrized, Unitary):
    r"""A generic N-mode Gaussian unitary transformation with zero displacement.

    If a symplectic matrix is not provided, one will be picked at random with effective squeezing
    strength ``r`` in ``[0, 1]`` for each mode.

    Args:
        num_modes (int): the number of modes this gate is acting on.
        symplectic (2d array): a valid symplectic matrix in XXPP order. For N modes it must have shape ``(2N,2N)``.
        symplectic_trainable (bool): whether symplectic is a trainable variable.
    """
    is_gaussian = True
    short_name = "G"
    parallelizable = False

    def __init__(
        self,
        num_modes: int,
        symplectic: Optional[RealMatrix] = None,
        symplectic_trainable: bool = False,
        modes: Optional[list[int]] = None,
        **kwargs,
    ):
        if modes is not None and (num_modes != len(modes)):
            raise ValueError(f"Invalid number of modes: got {len(modes)}, should be {num_modes}")
        if symplectic is None:
            symplectic = math.random_symplectic(num_modes)
        super().__init__(
            modes_in=modes or list(range(num_modes)),
            modes_out=modes or list(range(num_modes)),
            name="Ggate",
            symplectic=symplectic,
            symplectic_trainable=symplectic_trainable,
            **kwargs,
        )

    @property
    def X_matrix(self):
        return self.symplectic.value

    def _validate_modes(self, modes):
        if len(modes) != self.symplectic.value.shape[1] // 2:
            raise ValueError(
                f"Invalid number of modes: {len(modes)} (should be {self.symplectic.value.shape[1] // 2})"
            )

    def __repr__(self):
        modes = self.modes
        symplectic = repr(math.asnumpy(self.symplectic.value)).replace("\n", "")
        return f"Ggate(num_modes = {len(modes)}, symplectic = {symplectic}){modes}"


# ~~~~~~~~~~~~~
# NON-UNITARY
# ~~~~~~~~~~~~~


# pylint: disable=no-member
class Attenuator(Parametrized, Channel):
    r"""The noisy attenuator channel.

    It corresponds to mixing with a thermal environment and applying the pure loss channel. The pure
    lossy channel is recovered for nbar = 0 (i.e. mixing with vacuum).

    The CPT channel is given by

    .. math::

        X = sqrt(transmissivity) * I
        Y = (1-transmissivity) * (2*nbar + 1) * (hbar / 2) * I

    If ``len(modes) > 1`` the gate is applied in parallel to all of the modes provided.
    If ``transmissivity`` is a single float, the parallel instances of the gate share that parameter.

    To apply mode-specific values use a list of floats.

    One can optionally set bounds for `transmissivity`, which the optimizer will respect.

    Args:
        transmissivity (float or List[float]): the list of transmissivities
        nbar (float): the average number of photons in the thermal state
        transmissivity_trainable (bool): whether transmissivity is a trainable variable
        nbar_trainable (bool): whether nbar is a trainable variable
        transmissivity_bounds (float, float): bounds for the transmissivity
        nbar_bounds (float, float): bounds for the average number of photons in the thermal state
        modes (optional, List[int]): the list of modes this gate is applied to
    """
    is_gaussian = True
    short_name = "Att"
    parallelizable = True

    def __init__(
        self,
        transmissivity: Union[Optional[float], Optional[List[float]]] = 1.0,
        nbar: float = 0.0,
        transmissivity_trainable: bool = False,
        nbar_trainable: bool = False,
        transmissivity_bounds: Tuple[Optional[float], Optional[float]] = (0.0, 1.0),
        nbar_bounds: Tuple[Optional[float], Optional[float]] = (0.0, None),
        modes: Optional[List[int]] = None,
        **kwargs,
    ):
        super().__init__(
            modes_in=modes or list(range(len(math.atleast_1d(transmissivity)))),
            modes_out=modes or list(range(len(math.atleast_1d(transmissivity)))),
            name="Attenuator",
            transmissivity=transmissivity,
            nbar=nbar,
            transmissivity_trainable=transmissivity_trainable,
            nbar_trainable=nbar_trainable,
            transmissivity_bounds=transmissivity_bounds,
            nbar_bounds=nbar_bounds,
            **kwargs,
        )

    @property
    def X_matrix(self):
        return gaussian.loss_XYd(self.transmissivity.value, self.nbar.value, settings.HBAR)[0]

    @property
    def Y_matrix(self):
        return gaussian.loss_XYd(self.transmissivity.value, self.nbar.value, settings.HBAR)[1]


class Amplifier(Parametrized, Channel):
    r"""The noisy amplifier channel.

    It corresponds to mixing with a thermal environment and applying a two-mode squeezing gate.

    .. code:: python

        X = sqrt(gain) * I
        Y = (gain-1) * (2*nbar + 1) * (hbar / 2) * I

    If ``len(modes) > 1`` the gate is applied in parallel to all of the modes provided.
    If ``gain`` is a single float, the parallel instances of the gate share that parameter.
    To apply mode-specific values use a list of floats.
    One can optionally set bounds for ``gain``, which the optimizer will respect.

    Args:
        gain (float or List[float]): the list of gains (must be > 1)
        nbar (float): the average number of photons in the thermal state
        nbar_trainable (bool): whether nbar is a trainable variable
        gain_trainable (bool): whether gain is a trainable variable
        gain_bounds (float, float): bounds for the gain
        nbar_bounds (float, float): bounds for the average number of photons in the thermal state
        modes (optional, List[int]): the list of modes this gate is applied to
    """
    is_gaussian = True
    short_name = "Amp"
    parallelizable = True

    def __init__(
        self,
        gain: Union[Optional[float], Optional[List[float]]] = 1.0,
        nbar: float = 0.0,
        gain_trainable: bool = False,
        nbar_trainable: bool = False,
        gain_bounds: Tuple[Optional[float], Optional[float]] = (1.0, None),
        nbar_bounds: Tuple[Optional[float], Optional[float]] = (0.0, None),
        modes: Optional[list[int]] = None,
        **kwargs,
    ):
        super().__init__(
            modes_in=modes or list(range(len(math.atleast_1d(gain)))),
            modes_out=modes or list(range(len(math.atleast_1d(gain)))),
            name="Amplifier",
            gain=gain,
            gain_trainable=gain_trainable,
            gain_bounds=gain_bounds,
            nbar=nbar,
            nbar_trainable=nbar_trainable,
            nbar_bounds=nbar_bounds,
            **kwargs,
        )

    @property
    def X_matrix(self):
        return gaussian.amp_XYd(self.gain.value, self.nbar.value, settings.HBAR)[0]

    @property
    def Y_matrix(self):
        return gaussian.amp_XYd(self.gain.value, self.nbar.value, settings.HBAR)[1]


# pylint: disable=no-member
class AdditiveNoise(Parametrized, Channel):
    r"""The additive noise channel.

    Equivalent to an amplifier followed by an attenuator. E.g.,

    .. code-block::

        na,nb = np.random.uniform(size=2)
        tr = np.random.uniform()
        Amplifier(1/tr, nb) >> Attenuator(tr, na) == AdditiveNoise(2*(1-tr)*(1+na+nb)) # evaluates to True

    or equivalent to an attenuator followed by an amplifier:

    .. code-block::

        na,nb = np.random.uniform(size=2)
        amp = 1.0 + np.random.uniform()
        Attenuator(1/amp, nb) >> Amplifier(amp, na) == AdditiveNoise(2*(amp-1)*(1+na+nb))

    Args:
        noise (float or List[float]): the added noise in units of hbar/2
        noise_trainable (bool): whether noise is a trainable variable
        noise_bounds (float, float): bounds for the noise
        modes (optional, List[int]): the list of modes this gate is applied to
    """
    is_gaussian = True
    short_name = "Add"
    parallelizable = True

    def __init__(
        self,
        noise: Union[float, list[float]] = 0.0,
        noise_trainable: bool = False,
        noise_bounds: Tuple[Optional[float], Optional[float]] = (0.0, None),
        modes: Optional[list[int]] = None,
        **kwargs,
    ):
        super().__init__(
            modes_in=modes or list(range(len(math.atleast_1d(noise)))),
            modes_out=modes or list(range(len(math.atleast_1d(noise)))),
            name="AddNoise",
            noise=noise,
            noise_trainable=noise_trainable,
            noise_bounds=noise_bounds,
            **kwargs,
        )

    @property
    def Y_matrix(self):
        return gaussian.noise_Y(self.noise.value, settings.HBAR)


class PhaseNoise(Parametrized, Transformation):
    r"""The phase noise channel.

    The phase noise channel is a non-Gaussian transformation that is equivalent to
    a random phase rotation.

    Args:
        phase_stdev (float or List[float]): the standard deviation of the (wrapped) normal
            distribution for the angle of the rotation
        modes (optional, list(int)): the single mode this gate is applied to (default [0])
    """

    def __init__(
        self,
        phase_stdev: Union[Optional[float], Optional[List[float]]] = 0.0,
        phase_stdev_trainable: bool = False,
        phase_stdev_bounds: Tuple[Optional[float], Optional[float]] = (0.0, None),
        modes: Optional[List[int]] = None,
    ):
        super().__init__(
            phase_stdev=phase_stdev,
            phase_stdev_trainable=phase_stdev_trainable,
            phase_stdev_bounds=phase_stdev_bounds,
        )
        self._modes = modes or [0]
        self.is_unitary = False
        self.is_gaussian = False
        self.short_name = "P~"

    # need to override primal because of the unconventional way
    # the channel is defined in Fock representation
    def primal(self, state):
        idx = state.modes.index(self.modes[0])
        if state.is_pure:
            ket = state.ket()
            dm = fock.ket_to_dm(ket)
        else:
            dm = state.dm()

        # transpose dm so that the modes of interest are at the end
        M = state.num_modes
        indices = list(range(2 * M))
        indices.remove(idx)
        indices.remove(idx + M)
        indices += [idx, idx + M]
        dm = math.transpose(dm, indices)

        coeff = math.cast(
            math.exp(
                -0.5
                * self.phase_stdev.value**2
                * math.arange(-dm.shape[-2] + 1, dm.shape[-1]) ** 2
            ),
            dm.dtype,
        )

        for k in range(-dm.shape[-2] + 1, dm.shape[-1]):
            diagonal = math.diag_part(dm, k=k)
            diagonal *= coeff[k + dm.shape[-2] - 1]
            dm = math.set_diag(dm, diagonal, k=k)

        # transpose dm back to the original order

        return State(dm=math.transpose(dm, np.argsort(indices)), modes=state.modes)<|MERGE_RESOLUTION|>--- conflicted
+++ resolved
@@ -21,11 +21,7 @@
 from typing import List, Optional, Sequence, Tuple, Union
 import numpy as np
 from mrmustard import settings
-<<<<<<< HEAD
 from mrmustard.lab.abstract import Channel, Unitary
-=======
-from mrmustard.lab.abstract import State, Transformation
->>>>>>> d686fe7f
 from mrmustard.math import Math
 from mrmustard.physics import fock, gaussian
 from mrmustard.training import Parametrized
