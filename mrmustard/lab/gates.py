--- conflicted
+++ resolved
@@ -18,13 +18,8 @@
 This module defines gates and operations that can be applied to quantum modes to construct a quantum circuit.
 """
 
-<<<<<<< HEAD
 from typing import Union, Optional, List, Tuple, Sequence
 from mrmustard.typing import RealMatrix
-=======
-from typing import List, Optional, Sequence, Tuple, Union
-
->>>>>>> 7d79a37a
 from mrmustard import settings
 from mrmustard.math import Math
 from mrmustard.physics import gaussian
