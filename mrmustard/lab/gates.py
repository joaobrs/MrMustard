--- conflicted
+++ resolved
@@ -21,21 +21,11 @@
 from typing import List, Optional, Sequence, Tuple, Union
 import numpy as np
 from mrmustard import settings
-<<<<<<< HEAD
-from mrmustard.lab.abstract import State, Transformation
+from mrmustard.lab.abstract import Channel, Unitary, State
 from mrmustard.physics import fock, gaussian
 from mrmustard.training import Parametrized
 from mrmustard.utils.typing import ComplexMatrix, RealMatrix
 import mrmustard.math as math
-=======
-from mrmustard.lab.abstract import Channel, Unitary, State
-from mrmustard.math import Math
-from mrmustard.physics import fock, gaussian
-from mrmustard.training import Parametrized
-from mrmustard.utils.typing import ComplexMatrix, RealMatrix
-
-math = Math()
->>>>>>> bfbf0064
 
 __all__ = [
     "Dgate",
