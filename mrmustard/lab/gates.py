--- conflicted
+++ resolved
@@ -19,7 +19,7 @@
 """
 
 from typing import Union, Optional, List, Tuple, Sequence
-from mrmustard.typing import RealMatrix
+from mrmustard.typing import RealMatrix, ComplexMatrix
 from mrmustard import settings
 from mrmustard.lab.abstract import Transformation
 from mrmustard.math import Math
@@ -494,13 +494,8 @@
     def __init__(
         self,
         num_modes: int,
-<<<<<<< HEAD
-        unitary: Optional[Tensor] = None,
+        unitary: Optional[ComplexMatrix] = None,
         unitary_trainable: bool = False,
-=======
-        orthogonal: Optional[RealMatrix] = None,
-        orthogonal_trainable: bool = False,
->>>>>>> fbc1614c
         modes: Optional[List[int]] = None,
     ):
         if modes is not None and num_modes != len(modes):
