# Copyright 2021 Xanadu Quantum Technologies Inc.

# Licensed under the Apache License, Version 2.0 (the "License");
# you may not use this file except in compliance with the License.
# You may obtain a copy of the License at

#     http://www.apache.org/licenses/LICENSE-2.0

# Unless required by applicable law or agreed to in writing, software
# distributed under the License is distributed on an "AS IS" BASIS,
# WITHOUT WARRANTIES OR CONDITIONS OF ANY KIND, either express or implied.
# See the License for the specific language governing permissions and
# limitations under the License.

"""This module contains the Tensorflow implementation of the :class:`Math` interface."""

import numpy as np
import tensorflow as tf
import tensorflow_probability as tfp
from thewalrus import hermite_multidimensional, grad_hermite_multidimensional
from thewalrus.fock_gradients import (
    displacement as displacement_tw,
    grad_displacement as grad_displacement_tw,
)

from mrmustard.math.autocast import Autocast
from mrmustard.types import (
    List,
    Tensor,
    Sequence,
    Tuple,
    Optional,
    Trainable,
    Callable,
    Union,
)
from .math_interface import MathInterface

# pylint: disable=too-many-public-methods,no-self-argument,arguments-differ
class TFMath(MathInterface):
    r"""Tensorflow implemantion of the :class:`Math` interface."""

    float64 = tf.float64
    float32 = tf.float32
    complex64 = tf.complex64
    complex128 = tf.complex128

    def __getattr__(self, name):
        return getattr(tf, name)

    # ~~~~~~~~~
    # Basic ops
    # ~~~~~~~~~

    def abs(self, array: tf.Tensor) -> tf.Tensor:
        return tf.abs(array)

    def any(self, array: tf.Tensor) -> tf.Tensor:
        return tf.math.reduce_any(array)

    def arange(self, start: int, limit: int = None, delta: int = 1, dtype=tf.float64) -> tf.Tensor:
        return tf.range(start, limit, delta, dtype=dtype)

    def asnumpy(self, tensor: tf.Tensor) -> Tensor:
        return np.array(tensor)

    def assign(self, tensor: tf.Tensor, value: tf.Tensor) -> tf.Tensor:
        tensor.assign(value)
        return tensor

    def astensor(self, array: Union[np.ndarray, tf.Tensor], dtype=None) -> tf.Tensor:
        return tf.convert_to_tensor(array, dtype=dtype)

    def atleast_1d(self, array: tf.Tensor, dtype=None) -> tf.Tensor:
        return self.cast(tf.reshape(array, [-1]), dtype)

    def cast(self, array: tf.Tensor, dtype=None) -> tf.Tensor:
        if dtype is None:
            return array
        return tf.cast(array, dtype)

    def ceil(self, array: tf.Tensor) -> tf.Tensor:
        return tf.math.ceil(array)

    def clip(self, array, a_min, a_max) -> tf.Tensor:
        return tf.clip_by_value(array, a_min, a_max)

    def concat(self, values: Sequence[tf.Tensor], axis: int) -> tf.Tensor:
        return tf.concat(values, axis)

    def conj(self, array: tf.Tensor) -> tf.Tensor:
        return tf.math.conj(array)

    def constraint_func(
        self, bounds: Tuple[Optional[float], Optional[float]]
    ) -> Optional[Callable]:
        bounds = (
            -np.inf if bounds[0] is None else bounds[0],
            np.inf if bounds[1] is None else bounds[1],
        )
        if bounds != (-np.inf, np.inf):
            constraint: Optional[Callable] = lambda x: tf.clip_by_value(x, bounds[0], bounds[1])
        else:
            constraint = None
        return constraint

    # pylint: disable=arguments-differ
    @Autocast()
    def convolution(
        self,
        array: tf.Tensor,
        filters: tf.Tensor,
        strides: Optional[List[int]] = None,
        padding="VALID",
        data_format="NWC",
        dilations: Optional[List[int]] = None,
    ) -> tf.Tensor:
        return tf.nn.convolution(array, filters, strides, padding, data_format, dilations)

    def cos(self, array: tf.Tensor) -> tf.Tensor:
        return tf.math.cos(array)

    def cosh(self, array: tf.Tensor) -> tf.Tensor:
        return tf.math.cosh(array)

<<<<<<< HEAD
=======
    def atan2(self, y: tf.Tensor, x: tf.Tensor) -> tf.Tensor:
        return tf.math.atan2(y, x)

>>>>>>> 555c6a66
    def make_complex(self, real: tf.Tensor, imag: tf.Tensor) -> tf.Tensor:
        return tf.complex(real, imag)

    def det(self, matrix: tf.Tensor) -> tf.Tensor:
        return tf.linalg.det(matrix)

    def diag(self, array: tf.Tensor, k: int = 0) -> tf.Tensor:
        return tf.linalg.diag(array, k=k)

    def diag_part(self, array: tf.Tensor) -> tf.Tensor:
        return tf.linalg.diag_part(array)

    def einsum(self, string: str, *tensors) -> tf.Tensor:
        return tf.einsum(string, *tensors)

    def exp(self, array: tf.Tensor) -> tf.Tensor:
        return tf.math.exp(array)

    def expand_dims(self, array: tf.Tensor, axis: int) -> tf.Tensor:
        return tf.expand_dims(array, axis)

    def expm(self, matrix: tf.Tensor) -> tf.Tensor:
        return tf.linalg.expm(matrix)

    def eye(self, size: int, dtype=tf.float64) -> tf.Tensor:
        return tf.eye(size, dtype=dtype)

    def eye_like(self, array: tf.Tensor) -> Tensor:
        return tf.eye(array.shape[-1], dtype=array.dtype)

    def from_backend(self, value) -> bool:
        return isinstance(value, (tf.Tensor, tf.Variable))

    def gather(self, array: tf.Tensor, indices: tf.Tensor, axis: int = None) -> tf.Tensor:
        return tf.gather(array, indices, axis=axis)

    def hash_tensor(self, tensor: tf.Tensor) -> int:
        try:
            REF = tensor.ref()
        except AttributeError as e:
            raise TypeError("Cannot hash tensor") from e
        return hash(REF)

    def imag(self, array: tf.Tensor) -> tf.Tensor:
        return tf.math.imag(array)

    def inv(self, tensor: tf.Tensor) -> tf.Tensor:
        return tf.linalg.inv(tensor)

    def is_trainable(self, tensor: tf.Tensor) -> bool:
        return isinstance(tensor, tf.Variable)

    def lgamma(self, x: tf.Tensor) -> tf.Tensor:
        return tf.math.lgamma(x)

    def log(self, x: tf.Tensor) -> tf.Tensor:
        return tf.math.log(x)

    @Autocast()
    def matmul(
        self,
        a: tf.Tensor,
        b: tf.Tensor,
        transpose_a=False,
        transpose_b=False,
        adjoint_a=False,
        adjoint_b=False,
    ) -> tf.Tensor:
        return tf.linalg.matmul(a, b, transpose_a, transpose_b, adjoint_a, adjoint_b)

    @Autocast()
    def matvec(self, a: tf.Tensor, b: tf.Tensor, transpose_a=False, adjoint_a=False) -> tf.Tensor:
        return tf.linalg.matvec(a, b, transpose_a, adjoint_a)

    @Autocast()
    def maximum(self, a: tf.Tensor, b: tf.Tensor) -> tf.Tensor:
        return tf.maximum(a, b)

    @Autocast()
    def minimum(self, a: tf.Tensor, b: tf.Tensor) -> tf.Tensor:
        return tf.minimum(a, b)

    def new_variable(
        self,
        value,
        bounds: Union[Tuple[Optional[float], Optional[float]], None],
        name: str,
        dtype=tf.float64,
    ):
        bounds = bounds or (None, None)
        value = self.convert_to_tensor(value, dtype)
        return tf.Variable(value, name=name, dtype=dtype, constraint=self.constraint_func(bounds))

    def new_constant(self, value, name: str, dtype=tf.float64):
        value = self.convert_to_tensor(value, dtype)
        return tf.constant(value, dtype=dtype, name=name)

    def norm(self, array: tf.Tensor, axis=None) -> tf.Tensor:
        """Note that the norm preserves the type of array."""
        return tf.linalg.norm(array, axis=axis)

    def ones(self, shape: Sequence[int], dtype=tf.float64) -> tf.Tensor:
        return tf.ones(shape, dtype=dtype)

    def ones_like(self, array: tf.Tensor) -> tf.Tensor:
        return tf.ones_like(array)

    @Autocast()
    def outer(self, array1: tf.Tensor, array2: tf.Tensor) -> tf.Tensor:
        return tf.tensordot(array1, array2, [[], []])

    def pad(
        self,
        array: tf.Tensor,
        paddings: Sequence[Tuple[int, int]],
        mode="CONSTANT",
        constant_values=0,
    ) -> tf.Tensor:
        return tf.pad(array, paddings, mode, constant_values)

    @staticmethod
    def pinv(matrix: tf.Tensor) -> tf.Tensor:
        return tf.linalg.pinv(matrix)

    @Autocast()
    def pow(self, x: tf.Tensor, y: float) -> tf.Tensor:
        return tf.math.pow(x, y)

    def real(self, array: tf.Tensor) -> tf.Tensor:
        return tf.math.real(array)

    def reshape(self, array: tf.Tensor, shape: Sequence[int]) -> tf.Tensor:
        return tf.reshape(array, shape)

    def sin(self, array: tf.Tensor) -> tf.Tensor:
        return tf.math.sin(array)

    def sinh(self, array: tf.Tensor) -> tf.Tensor:
        return tf.math.sinh(array)

    def sqrt(self, x: tf.Tensor, dtype=None) -> tf.Tensor:
        return tf.sqrt(self.cast(x, dtype))

    def sum(self, array: tf.Tensor, axes: Sequence[int] = None):
        return tf.reduce_sum(array, axes)

    @Autocast()
    def tensordot(self, a: tf.Tensor, b: tf.Tensor, axes: List[int]) -> tf.Tensor:
        return tf.tensordot(a, b, axes)

    def tile(self, array: tf.Tensor, repeats: Sequence[int]) -> tf.Tensor:
        return tf.tile(array, repeats)

    def trace(self, array: tf.Tensor, dtype=None) -> tf.Tensor:
        return self.cast(tf.linalg.trace(array), dtype)

    def transpose(self, a: tf.Tensor, perm: Sequence[int] = None) -> tf.Tensor:
        if a is None:
            return None  # TODO: remove and address None inputs where tranpose is used
        return tf.transpose(a, perm)

    @Autocast()
    def update_tensor(self, tensor: tf.Tensor, indices: tf.Tensor, values: tf.Tensor):
        return tf.tensor_scatter_nd_update(tensor, indices, values)

    @Autocast()
    def update_add_tensor(self, tensor: tf.Tensor, indices: tf.Tensor, values: tf.Tensor):
        return tf.tensor_scatter_nd_add(tensor, indices, values)

    def unique_tensors(self, lst: List[Tensor]) -> List[Tensor]:
        hash_dict = {}
        for tensor in lst:
            try:
                if (hash := self.hash_tensor(tensor)) not in hash_dict:
                    hash_dict[hash] = tensor
            except TypeError:
                continue
        return list(hash_dict.values())

    def zeros(self, shape: Sequence[int], dtype=tf.float64) -> tf.Tensor:
        return tf.zeros(shape, dtype=dtype)

    def zeros_like(self, array: tf.Tensor) -> tf.Tensor:
        return tf.zeros_like(array)

    def map_fn(self, func, elements):
        return tf.map_fn(func, elements)

    def squeeze(self, tensor, axis=None):
        return tf.squeeze(tensor, axis=axis or [])

    def cholesky(self, input: Tensor):
        return tf.linalg.cholesky(input)

    def Categorical(self, probs: Tensor, name: str):
        return tfp.distributions.Categorical(probs=probs, name=name)

    def MultivariateNormalTriL(self, loc: Tensor, scale_tril: Tensor):
        return tfp.distributions.MultivariateNormalTriL(loc=loc, scale_tril=scale_tril)

    # ~~~~~~~~~~~~~~~~~
    # Special functions
    # ~~~~~~~~~~~~~~~~~

    # TODO: is a wrapper class better?
    @staticmethod
    def DefaultEuclideanOptimizer() -> tf.keras.optimizers.Optimizer:
        r"""Default optimizer for the Euclidean parameters."""
        return tf.keras.optimizers.Adam(learning_rate=0.001)

    def value_and_gradients(
        self, cost_fn: Callable, parameters: List[Trainable]
    ) -> Tuple[tf.Tensor, List[tf.Tensor]]:
        r"""Computes the loss and gradients of the given cost function.

        Args:
            cost_fn (Callable with no args): The cost function.
            parameters (List[Trainable]): The parameters to optimize.

        Returns:
            tuple(Tensor, List[Tensor]): the loss and the gradients
        """
        with tf.GradientTape() as tape:
            loss = cost_fn()
        gradients = tape.gradient(loss, parameters)
        return loss, gradients

    @tf.custom_gradient
    def hermite_renormalized(
        self, A: tf.Tensor, B: tf.Tensor, C: tf.Tensor, shape: Tuple[int]
    ) -> tf.Tensor:  # TODO this is not ready
        r"""Renormalized multidimensional Hermite polynomial given by the "exponential" Taylor
        series of :math:`exp(C + Bx - Ax^2)` at zero, where the series has :math:`sqrt(n!)` at the
        denominator rather than :math:`n!`. Note the minus sign in front of ``A``.

        Args:
            A: The A matrix.
            B: The B vector.
            C: The C scalar.
            shape: The shape of the final tensor.

        Returns:
            The renormalized Hermite polynomial of given shape.
        """
        if isinstance(shape, List) and len(shape) == 1:
            shape = shape[0]

        poly = hermite_multidimensional(
            self.asnumpy(A), shape, self.asnumpy(B), self.asnumpy(C), True, True, True
        )

        def grad(dLdpoly):
            dpoly_dC, dpoly_dA, dpoly_dB = tf.numpy_function(
                grad_hermite_multidimensional, [poly, A, B, C], [poly.dtype] * 3
            )
            ax = tuple(range(dLdpoly.ndim))
            dLdA = self.sum(dLdpoly[..., None, None] * self.conj(dpoly_dA), axes=ax)
            dLdB = self.sum(dLdpoly[..., None] * self.conj(dpoly_dB), axes=ax)
            dLdC = self.sum(dLdpoly * self.conj(dpoly_dC), axes=ax)
            return dLdA, dLdB, dLdC

        return poly, grad

    @tf.custom_gradient
    def displacement(self, r, phi, cutoff, tol=1e-15):
        """creates a single mode displacement matrix"""
        if r > tol:
            gate = displacement_tw(self.asnumpy(r), self.asnumpy(phi), cutoff)
        else:
            gate = self.eye(cutoff, dtype="complex128")

        def grad(dy):  # pragma: no cover
            Dr, Dphi = tf.numpy_function(grad_displacement_tw, (gate, r, phi), (gate.dtype,) * 2)
            grad_r = tf.math.real(tf.reduce_sum(dy * tf.math.conj(Dr)))
            grad_phi = tf.math.real(tf.reduce_sum(dy * tf.math.conj(Dphi)))
            return grad_r, grad_phi, None

        return gate, grad

    @staticmethod
    def eigvals(tensor: tf.Tensor) -> Tensor:
        """Returns the eigenvalues of a matrix."""
        return tf.linalg.eigvals(tensor)

    @staticmethod
    def eigvalsh(tensor: tf.Tensor) -> Tensor:
        """Returns the eigenvalues of a Real Symmetric or Hermitian matrix."""
        return tf.linalg.eigvalsh(tensor)

    @staticmethod
    def svd(tensor: tf.Tensor) -> Tensor:
        """Returns the Singular Value Decomposition of a matrix."""
        return tf.linalg.svd(tensor)

    @staticmethod
    def xlogy(x: tf.Tensor, y: tf.Tensor) -> Tensor:
        """Returns 0 if ``x == 0,`` and ``x * log(y)`` otherwise, elementwise."""
        return tf.math.xlogy(x, y)

    @staticmethod
    def eigh(tensor: tf.Tensor) -> Tensor:
        """Returns the eigenvalues and eigenvectors of a matrix."""
        return tf.linalg.eigh(tensor)

    def sqrtm(self, tensor: tf.Tensor, rtol=1e-05, atol=1e-08) -> Tensor:
        """Returns the matrix square root of a square matrix, such that ``sqrt(A) @ sqrt(A) = A``."""

        # The sqrtm function has issues with matrices that are close to zero, hence we branch
        if np.allclose(tensor, 0, rtol=rtol, atol=atol):
            return self.zeros_like(tensor)
        return tf.linalg.sqrtm(tensor)

    @staticmethod
    def boolean_mask(tensor: tf.Tensor, mask: tf.Tensor) -> Tensor:
        """Returns a tensor based on the truth value of the boolean mask."""
        return tf.boolean_mask(tensor, mask)

    # ~~~~~~~~~~~~~~~~~~~~~~~~~~~~
    # Extras (not in the Interface)
    # ~~~~~~~~~~~~~~~~~~~~~~~~~~~~

    @tf.custom_gradient
    def getitem(tensor, *, key):
        """A differentiable pure equivalent of numpy's ``value = tensor[key]``."""
        value = np.array(tensor)[key]

        def grad(dy):
            dL_dtensor = np.zeros_like(tensor)
            dL_dtensor[key] = dy
            return dL_dtensor

        return value, grad

    @tf.custom_gradient
    def setitem(tensor, value, *, key):
        """A differentiable pure equivalent of numpy's ``tensor[key] = value``."""
        _tensor = np.array(tensor)
        value = np.array(value)
        _tensor[key] = value

        def grad(dy):
            dL_dtensor = np.array(dy)
            dL_dtensor[key] = 0.0
            # unbroadcasting the gradient
            implicit_broadcast = list(range(_tensor.ndim - value.ndim))
            explicit_broadcast = [
                _tensor.ndim - value.ndim + j for j in range(value.ndim) if value.shape[j] == 1
            ]
            dL_dvalue = np.sum(
                np.array(dy)[key], axis=tuple(implicit_broadcast + explicit_broadcast)
            )
            dL_dvalue = np.expand_dims(
                dL_dvalue, [i - len(implicit_broadcast) for i in explicit_broadcast]
            )
            return dL_dtensor, dL_dvalue

        return _tensor, grad<|MERGE_RESOLUTION|>--- conflicted
+++ resolved
@@ -123,12 +123,9 @@
     def cosh(self, array: tf.Tensor) -> tf.Tensor:
         return tf.math.cosh(array)
 
-<<<<<<< HEAD
-=======
     def atan2(self, y: tf.Tensor, x: tf.Tensor) -> tf.Tensor:
         return tf.math.atan2(y, x)
 
->>>>>>> 555c6a66
     def make_complex(self, real: tf.Tensor, imag: tf.Tensor) -> tf.Tensor:
         return tf.complex(real, imag)
 
