--- conflicted
+++ resolved
@@ -19,24 +19,6 @@
 import numpy as np
 import tensorflow as tf
 import tensorflow_probability as tfp
-<<<<<<< HEAD
-from thewalrus import grad_hermite_multidimensional, hermite_multidimensional
-from thewalrus.fock_gradients import displacement as displacement_tw
-from thewalrus.fock_gradients import grad_displacement as grad_displacement_tw
-
-from mrmustard.math.autocast import Autocast
-from mrmustard.types import (
-    Callable,
-    List,
-    Optional,
-    Sequence,
-    Tensor,
-    Trainable,
-    Tuple,
-    Union,
-)
-
-=======
 
 from thewalrus import hermite_multidimensional, grad_hermite_multidimensional
 from thewalrus.fock_gradients import (
@@ -54,7 +36,6 @@
 
 from mrmustard.math.autocast import Autocast
 from mrmustard.typing import Tensor, Trainable
->>>>>>> ad74f57f
 from .math_interface import MathInterface
 
 
