--- conflicted
+++ resolved
@@ -152,11 +152,7 @@
     def eye(self, size: int, dtype=tf.float64) -> tf.Tensor:
         return tf.eye(size, dtype=dtype)
 
-<<<<<<< HEAD
     def eye_like(self, array: tf.Tensor) -> tf.Tensor:
-=======
-    def eye_like(self, array: tf.Tensor) -> Tensor:
->>>>>>> bb4d9d8d
         return tf.eye(array.shape[-1], dtype=array.dtype)
 
     def from_backend(self, value) -> bool:
