# Copyright 2021 Xanadu Quantum Technologies Inc.

# Licensed under the Apache License, Version 2.0 (the "License");
# you may not use this file except in compliance with the License.
# You may obtain a copy of the License at

#     http://www.apache.org/licenses/LICENSE-2.0

# Unless required by applicable law or agreed to in writing, software
# distributed under the License is distributed on an "AS IS" BASIS,
# WITHOUT WARRANTIES OR CONDITIONS OF ANY KIND, either express or implied.
# See the License for the specific language governing permissions and
# limitations under the License.

"""This module contains the :class:`Math` interface that every backend has to implement."""

from abc import ABC, abstractmethod
from functools import lru_cache
from itertools import product
<<<<<<< HEAD
=======
from typing import Any, Callable, Dict, List, Optional, Sequence, Tuple
>>>>>>> 6349d301

import numpy as np
from scipy.special import binom
from scipy.stats import ortho_group, unitary_group

from mrmustard import settings
from mrmustard.typing import (
    Matrix,
    Scalar,
    Tensor,
    Trainable,
    Vector,
)


# pylint: disable=too-many-public-methods
class MathInterface(ABC):
    r"""The interface that all backends must implement."""
    _euclidean_opt: type = None  # NOTE this is an object that

    # backend is a singleton
    __instance = None

    # pylint: disable=unused-argument
    def __new__(cls, *args, **kwargs):
        if cls.__instance is None:
            cls.__instance = super().__new__(cls)
        return cls.__instance

    @abstractmethod
    def __getattr__(self, name):
        ...  # pass the call to the actual backend

    # ~~~~~~~~~
    # Basic ops
    # ~~~~~~~~~

    @abstractmethod
    def abs(self, array: Tensor) -> Tensor:
        r"""Returns the absolute value of array.

        Args:
            array (array): array to take the absolute value of

        Returns:
            array: absolute value of array
        """

    @abstractmethod
    def any(self, array: Tensor) -> bool:
        r"""Returns ``True`` if any element of array is ``True``.

        Args:
            array (array): array to check

        Returns:
            bool: True if any element of array is True
        """

    @abstractmethod
    def arange(self, start: int, limit: int = None, delta: int = 1, dtype: Any = None) -> Tensor:
        r"""Returns an array of evenly spaced values within a given interval.

        Args:
            start (int): start of the interval
            limit (int): end of the interval
            delta (int): step size
            dtype (type): dtype of the returned array

        Returns:
            array: array of evenly spaced values
        """
        # NOTE: is float64 by default

    @abstractmethod
    def asnumpy(self, tensor: Tensor) -> Tensor:
        r"""Converts a tensor to a NumPy array.

        Args:
            tensor (array): tensor to convert

        Returns:
            array: NumPy array
        """

    @abstractmethod
    def assign(self, tensor: Tensor, value: Tensor) -> Tensor:
        r"""Assigns value to tensor.

        Args:
            tensor (array): tensor to assign to
            value (array): value to assign

        Returns:
            array: tensor with value assigned
        """

    @abstractmethod
    def astensor(self, array: Tensor, dtype: str) -> Tensor:
        r"""Converts a numpy array to a tensor.

        Args:
            array (array): numpy array to convert
            dtype (str): dtype of the tensor

        Returns:
            array: tensor with dtype
        """

    @abstractmethod
    def atleast_1d(self, array: Tensor, dtype=None) -> Tensor:
        r"""Returns an array with at least one dimension.

        Args:
            array (array): array to convert
            dtype (dtype): data type of the array

        Returns:
            array: array with at least one dimension
        """

    @abstractmethod
    def cast(self, array: Tensor, dtype) -> Tensor:
        r"""Casts ``array`` to ``dtype``.

        Args:
            array (array): array to cast
            dtype (dtype): data type to cast to

        Returns:
            array: array cast to dtype
        """

    @abstractmethod
    def clip(self, array: Tensor, a_min: float, a_max: float) -> Tensor:
        r"""Clips array to the interval ``[a_min, a_max]``.

        Args:
            array (array): array to clip
            a_min (float): minimum value
            a_max (float): maximum value

        Returns:
            array: clipped array
        """

    @abstractmethod
    def concat(self, values: Sequence[Tensor], axis: int) -> Tensor:
        r"""Concatenates values along the given axis.

        Args:
            values (array): values to concatenate
            axis (int): axis along which to concatenate

        Returns:
            array: concatenated values
        """

    @abstractmethod
    def conj(self, array: Tensor) -> Tensor:
        r"""Returns the complex conjugate of array.

        Args:
            array (array): array to take the complex conjugate of

        Returns:
            array: complex conjugate of array
        """

    @abstractmethod
    def constraint_func(
        self, bounds: Tuple[Optional[float], Optional[float]]
    ) -> Optional[Callable]:
        r"""Returns a constraint function for the given bounds.

        A constraint function will clip the value to the interval given by the bounds.

        .. note::

            The upper and/or lower bounds can be ``None``, in which case the constraint
            function will not clip the value.

        Args:
            bounds (tuple): bounds of the constraint

        Returns:
            function: constraint function
        """

    @abstractmethod
    def convolution(
        self,
        array: Tensor,
        filters: Tensor,
        padding="VALID",
        data_format="NWC",
    ) -> Tensor:  # TODO: remove strides and data_format?
        r"""Performs a convolution on array with filters.

        Args:
            array (array): array to convolve
            filters (array): filters to convolve with
            padding (str): padding mode
            data_format (str): data format of the array

        Returns:
            array: convolved array
        """

    @abstractmethod
    def cos(self, array: Tensor) -> Tensor:
        r"""Returns the cosine of array.

        Args:
            array (array): array to take the cosine of

        Returns:
            array: cosine of array
        """

    @abstractmethod
    def cosh(self, array: Tensor) -> Tensor:
        r"""Returns the hyperbolic cosine of array.

        Args:
            array (array): array to take the hyperbolic cosine of

        Returns:
            array: hyperbolic cosine of array
        """

    def make_complex(self, real: Tensor, imag: Tensor) -> Tensor:
        """Given two real tensors representing the real and imaginary part of a complex number,
        this operation returns a complex tensor. The input tensors must have the same shape.

        Args:
            real (array): real part of the complex number
            imag (array): imaginary part of the complex number

        Returns:
            array: complex array ``real + 1j * imag``
        """

    @abstractmethod
    def atan2(self, y: Tensor, x: Tensor) -> Tensor:
        r"""Computes the trignometric inverse tangent of y/x element-wise.

        Args:
            y (array): numerator array
            x (array): denominator array

        Returns:
            array: arctan of y/x
        """

    @abstractmethod
    def det(self, matrix: Tensor) -> Tensor:
        r"""Returns the determinant of matrix.

        Args:
            matrix (matrix): matrix to take the determinant of

        Returns:
            determinant of matrix
        """

    @abstractmethod
    def diag(self, array: Tensor, k: int) -> Tensor:
        r"""Returns the array made by inserting the given array along the :math:`k`-th diagonal.

        Args:
            array (array): array to insert
            k (int): kth diagonal to insert array into

        Returns:
            array: array with array inserted into the kth diagonal
        """

    @abstractmethod
    def diag_part(self, array: Tensor, k: int) -> Tensor:
        r"""Returns the array of the main diagonal of array.

        Args:
            array (array): array to extract the main diagonal of
            k (int): kth diagonal to extract

        Returns:
            array: array of the main diagonal of array
        """

    @abstractmethod
    def eigvals(self, tensor: Tensor) -> Tensor:
        r"""Returns the eigenvalues of a matrix."""

    @abstractmethod
    def einsum(self, string: str, *tensors) -> Tensor:
        r"""Returns the result of the Einstein summation convention on the tensors.

        Args:
            string (str): string of the Einstein summation convention
            tensors (array): tensors to perform the Einstein summation on

        Returns:
            array: result of the Einstein summation convention
        """

    @abstractmethod
    def exp(self, array: Tensor) -> Tensor:
        r"""Returns the exponential of array element-wise.

        Args:
            array (array): array to take the exponential of

        Returns:
            array: exponential of array
        """

    @abstractmethod
    def expand_dims(self, array: Tensor, axis: int) -> Tensor:
        r"""Returns the array with an additional dimension inserted at the given axis.

        Args:
            array (array): array to expand
            axis (int): axis to insert the new dimension

        Returns:
            array: array with an additional dimension inserted at the given axis
        """

    @abstractmethod
    def expm(self, matrix: Tensor) -> Tensor:
        r"""Returns the matrix exponential of matrix.

        Args:
            matrix (matrix): matrix to take the exponential of

        Returns:
            matrix: exponential of matrix
        """

    @abstractmethod
    def eye(self, size: int, dtype) -> Tensor:
        r"""Returns the identity matrix of size.

        Args:
            size (int): size of the identity matrix
            dtype (dtype): data type of the identity matrix

        Returns:
            matrix: identity matrix
        """

    @abstractmethod
    def eye_like(self, array: Tensor) -> Tensor:
        r"""Returns the identity matrix of the same shape and dtype as array.

        Args:
            array (array): array to create the identity matrix of

        Returns:
            matrix: identity matrix
        """

    @abstractmethod
    def from_backend(self, value: Any) -> bool:
        r"""Returns whether the given tensor is a tensor of the concrete backend."""

    @abstractmethod
    def gather(self, array: Tensor, indices: Tensor, axis: int) -> Tensor:
        r"""Returns the values of the array at the given indices.

        Args:
            array (array): array to gather values from
            indices (array): indices to gather values from
            axis (int): axis to gather values from

        Returns:
            array: values of the array at the given indices
        """

    @abstractmethod
    def hash_tensor(self, tensor: Tensor) -> int:
        r"""Returns the hash of the given tensor.

        Args:
            tensor (array): tensor to hash

        Returns:
            int: hash of the given tensor
        """

    @abstractmethod
    def hermite_renormalized(self, A: Matrix, B: Vector, C: Scalar, shape: Sequence[int]) -> Tensor:
        r"""Returns the array of hermite renormalized polynomials of the given coefficients.

        Args:
            A (array): Matrix coefficient of the hermite polynomial
            B (array): Vector coefficient of the hermite polynomial
            C (array): Scalar coefficient of the hermite polynomial
            shape (tuple): shape of the hermite polynomial

        Returns:
            array: renormalized hermite polynomials
        """

    @abstractmethod
    def imag(self, array: Tensor) -> Tensor:
        r"""Returns the imaginary part of array.

        Args:
            array (array): array to take the imaginary part of

        Returns:
            array: imaginary part of array
        """

    @abstractmethod
    def inv(self, tensor: Tensor) -> Tensor:
        r"""Returns the inverse of tensor.

        Args:
            tensor (array): tensor to take the inverse of

        Returns:
            array: inverse of tensor
        """

    @abstractmethod
    def is_trainable(self, tensor: Tensor) -> bool:
        r"""Returns whether the given tensor is trainable."""

    @abstractmethod
    def lgamma(self, x: Tensor) -> Tensor:
        r"""Returns the natural logarithm of the gamma function of ``x``.

        Args:
            x (array): array to take the natural logarithm of the gamma function of

        Returns:
            array: natural logarithm of the gamma function of ``x``
        """

    @abstractmethod
    def log(self, x: Tensor) -> Tensor:
        r"""Returns the natural logarithm of ``x``.

        Args:
            x (array): array to take the natural logarithm of

        Returns:
            array: natural logarithm of ``x``
        """

    @abstractmethod
    def matmul(
        self,
        a: Tensor,
        b: Tensor,
        transpose_a=False,
        transpose_b=False,
        adjoint_a=False,
        adjoint_b=False,
    ) -> Tensor:
        r"""Returns the matrix product of ``a`` and ``b``.

        Args:
            a (array): first matrix to multiply
            b (array): second matrix to multiply
            transpose_a (bool): whether to transpose ``a``
            transpose_b (bool): whether to transpose ``b``
            adjoint_a (bool): whether to adjoint ``a``
            adjoint_b (bool): whether to adjoint ``b``

        Returns:
            array: matrix product of ``a`` and ``b``
        """

    @abstractmethod
    def matvec(self, a: Matrix, b: Vector, transpose_a=False, adjoint_a=False) -> Tensor:
        r"""Returns the matrix vector product of ``a`` (matrix) and ``b`` (vector).

        Args:
            a (array): matrix to multiply
            b (array): vector to multiply
            transpose_a (bool): whether to transpose ``a``
            adjoint_a (bool): whether to adjoint ``a``

        Returns:
            array: matrix vector product of ``a`` and ``b``
        """

    @abstractmethod
    def maximum(self, a: Tensor, b: Tensor) -> Tensor:
        r"""Returns the element-wise maximum of ``a`` and ``b``.

        Args:
            a (array): first array to take the maximum of
            b (array): second array to take the maximum of

        Returns:
            array: element-wise maximum of ``a`` and ``b``
        """

    @abstractmethod
    def minimum(self, a: Tensor, b: Tensor) -> Tensor:
        r"""Returns the element-wise minimum of ``a`` and ``b``.

        Args:
            a (array): first array to take the minimum of
            b (array): second array to take the minimum of

        Returns:
            array: element-wise minimum of ``a`` and ``b``
        """

    @abstractmethod
    def new_variable(
        self, value: Tensor, bounds: Tuple[Optional[float], Optional[float]], name: str, dtype: Any
    ) -> Tensor:
        r"""Returns a new variable with the given value and bounds.

        Args:
            value (array): value of the new variable
            bounds (tuple): bounds of the new variable
            name (str): name of the new variable
            dtype (type): dtype of the array
        Returns:
            array: new variable
        """

    @abstractmethod
    def new_constant(self, value: Tensor, name: str, dtype: Any) -> Tensor:
        r"""Returns a new constant with the given value.

        Args:
            value (array): value of the new constant
            name (str): name of the new constant
            dtype (type): dtype of the array

        Returns:
            array: new constant
        """

    @abstractmethod
    def norm(self, array: Tensor) -> Tensor:
        r"""Returns the norm of array.

        Args:
            array (array): array to take the norm of

        Returns:
            array: norm of array
        """

    @abstractmethod
    def ones(self, shape: Sequence[int], dtype) -> Tensor:
        r"""Returns an array of ones with the given ``shape`` and ``dtype``.

        Args:
            shape (tuple): shape of the array
            dtype (type): dtype of the array

        Returns:
            array: array of ones
        """
        # NOTE : should be float64 by default

    @abstractmethod
    def ones_like(self, array: Tensor) -> Tensor:
        r"""Returns an array of ones with the same shape and ``dtype`` as ``array``.

        Args:
            array (array): array to take the shape and dtype of

        Returns:
            array: array of ones
        """

    @abstractmethod
    def outer(self, array1: Tensor, array2: Tensor) -> Tensor:
        r"""Returns the outer product of ``array1`` and ``array2``.

        Args:
            array1 (array): first array to take the outer product of
            array2 (array): second array to take the outer product of

        Returns:
            array: outer product of array1 and array2
        """

    @abstractmethod
    def pad(
        self, array: Tensor, paddings: Sequence[Tuple[int, int]], mode="CONSTANT", constant_values=0
    ) -> Tensor:
        r"""Returns the padded array.

        Args:
            array (array): array to pad
            paddings (tuple): paddings to apply
            mode (str): mode to apply the padding
            constant_values (int): constant values to use for padding

        Returns:
            array: padded array
        """

    @abstractmethod
    def pinv(self, matrix: Tensor) -> Tensor:
        r"""Returns the pseudo-inverse of matrix.

        Args:
            matrix (array): matrix to take the pseudo-inverse of

        Returns:
            array: pseudo-inverse of matrix
        """

    @abstractmethod
    def pow(self, x: Tensor, y: Tensor) -> Tensor:
        r"""Returns :math:`x^y`. Broadcasts ``x`` and ``y`` if necessary.
        Args:
            x (array): base
            y (array): exponent

        Returns:
            array: :math:`x^y`
        """

    @abstractmethod
    def real(self, array: Tensor) -> Tensor:
        r"""Returns the real part of ``array``.

        Args:
            array (array): array to take the real part of

        Returns:
            array: real part of ``array``
        """

    @abstractmethod
    def reshape(self, array: Tensor, shape: Sequence[int]) -> Tensor:
        r"""Returns the reshaped array.

        Args:
            array (array): array to reshape
            shape (tuple): shape to reshape the array to

        Returns:
            array: reshaped array
        """

    @abstractmethod
    def set_diag(self, array: Tensor, diag: Tensor, k: int) -> Tensor:
        r"""Returns the array with the diagonal set to ``diag``.

        Args:
            array (array): array to set the diagonal of
            diag (array): diagonal to set
            k (int): diagonal to set

        Returns:
            array: array with the diagonal set to ``diag``
        """

    @abstractmethod
    def sin(self, array: Tensor) -> Tensor:
        r"""Returns the sine of ``array``.

        Args:
            array (array): array to take the sine of

        Returns:
            array: sine of ``array``
        """

    @abstractmethod
    def sinh(self, array: Tensor) -> Tensor:
        r"""Returns the hyperbolic sine of ``array``.

        Args:
            array (array): array to take the hyperbolic sine of

        Returns:
            array: hyperbolic sine of ``array``
        """

    @abstractmethod
    def solve(self, matrix: Tensor, rhs: Tensor) -> Tensor:
        r"""Returns the solution of the linear system :math:`Ax = b`.

        Args:
            matrix (array): matrix :math:`A`
            rhs (array): vector :math:`b`

        Returns:
            array: solution :math:`x`
        """

    @abstractmethod
    def sqrt(self, x: Tensor, dtype=None) -> Tensor:
        r"""Returns the square root of ``x``.

        Args:
            x (array): array to take the square root of
            dtype (type): ``dtype`` of the output array

        Returns:
            array: square root of ``x``
        """

    @abstractmethod
    def sqrtm(self, tensor: Tensor) -> Tensor:
        r"""Returns the matrix square root."""

    @abstractmethod
    def sum(self, array: Tensor, axes: Sequence[int] = None):
        r"""Returns the sum of array.

        Args:
            array (array): array to take the sum of
            axes (tuple): axes to sum over

        Returns:
            array: sum of array
        """

    @abstractmethod
    def tensordot(self, a: Tensor, b: Tensor, axes: Sequence[int]) -> Tensor:
        r"""Returns the tensordot product of ``a`` and ``b``.

        Args:
            a (array): first array to take the tensordot product of
            b (array): second array to take the tensordot product of
            axes (tuple): axes to take the tensordot product over

        Returns:
            array: tensordot product of ``a`` and ``b``
        """

    @abstractmethod
    def tile(self, array: Tensor, repeats: Sequence[int]) -> Tensor:
        r"""Returns the tiled array.

        Args:
            array (array): array to tile
            repeats (tuple): number of times to tile the array along each axis

        Returns:
            array: tiled array
        """

    @abstractmethod
    def trace(self, array: Tensor, dtype: Any = None) -> Tensor:
        r"""Returns the trace of array.

        Args:
            array (array): array to take the trace of
            dtype (type): ``dtype`` of the output array

        Returns:
            array: trace of array
        """

    @abstractmethod
    def transpose(self, a: Tensor, perm: Sequence[int] = None):
        r"""Returns the transposed arrays.

        Args:
            a (array): array to transpose
            perm (tuple): permutation to apply to the array

        Returns:
            array: transposed array
        """

    @abstractmethod
    def unique_tensors(self, lst: List[Tensor]) -> List[Tensor]:
        r"""Returns the tensors in ``lst`` without duplicates and non-tensors.

        Args:
            lst (list): list of tensors to remove duplicates and non-tensors from.

        Returns:
            list: list of tensors without duplicates and non-tensors.
        """

    @abstractmethod
    def update_tensor(self, tensor: Tensor, indices: Tensor, values: Tensor) -> Tensor:
        r"""Updates a tensor in place with the given values.

        Args:
            tensor (array): tensor to update
            indices (array): indices to update
            values (array): values to update
        """

    @abstractmethod
    def update_add_tensor(self, tensor: Tensor, indices: Tensor, values: Tensor) -> Tensor:
        r"""Updates a tensor in place by adding the given values.

        Args:
            tensor (array): tensor to update
            indices (array): indices to update
            values (array): values to add
        """

    @abstractmethod
    def value_and_gradients(
        self, cost_fn: Callable, parameters: Dict[str, List[Trainable]]
    ) -> Tuple[Tensor, Dict[str, List[Tensor]]]:
        r"""Returns the loss and gradients of the given cost function.

        Args:
            cost_fn (callable): cost function to compute the loss and gradients of
            parameters (dict): parameters to compute the loss and gradients of

        Returns:
            tuple: loss and gradients (dict) of the given cost function
        """

    @abstractmethod
    def zeros(self, shape: Sequence[int], dtype) -> Tensor:
        r"""Returns an array of zeros with the given shape and ``dtype``.

        Args:
            shape (tuple): shape of the array
            dtype (type): dtype of the array

        Returns:
            array: array of zeros
        """

    @abstractmethod
    def zeros_like(self, array: Tensor) -> Tensor:
        r"""Returns an array of zeros with the same shape and ``dtype`` as ``array``.

        Args:
            array (array): array to take the shape and ``dtype`` of

        Returns:
            array: array of zeros
        """

    @abstractmethod
    def map_fn(self, func, elements: Tensor) -> Tensor:
        """Transforms elems by applying fn to each element unstacked on axis 0.

        Args:
            func (func): The callable to be performed. It accepts one argument,
                which will have the same (possibly nested) structure as elems.
            elements (Tensor): A tensor or (possibly nested) sequence of tensors,
                each of which will be unstacked along their first dimension.
                ``func`` will be applied to the nested sequence of the resulting slices.

        Returns:
            Tensor: applied ``func`` on ``elements``
        """

    @abstractmethod
    def squeeze(self, tensor: Tensor, axis: Optional[List[int]]) -> Tensor:
        """Removes dimensions of size 1 from the shape of a tensor.

        Args:
            tensor (Tensor): the tensor to squeeze
            axis (Optional[List[int]]): if specified, only squeezes the
                dimensions listed, defaults to []

        Returns:
            Tensor: tensor with one or more dimensions of size 1 removed
        """

    @abstractmethod
    def cholesky(self, input: Tensor) -> Tensor:
        """Computes the Cholesky decomposition of square matrices.

        Args:
            input (Tensor)

        Returns:
            Tensor: tensor with the same type as input
        """

    @abstractmethod
    def Categorical(self, probs: Tensor, name: str):
        """Categorical distribution over integers.

        Args:
            probs (Tensor): tensor representing the probabilities of a set of Categorical
                distributions.
            name (str): name prefixed to operations created by this class

        Returns:
            tfp.distributions.Categorical: instance of ``tfp.distributions.Categorical`` class
        """

    @abstractmethod
    def MultivariateNormalTriL(self, loc: Tensor, scale_tril: Tensor):
        """Multivariate normal distribution on `R^k` and parameterized by a (batch of) length-k loc
        vector (aka "mu") and a (batch of) k x k scale matrix; covariance = scale @ scale.T
        where @ denotes matrix-multiplication.

        Args:
            loc (Tensor): if this is set to None, loc is implicitly 0
            scale_tril: lower-triangular Tensor with non-zero diagonal elements

        Returns:
            tfp.distributions.MultivariateNormalTriL: instance of ``tfp.distributions.MultivariateNormalTriL``
        """

    # ~~~~~~~~~~~~~~~~~~~~~~~~~~~~~~~~~~~~~~~~~~~~~~~~~~~~~~~~~~~~~~~~~~~~~~~~~~~~~~~~~~~~~~~~~~~~~~~~~
    # Methods that build on the basic ops and don't need to be overridden in the backend implementation
    # ~~~~~~~~~~~~~~~~~~~~~~~~~~~~~~~~~~~~~~~~~~~~~~~~~~~~~~~~~~~~~~~~~~~~~~~~~~~~~~~~~~~~~~~~~~~~~~~~~

    @property
    def euclidean_opt(self):
        r"""Returns the configured Euclidean optimizer."""
        if not self._euclidean_opt:
            self._euclidean_opt = self.DefaultEuclideanOptimizer()
        return self._euclidean_opt

    # ~~~~~~~~~~~~~~~~~~~~~~~~~~~~~~~~~~~~~~~~~~~~~~~~~~~~~~~~~~~~~~~~~~~~~~~~~~~~~~~~~~~~~~~~~~~~~~~~~
    # Methods that build on the basic ops and don't need to be overridden in the backend implementation
    # ~~~~~~~~~~~~~~~~~~~~~~~~~~~~~~~~~~~~~~~~~~~~~~~~~~~~~~~~~~~~~~~~~~~~~~~~~~~~~~~~~~~~~~~~~~~~~~~~~

    def block(self, blocks: List[List[Tensor]], axes=(-2, -1)) -> Tensor:
        r"""Returns a matrix made from the given blocks.

        Args:
            blocks (list): list of lists of compatible blocks
            axes (tuple): axes to stack the blocks along

        Returns:
            array: matrix made of blocks
        """
        rows = [self.concat(row, axis=axes[1]) for row in blocks]
        return self.concat(rows, axis=axes[0])

    def dagger(self, array: Tensor) -> Tensor:
        """Returns the adjoint of ``array``. This operation swaps the first
        and second half of the indexes and then conjugates the matrix.

        Args:
            array (array): array to take the adjoint of

        Returns:
            array: adjoint of ``array``
        """
        N = len(array.shape) // 2
        perm = list(range(N, 2 * N)) + list(range(0, N))
        return self.conj(self.transpose(array, perm=perm))

    def unitary_to_orthogonal(self, U):
        r"""Unitary to orthogonal mapping.

        Args:
            U (array): unitary matrix in ``U(n)``

        Returns:
            array: orthogonal matrix in :math:`O(2n)`
        """
        X = self.real(U)
        Y = self.imag(U)
        return self.block([[X, -Y], [Y, X]])

    def random_symplectic(self, num_modes: int, max_r: float = 1.0) -> Tensor:
        r"""A random symplectic matrix in ``Sp(2*num_modes)``.

        Squeezing is sampled uniformly from 0.0 to ``max_r`` (1.0 by default).
        """
        if num_modes == 1:
            W = np.exp(1j * settings.rng.uniform(size=(1, 1)))
            V = np.exp(1j * settings.rng.uniform(size=(1, 1)))
        else:
            W = unitary_group.rvs(dim=num_modes, random_state=settings.rng)
            V = unitary_group.rvs(dim=num_modes, random_state=settings.rng)
        r = settings.rng.uniform(low=0.0, high=max_r, size=num_modes)
        OW = self.unitary_to_orthogonal(W)
        OV = self.unitary_to_orthogonal(V)
        dd = self.diag(self.concat([self.exp(-r), np.exp(r)], axis=0), k=0)
        return OW @ dd @ OV

    @staticmethod
    def random_orthogonal(N: int) -> Tensor:
        """A random orthogonal matrix in :math:`O(N)`."""
        if N == 1:
            return np.array([[1.0]])
        return ortho_group.rvs(dim=N, random_state=settings.rng)

    def random_unitary(self, N: int) -> Tensor:
        """a random unitary matrix in :math:`U(N)`"""
        if N == 1:
            return self.exp(1j * settings.rng.uniform(size=(1, 1)))
        return unitary_group.rvs(dim=N, random_state=settings.rng)

    def single_mode_to_multimode_vec(self, vec, num_modes: int):
        r"""Apply the same 2-vector (i.e. single-mode) to a larger number of modes."""
        if vec.shape[-1] != 2:
            raise ValueError("vec must be 2-dimensional (i.e. single-mode)")
        x, y = vec[..., -2], vec[..., -1]
        vec = self.concat([self.tile([x], [num_modes]), self.tile([y], [num_modes])], axis=-1)
        return vec

    def single_mode_to_multimode_mat(self, mat: Tensor, num_modes: int):
        r"""Apply the same :math:`2\times 2` matrix (i.e. single-mode) to a larger number of modes."""
        if mat.shape[-2:] != (2, 2):
            raise ValueError("mat must be a single-mode (2x2) matrix")
        mat = self.diag(
            self.tile(self.expand_dims(mat, axis=-1), (1, 1, num_modes)), k=0
        )  # shape [2,2,N,N]
        mat = self.reshape(self.transpose(mat, (0, 2, 1, 3)), [2 * num_modes, 2 * num_modes])
        return mat

    @staticmethod
    @lru_cache()
    def Xmat(num_modes: int):
        r"""Returns the matrix :math:`X_n = \begin{bmatrix}0 & I_n\\ I_n & 0\end{bmatrix}.`

        Args:
            num_modes (int): positive integer

        Returns:
            array: :math:`2N\times 2N` array
        """
        I = np.identity(num_modes)
        O = np.zeros((num_modes, num_modes))
        return np.block([[O, I], [I, O]])

    @staticmethod
    @lru_cache()
    def rotmat(num_modes: int):
        "Rotation matrix from quadratures to complex amplitudes."
        I = np.identity(num_modes)
        return np.sqrt(0.5) * np.block([[I, 1j * I], [I, -1j * I]])

    @staticmethod
    @lru_cache()
    def J(num_modes: int):
        """Symplectic form."""
        I = np.identity(num_modes)
        O = np.zeros_like(I)
        return np.block([[O, I], [-I, O]])

    def add_at_modes(
        self, old: Tensor, new: Optional[Tensor], modes: Sequence[int]
    ) -> Tensor:  # NOTE: To be deprecated (XPTensor)
        """Adds two phase-space tensors (cov matrices, displacement vectors, etc..) on the specified modes."""
        if new is None:
            return old
        N = old.shape[-1] // 2
        indices = modes + [m + N for m in modes]
        return self.update_add_tensor(
            old, list(product(*[indices] * len(new.shape))), self.reshape(new, -1)
        )

    def left_matmul_at_modes(
        self, a_partial: Tensor, b_full: Tensor, modes: Sequence[int]
    ) -> Tensor:  # NOTE: To be deprecated (XPTensor)
        r"""Left matrix multiplication of a partial matrix and a full matrix.

        It assumes that that ``a_partial`` is a matrix operating on M modes and that ``modes`` is a
        list of ``M`` integers, i.e., it will apply ``a_partial`` on the corresponding ``M`` modes
        of ``b_full`` from the left.

        Args:
            a_partial (array): :math:`2M\times 2M` array
            b_full (array): :math:`2N\times 2N` array
            modes (list): list of ``M`` modes to perform the multiplication on

        Returns:
            array: :math:`2N\times 2N` array
        """
        if a_partial is None:
            return b_full
        N = b_full.shape[-1] // 2
        indices = self.astensor(modes + [m + N for m in modes], dtype="int32")
        b_rows = self.gather(b_full, indices, axis=0)
        b_rows = self.matmul(a_partial, b_rows)
        return self.update_tensor(b_full, indices[:, None], b_rows)

    def right_matmul_at_modes(
        self, a_full: Tensor, b_partial: Tensor, modes: Sequence[int]
    ) -> Tensor:  # NOTE: To be deprecated (XPTensor)
        r"""Right matrix multiplication of a full matrix and a partial matrix.

        It assumes that that ``b_partial`` is a matrix operating on ``M`` modes and that ``modes``
        is a list of ``M`` integers, i.e., it will apply ``b_partial`` on the corresponding M modes
        of ``a_full`` from the right.

        Args:
            a_full (array): :math:`2N\times 2N` array
            b_partial (array): :math:`2M\times 2M` array
            modes (list): list of `M` modes to perform the multiplication on

        Returns:
            array: :math:`2N\times 2N` array
        """
        return self.transpose(
            self.left_matmul_at_modes(self.transpose(b_partial), self.transpose(a_full), modes)
        )

    def matvec_at_modes(
        self, mat: Optional[Tensor], vec: Tensor, modes: Sequence[int]
    ) -> Tensor:  # NOTE: To be deprecated (XPTensor)
        """Matrix-vector multiplication between a phase-space matrix and a vector in the specified modes."""
        if mat is None:
            return vec
        N = vec.shape[-1] // 2
        indices = self.astensor(modes + [m + N for m in modes], dtype="int32")
        updates = self.matvec(mat, self.gather(vec, indices, axis=0))
        return self.update_tensor(vec, indices[:, None], updates)

    def all_diagonals(self, rho: Tensor, real: bool) -> Tensor:
        """Returns all the diagonals of a density matrix."""
        cutoffs = rho.shape[: rho.ndim // 2]
        rho = self.reshape(rho, (int(np.prod(cutoffs)), int(np.prod(cutoffs))))
        diag = self.diag_part(rho)
        if real:
            return self.real(self.reshape(diag, cutoffs))

        return self.reshape(diag, cutoffs)

    def poisson(self, max_k: int, rate: Tensor) -> Tensor:
        """Poisson distribution up to ``max_k``."""
        k = self.arange(max_k)
        rate = self.cast(rate, k.dtype)
        return self.exp(k * self.log(rate + 1e-9) - rate - self.lgamma(k + 1.0))

    def binomial_conditional_prob(self, success_prob: Tensor, dim_out: int, dim_in: int):
        """:math:`P(out|in) = binom(in, out) * (1-success_prob)**(in-out) * success_prob**out`."""
        in_ = self.arange(dim_in)[None, :]
        out_ = self.arange(dim_out)[:, None]
        return (
            self.cast(binom(in_, out_), in_.dtype)
            * self.pow(success_prob, out_)
            * self.pow(1.0 - success_prob, self.maximum(in_ - out_, 0.0))
        )

    def convolve_probs_1d(self, prob: Tensor, other_probs: List[Tensor]) -> Tensor:
        """Convolution of a joint probability with a list of single-index probabilities."""

        if prob.ndim > 3 or len(other_probs) > 3:
            raise ValueError("cannot convolve arrays with more than 3 axes")
        if not all((q.ndim == 1 for q in other_probs)):
            raise ValueError("other_probs must contain 1d arrays")
        if not all((len(q) == s for q, s in zip(other_probs, prob.shape))):
            raise ValueError("The length of the 1d prob vectors must match shape of prob")

        q = other_probs[0]
        for q_ in other_probs[1:]:
            q = q[..., None] * q_[(None,) * q.ndim + (slice(None),)]

        return self.convolve_probs(prob, q)

    def convolve_probs(self, prob: Tensor, other: Tensor) -> Tensor:
        r"""Convolve two probability distributions (up to 3D) with the same shape.

        Note that the output is not guaranteed to be a complete joint probability,
        as it's computed only up to the dimension of the base probs.
        """

        if prob.ndim > 3 or other.ndim > 3:
            raise ValueError("cannot convolve arrays with more than 3 axes")
        if not prob.shape == other.shape:
            raise ValueError("prob and other must have the same shape")

        prob_padded = self.pad(prob, [(s - 1, 0) for s in other.shape])
        other_reversed = other[(slice(None, None, -1),) * other.ndim]
        return self.convolution(
            prob_padded[None, ..., None],
            other_reversed[..., None, None],
            padding="VALID",  # TODO: do we need to specify this?
            data_format="N"
            + ("HD"[: other.ndim - 1])[::-1]
            + "WC",  # TODO: rewrite this to be more readable (do we need it?)
        )[0, ..., 0]

    def euclidean_to_symplectic(self, S: Matrix, dS_euclidean: Matrix) -> Matrix:
        r"""Convert the Euclidean gradient to a Riemannian gradient on the
        tangent bundle of the symplectic manifold.

        Implemented from:
            Wang J, Sun H, Fiori S. A Riemannian‐steepest‐descent approach
            for optimization on the real symplectic group.
            Mathematical Methods in the Applied Sciences. 2018 Jul 30;41(11):4273-86.

        Args:
            S (Matrix): symplectic matrix
            dS_euclidean (Matrix): Euclidean gradient tensor

        Returns:
            Matrix: symplectic gradient tensor
        """
        Jmat = self.J(S.shape[-1] // 2)
        Z = self.matmul(self.transpose(S), dS_euclidean)
        return 0.5 * (Z + self.matmul(self.matmul(Jmat, self.transpose(Z)), Jmat))

    def euclidean_to_unitary(self, U: Matrix, dU_euclidean: Matrix) -> Matrix:
        r"""Convert the Euclidean gradient to a Riemannian gradient on the
        tangent bundle of the unitary manifold.

        Implemented from:
            Y Yao, F Miatto, N Quesada - arXiv preprint arXiv:2209.06069, 2022.

        Args:
            U (Matrix): unitary matrix
            dU_euclidean (Matrix): Euclidean gradient tensor

        Returns:
            Matrix: unitary gradient tensor
        """
        Z = self.matmul(self.conj(self.transpose(U)), dU_euclidean)
        return 0.5 * (Z - self.conj(self.transpose(Z)))<|MERGE_RESOLUTION|>--- conflicted
+++ resolved
@@ -17,10 +17,7 @@
 from abc import ABC, abstractmethod
 from functools import lru_cache
 from itertools import product
-<<<<<<< HEAD
-=======
 from typing import Any, Callable, Dict, List, Optional, Sequence, Tuple
->>>>>>> 6349d301
 
 import numpy as np
 from scipy.special import binom
