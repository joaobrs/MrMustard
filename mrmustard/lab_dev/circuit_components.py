# Copyright 2023 Xanadu Quantum Technologies Inc.

# Licensed under the Apache License, Version 2.0 (the "License");
# you may not use this file except in compliance with the License.
# You may obtain a copy of the License at

#     http://www.apache.org/licenses/LICENSE-2.0

# Unless required by applicable law or agreed to in writing, software
# distributed under the License is distributed on an "AS IS" BASIS,
# WITHOUT WARRANTIES OR CONDITIONS OF ANY KIND, either express or implied.
# See the License for the specific language governing permissions and
# limitations under the License.

"""
A base class for the components of quantum circuits.
"""

from __future__ import annotations

from typing import Optional, Sequence, Union

from ..physics.representations import Bargmann, Fock, Representation
from ..math.parameter_set import ParameterSet
from ..math.parameters import Constant, Variable
<<<<<<< HEAD
from ..utils.typing import Batch, ComplexMatrix, ComplexTensor, ComplexVector
=======
from ..utils.typing import Batch, ComplexMatrix, ComplexTensor, ComplexVector, Mode
>>>>>>> 4d533473
from .wires import Wires

__all__ = ["CircuitComponent"]


class CircuitComponent:
    r"""
    A base class for the components (states, transformations, and measurements)
    of quantum circuits.

    Arguments:
        name: The name of this component.
        modes_in_ket: The input modes on the ket side.
        modes_out_ket: The output modes on the ket side.
        modes_in_bra: The input modes on the bra side.
        modes_out_bra: The output modes on the bra side.
        representation: A representation of this circuit component.
    """

    def __init__(
        self,
        name: str,
        modes_out_bra: Optional[Sequence[int]] = None,
        modes_in_bra: Optional[Sequence[int]] = None,
        modes_out_ket: Optional[Sequence[int]] = None,
        modes_in_ket: Optional[Sequence[int]] = None,
        representation: Optional[Representation] = None,
    ) -> None:
        # TODO: Add validation to check that wires and representation are compatible (e.g.,
        # that wires have as many modes as has the representation).
        self._name = name
        self._wires = Wires(modes_out_bra, modes_in_bra, modes_out_ket, modes_in_ket)
        self._parameter_set = ParameterSet()
        self._representation = representation

    @classmethod
    def from_ABC(
        cls,
        name: str,
        A: Batch[ComplexMatrix],
        B: Batch[ComplexVector],
        c: Batch[ComplexTensor],
        modes_in_ket: Optional[Sequence[int]] = None,
        modes_out_ket: Optional[Sequence[int]] = None,
        modes_in_bra: Optional[Sequence[int]] = None,
        modes_out_bra: Optional[Sequence[int]] = None,
    ):
        r"""
        Initializes a circuit component from Bargmann's A, B, and c.
        """
        ret = CircuitComponent(
            name, modes_in_ket, modes_out_ket, modes_in_bra, modes_out_bra, Bargmann(A, B, c)
        )
        return ret

    @classmethod
    def from_attributes(
        cls,
        name: str,
        wires: Wires,
        representation: Representation,
    ):
        r"""
        Initializes a circuit component from its attributes (a name, a ``Wires``,
        and a ``Representation``).
        """
        ret = cls(name)
        ret._wires = wires
        ret._representation = representation
        return ret

    def _add_parameter(self, parameter: Union[Constant, Variable]):
        r"""
        Adds a parameter to this circuit component.

        Arguments:
            parameter: The parameter to add.
        """
        self.parameter_set.add_parameter(parameter)
        self.__dict__[parameter.name] = parameter

    @property
    def representation(self) -> Representation:
        r"""
        A representation of this circuit component.
        """
        return self._representation

    @property
    def modes(self) -> list(int):
        r"""
        A set with all the modes in this component.
        """
        return self.wires.modes

    @property
    def name(self) -> str:
        r"""
        The name of this component.
        """
        return self._name

    @property
    def parameter_set(self) -> ParameterSet:
        r"""
        The set of parameters characterizing this component.
        """
        return self._parameter_set

    @property
    def wires(self) -> Wires:
        r"""
        The ``Wires`` in this component.
        """
        return self._wires

    @property
    def adjoint(self) -> CircuitComponent:
        r"""
        Light-copies this component, then returns the adjoint of it, obtained by taking the
        conjugate of the representation and switching ket and bra wires.
        """
        ret = self.light_copy()
        name = ret.name + "_adj"
        wires = ret.wires.adjoint
        representation = ret.representation.conj()
        return CircuitComponent.from_attributes(name, wires, representation)

<<<<<<< HEAD
    def bargmann(self):
        r"""
        Returns the ``(A, b, c)`` triple for the Fock-Bargmann representation of this component.

        Returns:
            The ``(A, b, c)`` triple for the Fock-Bargmann representation of this component.

        Raises:
            ValueError: If the ``(A, b, c)`` triple for this object cannot be computed.
        """
        if isinstance(self.representation, Bargmann):
            return self.representation.A, self.representation.b, self.representation.c
        raise ValueError("Cannot compute the ``(A, b, c)`` triple for this object.")

=======
>>>>>>> 4d533473
    @property
    def dual(self) -> CircuitComponent:
        r"""
        Light-copies this component, then returns the dual of it, obtained by taking the
        conjugate of the representation and switching input and output wires.
        """
        ret = self.light_copy()
        ret._name += "_dual"
        ret._wires = ret.wires.dual
        ret._representation = ret.representation.conj()
        return ret

    def light_copy(self) -> CircuitComponent:
        r"""
        Creates a copy of this component by copying every data stored in memory for
        it by reference, except for its wires, which are copied by value.
        """
        instance = super().__new__(self.__class__)
        instance.__dict__ = {k: v for k, v in self.__dict__.items() if k != "wires"}
        instance.__dict__["_wires"] = self.wires.copy()
        return instance

    def __eq__(self, other) -> bool:
        r"""
        Whether this component is equal to another component.

<<<<<<< HEAD
        Compares representations and wires.
        """
        return self.representation == other.representation  # and self.wires == other.wires

    def __matmul__(self, other: CircuitComponent) -> CircuitComponent:
        r"""
        Contracts ``self`` and ``other``, without adding adjoints.
        """
        # set the name of the returned component
        name_ret = ""

        # initialized the ``Wires`` of the returned component
        wires_ret = self.wires >> other.wires

        # store the indices of the wires being contracted
        ket_modes = set(self.wires.ket.output.modes).intersection(other.wires.ket.input.modes)
        bra_modes = set(self.wires.bra.output.modes).intersection(other.wires.bra.input.modes)
        idx_z = self.wires[ket_modes].ket.output.indices + self.wires[bra_modes].bra.output.indices
        idx_zconj = (
            other.wires[ket_modes].ket.input.indices + other.wires[bra_modes].bra.input.indices
        )

        # convert Bargmann -> Fock if needed
        LEFT = self.representation
        RIGHT = other.representation
        msg = "Cannot contract objects with different representations"
        if isinstance(LEFT, Bargmann) and isinstance(RIGHT, Fock):
            raise ValueError(msg)
            # shape = [s if i in idx_z else None for i, s in enumerate(other.representation.shape)]
            # LEFT = Fock(self.fock(shape=shape), batched=False)
        elif isinstance(LEFT, Fock) and isinstance(RIGHT, Bargmann):
            raise ValueError(msg)
            # shape = [s if i in idx_zconj else None for i, s in enumerate(self.representation.shape)]
            # RIGHT = Fock(other.fock(shape=shape), batched=False)

        # calculate the representation of the returned component and reorder it
        contracted_idx = [self.wires.ids[i] for i in range(len(self.wires.ids)) if i not in idx_z]
        contracted_idx += [
            other.wires.ids[i] for i in range(len(other.wires.ids)) if i not in idx_zconj
        ]

        order = [contracted_idx.index(id) for id in wires_ret.ids]
        repr_ret = (LEFT[idx_z] @ RIGHT[idx_zconj]).reorder(order)

        return CircuitComponent.from_attributes(name_ret, wires_ret, repr_ret)

    def __rshift__(self, other: CircuitComponent) -> CircuitComponent:
        r"""
        Contracts ``self`` and ``other`` as it would in a circuit, adding the adjoints when
        they are missing.
        """
        ret = self @ other

        if not self.wires.bra:
            if not other.wires.bra:
                # self has ket, other has ket
                return ret
            elif not other.wires.ket:
                # self has ket, other has bra
                return ret @ ret.adjoint
            # self has ket, other has ket and bra
            return self.adjoint @ ret
        elif not self.wires.ket:
            if not other.wires.bra:
                # self has bra, other has ket
                return ret @ ret.adjoint
            elif not other.wires.ket:
                # self has bra, other has bra
                return ret
            # self has bra, other has ket and bra
            return self.adjoint @ ret
        if not other.wires.bra or not other.wires.ket:
            # self has ket and bra, other has ket or bra
            return ret @ other.adjoint
        # self has ket and bra, other has ket and bra
        return ret

    def __getitem__(self, idx: Union[int, Sequence[int]]):
=======
        Compares representations and wires, but not the other attributes (including name and parameter set).
        """
        return self.representation == other.representation and self.wires == other.wires

    def __getitem__(self, idx: Union[Mode, Sequence[Mode]]):
>>>>>>> 4d533473
        r"""
        Returns a slice of this component for the given modes.
        """
        ret = self.light_copy()
        ret._wires = self._wires[idx]
        ret._parameter_set = self.parameter_set
        return ret

    def __matmul__(self, other: CircuitComponent) -> CircuitComponent:
        r"""
        Contracts ``self`` and ``other``, without adding adjoints.
        """
        # initialized the ``Wires`` of the returned component
        wires_ret = self.wires @ other.wires

        # find the indices of the wires being contracted on the bra side
        bra_modes = set(self.wires.bra.output.modes).intersection(other.wires.bra.input.modes)
        idx_z = self.wires[bra_modes].bra.output.indices
        idx_zconj = other.wires[bra_modes].bra.input.indices

        # find the indices of the wires being contracted on the ket side
        ket_modes = set(self.wires.ket.output.modes).intersection(other.wires.ket.input.modes)
        idx_z += self.wires[ket_modes].ket.output.indices
        idx_zconj += other.wires[ket_modes].ket.input.indices

        # convert Bargmann -> Fock if needed
        LEFT = self.representation
        RIGHT = other.representation
        if isinstance(LEFT, Bargmann) and isinstance(RIGHT, Fock):
            raise ValueError("Cannot contract objects with different representations.")
            # shape = [s if i in idx_z else None for i, s in enumerate(other.representation.shape)]
            # LEFT = Fock(self.fock(shape=shape), batched=False)
        elif isinstance(LEFT, Fock) and isinstance(RIGHT, Bargmann):
            raise ValueError("Cannot contract objects with different representations.")
            # shape = [s if i in idx_zconj else None for i, s in enumerate(self.representation.shape)]
            # RIGHT = Fock(other.fock(shape=shape), batched=False)

        # calculate the representation of the returned component
        representation_ret = LEFT[idx_z] @ RIGHT[idx_zconj]

        # reorder the representation
        contracted_idx = [self.wires.ids[i] for i in range(len(self.wires.ids)) if i not in idx_z]
        contracted_idx += [
            other.wires.ids[i] for i in range(len(other.wires.ids)) if i not in idx_zconj
        ]
        order = [contracted_idx.index(id) for id in wires_ret.ids]
        representation_ret = representation_ret.reorder(order)

        return CircuitComponent.from_attributes("", wires_ret, representation_ret)


def connect(components: Sequence[CircuitComponent]) -> Sequence[CircuitComponent]:
    r"""
    Takes as input a sequence of circuit components and connects their wires.

    In particular, it generates a list of light copies of the given components, then it modifies
    the wires' ``id``s so that connected wires have the same ``id``. It returns the list of light
    copies, leaving the input list unchanged.
    """
    ret = [component.light_copy() for component in components]

    output_ket = {m: None for c in components for m in c.modes}
    output_bra = {m: None for c in components for m in c.modes}

    for component in ret:
        for mode in component.modes:
            if component.wires[mode].ket.ids:
                if output_ket[mode]:
                    component.wires[mode].input.ket.ids = output_ket[mode].output.ket.ids
                output_ket[mode] = component.wires[mode]

            if component.wires[mode].bra.ids:
                if output_bra[mode]:
                    component.wires[mode].input.bra.ids = output_bra[mode].output.bra.ids
                output_bra[mode] = component.wires[mode]
    return ret


def add_bra(components: Sequence[CircuitComponent]) -> Sequence[CircuitComponent]:
    r"""
    Takes as input a sequence of circuit components and adds the adjoint of every component that
    has no wires on the bra side.

    It works on light copies of the given components, so the input list is not mutatd.

    Args:
        components: A sequence of circuit components.

    Returns:
        The new components.
    """
    ret = []

    for component in components:
        ret.append(component.light_copy())
        if not component.wires.bra:
            ret.append(component.adjoint)

    return ret<|MERGE_RESOLUTION|>--- conflicted
+++ resolved
@@ -23,11 +23,7 @@
 from ..physics.representations import Bargmann, Fock, Representation
 from ..math.parameter_set import ParameterSet
 from ..math.parameters import Constant, Variable
-<<<<<<< HEAD
 from ..utils.typing import Batch, ComplexMatrix, ComplexTensor, ComplexVector
-=======
-from ..utils.typing import Batch, ComplexMatrix, ComplexTensor, ComplexVector, Mode
->>>>>>> 4d533473
 from .wires import Wires
 
 __all__ = ["CircuitComponent"]
@@ -117,7 +113,7 @@
         return self._representation
 
     @property
-    def modes(self) -> list(int):
+    def modes(self) -> list[int]:
         r"""
         A set with all the modes in this component.
         """
@@ -156,23 +152,6 @@
         representation = ret.representation.conj()
         return CircuitComponent.from_attributes(name, wires, representation)
 
-<<<<<<< HEAD
-    def bargmann(self):
-        r"""
-        Returns the ``(A, b, c)`` triple for the Fock-Bargmann representation of this component.
-
-        Returns:
-            The ``(A, b, c)`` triple for the Fock-Bargmann representation of this component.
-
-        Raises:
-            ValueError: If the ``(A, b, c)`` triple for this object cannot be computed.
-        """
-        if isinstance(self.representation, Bargmann):
-            return self.representation.A, self.representation.b, self.representation.c
-        raise ValueError("Cannot compute the ``(A, b, c)`` triple for this object.")
-
-=======
->>>>>>> 4d533473
     @property
     def dual(self) -> CircuitComponent:
         r"""
@@ -199,10 +178,9 @@
         r"""
         Whether this component is equal to another component.
 
-<<<<<<< HEAD
-        Compares representations and wires.
-        """
-        return self.representation == other.representation  # and self.wires == other.wires
+        Compares representations and wires, but not the other attributes (including name and parameter set).
+        """
+        return self.representation == other.representation and self.wires == other.wires
 
     def __matmul__(self, other: CircuitComponent) -> CircuitComponent:
         r"""
@@ -278,13 +256,6 @@
         return ret
 
     def __getitem__(self, idx: Union[int, Sequence[int]]):
-=======
-        Compares representations and wires, but not the other attributes (including name and parameter set).
-        """
-        return self.representation == other.representation and self.wires == other.wires
-
-    def __getitem__(self, idx: Union[Mode, Sequence[Mode]]):
->>>>>>> 4d533473
         r"""
         Returns a slice of this component for the given modes.
         """
