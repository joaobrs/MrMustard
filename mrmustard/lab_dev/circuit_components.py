--- conflicted
+++ resolved
@@ -178,13 +178,9 @@
         instance.__dict__["_wires"] = self.wires.copy()
         return instance
 
-<<<<<<< HEAD
-    def to_fock(self, shape: Optional[Union[int, Iterable[int]]] = None) -> CircuitComponent:
-=======
     def to_fock_component(
         self, shape: Optional[Union[int, Iterable[int]]] = None
     ) -> CircuitComponent:
->>>>>>> a632a403
         r"""
         Returns a circuit component with the same attributes as this component, but
         with ``Fock`` representation.
@@ -198,11 +194,7 @@
             >>> from mrmustard.lab_dev import Dgate
 
             >>> d = Dgate([1], x=0.1, y=0.1)
-<<<<<<< HEAD
-            >>> d_fock = d.to_fock(shape=3)
-=======
             >>> d_fock = d.to_fock_component(shape=3)
->>>>>>> a632a403
 
             >>> assert d_fock.name == d.name
             >>> assert d_fock.wires == d.wires
@@ -213,18 +205,13 @@
                 an ``int``, it is broadcasted to all the dimensions. If ``None``, it
                 defaults to the value of ``AUTOCUTOFF_MAX_CUTOFF`` in the settings.
         """
-<<<<<<< HEAD
-        return self.from_attributes(
-=======
         cls = self.__class__
         return cls._from_attributes(
->>>>>>> a632a403
             self.name,
             to_fock(self.representation, shape=shape),
             self.wires,
         )
 
-<<<<<<< HEAD
     def __add__(self, other: CircuitComponent):
         r"""
         Implements the addition of circuit components.
@@ -235,8 +222,6 @@
         rep = self.representation + other.representation
         return self.from_attributes(self.name, rep, self.wires)
 
-=======
->>>>>>> a632a403
     def __eq__(self, other) -> bool:
         r"""
         Whether this component is equal to another component.
@@ -288,13 +273,8 @@
         """
         msg = f"``__rshift__`` not supported between {self} and {other}, use ``__matmul__``."
 
-<<<<<<< HEAD
-        wires_out = self.wires
-        wires_in = other.wires
-=======
         wires_s = self.wires
         wires_o = other.wires
->>>>>>> a632a403
 
         if wires_s.ket and wires_s.bra:
             if wires_o.ket and wires_o.bra:
