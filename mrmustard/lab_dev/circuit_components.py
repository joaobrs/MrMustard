# Copyright 2023 Xanadu Quantum Technologies Inc.

# Licensed under the Apache License, Version 2.0 (the "License");
# you may not use this file except in compliance with the License.
# You may obtain a copy of the License at

#     http://www.apache.org/licenses/LICENSE-2.0

# Unless required by applicable law or agreed to in writing, software
# distributed under the License is distributed on an "AS IS" BASIS,
# WITHOUT WARRANTIES OR CONDITIONS OF ANY KIND, either express or implied.
# See the License for the specific language governing permissions and
# limitations under the License.

"""
A base class for the components of quantum circuits.
"""

# pylint: disable=super-init-not-called, protected-access

from __future__ import annotations

from typing import Iterable, Optional, Sequence, Union

import os
import numpy as np
<<<<<<< HEAD
from mrmustard.utils.typing import Scalar, ComplexTensor
from mrmustard.physics.converters import to_fock
from mrmustard.physics.representations import Representation, Bargmann, Fock
from mrmustard.math.parameter_set import ParameterSet
from mrmustard.math.parameters import Constant, Variable
from mrmustard.lab_dev.wires import Wires
=======

from IPython.display import display, HTML
from mako.template import Template

from ..utils.typing import Scalar
from ..physics.converters import to_fock
from ..physics.representations import Representation, Bargmann, Fock
from ..math.parameter_set import ParameterSet
from ..math.parameters import Constant, Variable
from .wires import Wires
>>>>>>> 3afde75f

__all__ = ["CircuitComponent", "AdjointView", "DualView"]


class CircuitComponent:
    r"""
    A base class for the components (states, transformations, and measurements, or potentially
    unphysical ``wired'' objects) that can be placed in Mr Mustard's quantum circuits.

    Args:
        name: The name of this component.
        representation: A representation for this circuit component.
        modes_out_bra: The output modes on the bra side of this component.
        modes_in_bra: The input modes on the bra side of this component.
        modes_out_ket: The output modes on the ket side of this component.
        modes_in_ket: The input modes on the ket side of this component.
    """

    def __init__(
        self,
        name: Optional[str] = None,
        representation: Optional[Bargmann | Fock] = None,
        modes_out_bra: Optional[Sequence[int]] = None,
        modes_in_bra: Optional[Sequence[int]] = None,
        modes_out_ket: Optional[Sequence[int]] = None,
        modes_in_ket: Optional[Sequence[int]] = None,
    ) -> None:
        modes_out_bra = modes_out_bra or ()
        modes_in_bra = modes_in_bra or ()
        modes_out_ket = modes_out_ket or ()
        modes_in_ket = modes_in_ket or ()

        self._wires = Wires(
            set(modes_out_bra), set(modes_in_bra), set(modes_out_ket), set(modes_in_ket)
        )
        self._name = name or "CC" + "".join(str(m) for m in sorted(self.wires.modes))
        self._parameter_set = ParameterSet()
        self._representation = representation

        # handle out-of-order modes
        ob = tuple(sorted(modes_out_bra))
        ib = tuple(sorted(modes_in_bra))
        ok = tuple(sorted(modes_out_ket))
        ik = tuple(sorted(modes_in_ket))
        if ob != modes_out_bra or ib != modes_in_bra or ok != modes_out_ket or ik != modes_in_ket:
            offsets = [len(ob), len(ob) + len(ib), len(ob) + len(ib) + len(ok)]
            perm = (
                tuple(np.argsort(modes_out_bra))
                + tuple(np.argsort(modes_in_bra) + offsets[0])
                + tuple(np.argsort(modes_out_ket) + offsets[1])
                + tuple(np.argsort(modes_in_ket) + offsets[2])
            )
            if self._representation:
                self._representation = self._representation.reorder(tuple(perm))

    @classmethod
    def _from_attributes(
        cls, name: str, representation: Representation, wires: Wires
    ) -> CircuitComponent:
        r"""
        Initializes a circuit component from its attributes (a name, a ``Wires``,
        and a ``Representation``).

        If the Method Resolution Order (MRO) of ``cls`` contains one between ``Ket``, ``DM``,
        ``Unitary``, and ``Channel``, then the returned component is of that type. Otherwise,
        it is of type ``CircuitComponent``.

        This function needs to be used with caution, as it does not check that the attributes
        provided are consistent with the type of the returned component. If used improperly it
        may initialize, e.g., ``Ket``s with both input and output wires or ``Unitary``s with
        wires on the bra side.

        Args:
            name: The name of this component.
            representation: A representation for this circuit component.
            wires: The wires of this component.

        Returns:
            A circuit component of type ``cls`` with the given attributes.
        """
        types = {"Ket", "DM", "Unitary", "Channel"}
        for tp in cls.mro():
            if tp.__name__ in types:
                ret = tp()
                break
        else:
            ret = CircuitComponent()

        ret._name = name
        ret._representation = representation
        ret._wires = wires

        return ret

    def _add_parameter(self, parameter: Union[Constant, Variable]):
        r"""
        Adds a parameter to this circuit component.

        Args:
            parameter: The parameter to add.

        Raises:
            ValueError: If the length of the given parameter is incompatible with the number
                of modes.
        """
        if parameter.value.shape != ():
            if len(parameter.value) != 1 and len(parameter.value) != len(self.modes):
                msg = f"Length of ``{parameter.name}`` must be 1 or {len(self.modes)}."
                raise ValueError(msg)
        self.parameter_set.add_parameter(parameter)
        self.__dict__[parameter.name] = parameter

    @property
    def bargmann(self) -> tuple:
        r"""
        The Bargmann parametrization of this circuit component, if available.
        """
        try:
            return self.representation.triple
        except AttributeError as e:
            raise AttributeError(
                f"Cannot compute triple from representation of type ``{self.representation.__class__.__qualname__}``."
            ) from e

    def quadrature(self) -> tuple | ComplexTensor:
        r"""
        The quadrature representation of this circuit component.
        """
        from mrmustard.lab_dev.circuit_components_utils import (  # pylint: disable=import-outside-toplevel
            BtoQMap,
        )

        # The representation change from Bargmann into quadrature is to use the BtoQMap.
        # Here for a CircuitComponent, we need to add this map four times: BtoQMap on out_ket wires, BtoQMap.dual on in_ket wires, BtoQMap.adjoint on out_bra wires and BtoQMap.adjoint.dual on in_bra wires.
        kets_done = (
            BtoQMap(self.wires.input.ket.modes).dual @ self @ BtoQMap(self.wires.output.ket.modes)
        )
        all_done = (
            BtoQMap(self.wires.input.bra.modes).adjoint.dual
            @ kets_done
            @ BtoQMap(self.wires.output.bra.modes).adjoint
        )
        return all_done.representation.data

    @property
    def representation(self) -> Representation | None:
        r"""
        A representation of this circuit component.
        """
        return self._representation

    @property
    def modes(self) -> list[int]:
        r"""
        The sorted list of modes of this component.
        """
        return sorted(self.wires.modes)

    @property
    def n_modes(self) -> list[int]:
        r"""
        The number of modes in this component.
        """
        return len(self.modes)

    @property
    def name(self) -> str:
        r"""
        The name of this component.
        """
        return self._name

    @property
    def parameter_set(self) -> ParameterSet:
        r"""
        The set of parameters characterizing this component.
        """
        return self._parameter_set

    @property
    def wires(self) -> Wires:
        r"""
        The wires of this component.
        """
        return self._wires

    @property
    def adjoint(self) -> AdjointView:
        r"""
        The ``AdjointView`` of this component.
        """
        return AdjointView(self)

    @property
    def dual(self) -> DualView:
        r"""
        The ``DualView`` of this component.
        """
        return DualView(self)

    def light_copy(self) -> CircuitComponent:
        r"""
        Creates a copy of this component by copying every data stored in memory for
        it by reference, except for its wires, which are copied by value.
        """
        instance = super().__new__(self.__class__)
        instance.__dict__ = self.__dict__.copy()
        instance.__dict__["_wires"] = Wires(*self.wires.args)
        return instance

    def on(self, modes: Sequence[int]) -> CircuitComponent:
        r"""
        Creates a copy of this component that acts on the given ``modes`` instead of on the
        original modes.

        Args:
            modes: The new modes that this component acts on.

        Returns:
            The component acting on the specified modes.

        Raises:
            ValueError: If ``modes`` contains more or less modes than the original component.
        """
        modes = set(modes)

        ob = self.wires.output.bra
        ib = self.wires.input.bra
        ok = self.wires.output.ket
        ik = self.wires.input.ket
        for subset in [ob, ib, ok, ik]:
            if subset and len(subset.modes) != len(modes):
                msg = f"Expected ``{len(modes)}`` modes, found ``{len(subset.modes)}``."
                raise ValueError(msg)

        ret = self.light_copy()
        ret._wires = Wires(
            modes_out_bra=modes if ob else set(),
            modes_in_bra=modes if ib else set(),
            modes_out_ket=modes if ok else set(),
            modes_in_ket=modes if ik else set(),
        )

        return ret

    def to_fock(self, shape: Optional[Union[int, Iterable[int]]] = None) -> CircuitComponent:
        r"""
        Returns a circuit component with the same attributes as this component, but
        with ``Fock`` representation.

        Uses the :meth:`mrmustard.physics.converters.to_fock` method to convert the internal
        representation.

        .. code-block::

            >>> from mrmustard.physics.converters import to_fock
            >>> from mrmustard.lab_dev import Dgate

            >>> d = Dgate([1], x=0.1, y=0.1)
            >>> d_fock = d.to_fock(shape=3)

            >>> assert d_fock.name == d.name
            >>> assert d_fock.wires == d.wires
            >>> assert d_fock.representation == to_fock(d.representation, shape=3)

        Args:
            shape: The shape of the returned representation. If ``shape``is given as
                an ``int``, it is broadcasted to all the dimensions. If ``None``, it
                defaults to the value of ``AUTOCUTOFF_MAX_CUTOFF`` in the settings.
        """
        return self.__class__._from_attributes(
            self.name,
            to_fock(self.representation, shape=shape),
            self.wires,
        )

    def __add__(self, other: CircuitComponent) -> CircuitComponent:
        r"""
        Implements the addition between circuit components.
        """
        if self.wires != other.wires:
            msg = "Cannot add components with different wires."
            raise ValueError(msg)
        rep = self.representation + other.representation
        name = self.name if self.name == other.name else ""
        return self._from_attributes(name, rep, self.wires)

    def __sub__(self, other: CircuitComponent) -> CircuitComponent:
        r"""
        Implements the subtraction between circuit components.
        """
        if self.wires != other.wires:
            msg = "Cannot subtract components with different wires."
            raise ValueError(msg)
        rep = self.representation - other.representation
        name = self.name if self.name == other.name else ""
        return self._from_attributes(name, rep, self.wires)

    def __mul__(self, other: Scalar) -> CircuitComponent:
        r"""
        Implements the multiplication by a scalar on the right.
        """
        return self._from_attributes(self.name, self.representation * other, self.wires)

    def __rmul__(self, other: Scalar) -> CircuitComponent:
        r"""
        Implements the multiplication by a scalar on the left.
        """
        return self.__mul__(other)

    def __truediv__(self, other: Scalar) -> CircuitComponent:
        r"""
        Implements the division by a scalar for circuit components.
        """
        return self._from_attributes(self.name, self.representation / other, self.wires)

    def __eq__(self, other) -> bool:
        r"""
        Whether this component is equal to another component.

        Compares representations and wires, but not the other attributes (including name and parameter set).
        """
        return self.representation == other.representation and self.wires == other.wires

    def _matmul_indices(self, other: CircuitComponent) -> tuple[tuple[int, ...], tuple[int, ...]]:
        r"""
        Finds the indices of the wires being contracted on the bra and ket sides of the components.
        """
        # find the indices of the wires being contracted on the bra side
        bra_modes = tuple(self.wires.bra.output.modes & other.wires.bra.input.modes)
        idx_z = self.wires.bra.output[bra_modes].indices
        idx_zconj = other.wires.bra.input[bra_modes].indices
        # find the indices of the wires being contracted on the ket side
        ket_modes = tuple(self.wires.ket.output.modes & other.wires.ket.input.modes)
        idx_z += self.wires.ket.output[ket_modes].indices
        idx_zconj += other.wires.ket.input[ket_modes].indices
        return idx_z, idx_zconj

    def __matmul__(self, other: CircuitComponent) -> CircuitComponent:
        r"""
        Contracts ``self`` and ``other``, without adding adjoints.
        """
        wires_ret, perm = self.wires @ other.wires
        idx_z, idx_zconj = self._matmul_indices(other)
        rep = self.representation[idx_z] @ other.representation[idx_zconj]
        rep = rep.reorder(perm) if perm else rep
        return CircuitComponent._from_attributes(None, rep, wires_ret)

    def __rshift__(self, other: CircuitComponent) -> CircuitComponent:
        r"""
        Contracts ``self`` and ``other`` as it would in a circuit, adding the adjoints when
        they are missing.
        """
        msg = f"``>>`` not supported between {self} and {other}, use ``@``."

        wires_s = self.wires
        wires_o = other.wires

        if wires_s.ket and wires_s.bra:
            if wires_o.ket and wires_o.bra:
                return self @ other
            return self @ other @ other.adjoint

        if wires_s.ket:
            if wires_o.ket and wires_o.bra:
                return self @ self.adjoint @ other
            if wires_o.ket:
                return self @ other
            raise ValueError(msg)

        if wires_s.bra:
            if wires_o.ket and wires_o.bra:
                return self @ self.adjoint @ other
            if wires_o.bra:
                return self @ other
            raise ValueError(msg)

        raise ValueError(msg)

    def __repr__(self) -> str:
        return f"CircuitComponent(name={self.name or None}, modes={self.modes})"

    def _repr_html_(self):  # pragma: no cover
        temp = Template(filename=os.path.dirname(__file__) + "/assets/circuit_components.txt")

        wires_temp = Template(filename=os.path.dirname(__file__) + "/assets/wires.txt")
        wires_temp_uni = wires_temp.render_unicode(wires=self.wires)
        wires_temp_uni = (
            wires_temp_uni.replace("<body>", "").replace("</body>", "").replace("h1", "h3")
        )

        rep_temp = (
            Template(filename=os.path.dirname(__file__) + "/../physics/assets/fock.txt")
            if isinstance(self.representation, Fock)
            else Template(filename=os.path.dirname(__file__) + "/../physics/assets/bargmann.txt")
        )
        rep_temp_uni = rep_temp.render_unicode(rep=self.representation)
        rep_temp_uni = rep_temp_uni.replace("<body>", "").replace("</body>", "").replace("h1", "h3")

        display(HTML(temp.render(comp=self, wires=wires_temp_uni, rep=rep_temp_uni)))


class CCView(CircuitComponent):
    r"""A base class for views of circuit components.
    Args:
        component: The circuit component to take the view of.
    """

    def __init__(self, component: CircuitComponent) -> None:
        self.__dict__ = component.__dict__.copy()
        self._component = component.light_copy()

    def __getattr__(self, name):
        r"""send calls to the component"""
        return getattr(self._component, name)

    def __repr__(self) -> str:
        return repr(self._component)


class AdjointView(CCView):
    r"""
    Adjoint view of a circuit component.

    Args:
        component: The circuit component to take the view of.
    """

    @property
    def adjoint(self) -> CircuitComponent:
        r"""
        Returns a light-copy of the component that was used to generate the view.
        """
        return self._component.light_copy()

    @property
    def representation(self):
        r"""
        A representation of this circuit component.
        """
        bras = self._component.wires.bra.indices
        kets = self._component.wires.ket.indices
        return self._component.representation.reorder(kets + bras).conj()

    @property
    def wires(self):
        r"""
        The ``Wires`` in this component.
        """
        return self._component.wires.adjoint


class DualView(CCView):
    r"""
    Dual view of a circuit component.

    Args:
        component: The circuit component to take the view of.
    """

    @property
    def dual(self) -> CircuitComponent:
        r"""
        Returns a light-copy of the component that was used to generate the view.
        """
        return self._component.light_copy()

    @property
    def representation(self):
        r"""
        A representation of this circuit component.
        """
        ok = self._component.wires.ket.output.indices
        ik = self._component.wires.ket.input.indices
        ib = self._component.wires.bra.input.indices
        ob = self._component.wires.bra.output.indices
        return self._component.representation.reorder(ib + ob + ik + ok).conj()

    @property
    def wires(self):
        r"""
        The ``Wires`` in this component.
        """
        return self._component.wires.dual<|MERGE_RESOLUTION|>--- conflicted
+++ resolved
@@ -24,25 +24,15 @@
 
 import os
 import numpy as np
-<<<<<<< HEAD
+from IPython.display import display, HTML
+from mako.template import Template
+
 from mrmustard.utils.typing import Scalar, ComplexTensor
 from mrmustard.physics.converters import to_fock
 from mrmustard.physics.representations import Representation, Bargmann, Fock
 from mrmustard.math.parameter_set import ParameterSet
 from mrmustard.math.parameters import Constant, Variable
 from mrmustard.lab_dev.wires import Wires
-=======
-
-from IPython.display import display, HTML
-from mako.template import Template
-
-from ..utils.typing import Scalar
-from ..physics.converters import to_fock
-from ..physics.representations import Representation, Bargmann, Fock
-from ..math.parameter_set import ParameterSet
-from ..math.parameters import Constant, Variable
-from .wires import Wires
->>>>>>> 3afde75f
 
 __all__ = ["CircuitComponent", "AdjointView", "DualView"]
 
