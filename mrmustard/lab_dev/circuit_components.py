# Copyright 2023 Xanadu Quantum Technologies Inc.

# Licensed under the Apache License, Version 2.0 (the "License");
# you may not use this file except in compliance with the License.
# You may obtain a copy of the License at

#     http://www.apache.org/licenses/LICENSE-2.0

# Unless required by applicable law or agreed to in writing, software
# distributed under the License is distributed on an "AS IS" BASIS,
# WITHOUT WARRANTIES OR CONDITIONS OF ANY KIND, either express or implied.
# See the License for the specific language governing permissions and
# limitations under the License.

"""
A base class for the components of quantum circuits.
"""

# pylint: disable=super-init-not-called, protected-access, import-outside-toplevel
from __future__ import annotations

from typing import Optional, Sequence, Union

import os
import numpy as np
from IPython.display import display, HTML
from mako.template import Template

from mrmustard import settings, math
from mrmustard.utils.typing import Scalar, ComplexTensor
from mrmustard.physics.representations import Representation, Bargmann, Fock
from mrmustard.math.parameter_set import ParameterSet
from mrmustard.math.parameters import Constant, Variable
from mrmustard.lab_dev.wires import Wires

__all__ = ["CircuitComponent", "AdjointView", "DualView"]


class CircuitComponent:
    r"""
    A base class for the circuit components (states, transformations, measurements,
    and any component made by combining CircuitComponents). CircuitComponents are
    defined by their ``representation`` and ``wires`` attributes. See the :class:`Wires`
    and :class:`Representation` classes (and their subclasses) for more details.

    Args:
        representation: A representation for this circuit component.
        modes_out_bra: The output modes on the bra side of this component.
        modes_in_bra: The input modes on the bra side of this component.
        modes_out_ket: The output modes on the ket side of this component.
        modes_in_ket: The input modes on the ket side of this component.
        name: The name of this component.
    """

<<<<<<< HEAD
    _autoshape_counter = 0
=======
    short_name = "CC"
>>>>>>> ff8091c7

    def __init__(
        self,
        representation: Optional[Bargmann | Fock] = None,
        modes_out_bra: Optional[Sequence[int]] = None,
        modes_in_bra: Optional[Sequence[int]] = None,
        modes_out_ket: Optional[Sequence[int]] = None,
        modes_in_ket: Optional[Sequence[int]] = None,
        name: Optional[str] = None,
    ) -> None:
        modes_out_bra = modes_out_bra or ()
        modes_in_bra = modes_in_bra or ()
        modes_out_ket = modes_out_ket or ()
        modes_in_ket = modes_in_ket or ()

        self._wires = Wires(
            set(modes_out_bra), set(modes_in_bra), set(modes_out_ket), set(modes_in_ket)
        )
        self._name = name  # or "CC" + "".join(str(m) for m in sorted(self.wires.modes))
        self._parameter_set = ParameterSet()
        self._representation = representation

        # handle out-of-order modes
        ob = tuple(sorted(modes_out_bra))
        ib = tuple(sorted(modes_in_bra))
        ok = tuple(sorted(modes_out_ket))
        ik = tuple(sorted(modes_in_ket))
        if ob != modes_out_bra or ib != modes_in_bra or ok != modes_out_ket or ik != modes_in_ket:
            offsets = [len(ob), len(ob) + len(ib), len(ob) + len(ib) + len(ok)]
            perm = (
                tuple(np.argsort(modes_out_bra))
                + tuple(np.argsort(modes_in_bra) + offsets[0])
                + tuple(np.argsort(modes_out_ket) + offsets[1])
                + tuple(np.argsort(modes_in_ket) + offsets[2])
            )
            if self._representation:
                self._representation = self._representation.reorder(tuple(perm))

    @classmethod
    def _from_attributes(
        cls,
        representation: Representation,
        wires: Wires,
        name: Optional[str] = None,
    ) -> CircuitComponent:
        r"""
        Initializes a circuit component from a ``Representation``, a set of ``Wires``, a name.
        It differs from the __init__ in that it takes a set of wires directly.
        Note there are deliberately no checks to ensure types and wires are compatible
        in the standard way (e.g. one could pass a representation for a single mode ket
        and wires for a two-mode one).

        The return type is the closest parent among the types ``Ket``, ``DM``, ``Unitary``,
        ``Operation``, ``Channel``, and ``Map``. This is to ensure the right properties
        are used when calling methods on the returned object, e.g. when adding two
        coherent states we don't get a generic ``CircuitComponent`` but a ``Ket``:

        .. code-block::
            >>> from mrmustard.lab_dev import Coherent, Ket
            >>> cat = Coherent(modes=[0], x=2.0) + Coherent(modes=[0], x=-2.0)
            >>> assert isinstance(cat, Ket)

        Args:
            representation: A representation for this circuit component.
            wires: The wires of this component.
            name: The name for this component (optional).

        Returns:
            A circuit component with the given attributes.
        """
        types = {"Ket", "DM", "Unitary", "Operation", "Channel", "Map"}
        for tp in cls.mro():
            if tp.__name__ in types:
                ret = tp()
                break
        else:
            ret = CircuitComponent()
        ret._name = name
        ret._representation = representation
        ret._wires = wires

        return ret

    def _add_parameter(self, parameter: Union[Constant, Variable]):
        r"""
        Adds a parameter to this circuit component and makes it accessible as an attribute.

        Args:
            parameter: The parameter to add.

        Raises:
            ValueError: If the the given parameter is incompatible with the number
                of modes (e.g. for parallel gates).
        """
        if parameter.value.shape != ():
            if len(parameter.value) != 1 and len(parameter.value) != len(self.modes):
                msg = f"Length of ``{parameter.name}`` must be 1 or {len(self.modes)}."
                raise ValueError(msg)
        self.parameter_set.add_parameter(parameter)
        self.__dict__[parameter.name] = parameter

    @classmethod
    def from_bargmann(
        cls,
        triple: tuple,
        modes_out_bra: Sequence[int] = (),
        modes_in_bra: Sequence[int] = (),
        modes_out_ket: Sequence[int] = (),
        modes_in_ket: Sequence[int] = (),
        name: Optional[str] = None,
    ) -> CircuitComponent:
        r"""
        Initializes a ``CircuitComponent`` object from its Bargmann (A,b,c) parametrization.

        Args:
            triple: The Bargmann representation of the component.
            modes_out_bra: The output modes on the bra side of this component.
            modes_in_bra: The input modes on the bra side of this component.
            modes_out_ket: The output modes on the ket side of this component.
            modes_in_ket: The input modes on the ket side of this component.
            name: The name of this component.

        Returns:
            A circuit component with the given Bargmann representation.
        """
        repr = Bargmann(*triple)
        wires = Wires(set(modes_out_bra), set(modes_in_bra), set(modes_out_ket), set(modes_in_ket))
        return cls._from_attributes(repr, wires, name)

    @property
    def bargmann(self) -> tuple:
        r"""The Bargmann parametrization of this component, if available.
        It returns a triple (A, b, c) such that the Bargmann function of this component is
        :math:`F(z) = c \exp\left(\frac{1}{2} z^T A z + b^T z\right)`

        .. code-block:: pycon

            >>> from mrmustard.lab_dev import CircuitComponent, Coherent
            >>> coh = Coherent(modes=[0], x=1.0)
            >>> coh_cc = CircuitComponent.from_bargmann(coh.bargmann, modes_out_ket=[0])
            >>> assert isinstance(coh_cc, CircuitComponent)
            >>> assert coh == coh_cc  # equality looks at representation and wires
        """
        try:
            return self.representation.triple
        except AttributeError as e:
            raise AttributeError(
                f"Cannot compute triple from representation of type ``{self.representation.__class__.__qualname__}``."
            ) from e

    @classmethod
    def from_quadrature(
        cls,
        modes_out_bra: Sequence[int],
        modes_in_bra: Sequence[int],
        modes_out_ket: Sequence[int],
        modes_in_ket: Sequence[int],
        triple: tuple,
        phi: float = 0.0,
        name: Optional[str] = None,
    ) -> CircuitComponent:
        r"""Returns a circuit component from the given triple (A,b,c) that parametrizes the
        quadrature wavefunction of this component in the form ``c exp(1/2 x^T A x + b^T x)``.

        Args:
            modes_out_bra: The output modes on the bra side of this component.
            modes_in_bra: The input modes on the bra side of this component.
            modes_out_ket: The output modes on the ket side of this component.
            modes_in_ket: The input modes on the ket side of this component.
            triple: The (A,b,c) triple that parametrizes the wave function.
            phi: The quadrature angle. ``phi=0`` corresponds to the x quadrature, ``phi=pi/2`` to the p quadrature. The default value is ``0``.
            name: The name of this component.

        Returns:
            A circuit component with the given quadrature representation.
        """
        from mrmustard.lab_dev.circuit_components_utils import BtoQ

        wires = Wires(set(modes_out_bra), set(modes_in_bra), set(modes_out_ket), set(modes_in_ket))
        QtoB_ob = BtoQ(modes_out_bra, phi).inverse().adjoint  # output bra
        QtoB_ib = BtoQ(modes_in_bra, phi).inverse().adjoint.dual  # input bra
        QtoB_ok = BtoQ(modes_out_ket, phi).inverse()  # output ket
        QtoB_ik = BtoQ(modes_in_ket, phi).inverse().dual  # input ket
        # NOTE: the representation is Bargmann here because we use the inverse of BtoQ on the B side
        QQQQ = CircuitComponent._from_attributes(Bargmann(*triple), wires)
        BBBB = QtoB_ib @ (QtoB_ik @ QQQQ @ QtoB_ok) @ QtoB_ob
        return cls._from_attributes(BBBB.representation, wires, name)

    def quadrature(self, phi: float = 0.0) -> tuple | ComplexTensor:
        r"""
        The quadrature representation data of this circuit component.
        """
        from mrmustard.lab_dev.circuit_components_utils import BtoQ

        BtoQ_ob = BtoQ(self.wires.output.bra.modes, phi).adjoint
        BtoQ_ib = BtoQ(self.wires.input.bra.modes, phi).adjoint.dual
        BtoQ_ok = BtoQ(self.wires.output.ket.modes, phi)
        BtoQ_ik = BtoQ(self.wires.input.ket.modes, phi).dual
        QQQQ = BtoQ_ib @ (BtoQ_ik @ self @ BtoQ_ok) @ BtoQ_ob
        return QQQQ.representation.data

    @property
    def representation(self) -> Representation | None:
        r"""
        A representation of this circuit component.
        """
        return self._representation

    @property
    def modes(self) -> list[int]:
        r"""
        The sorted list of modes of this component.
        """
        return sorted(self.wires.modes)

    @property
    def n_modes(self) -> list[int]:
        r"""
        The number of modes spanned by this component across all wires.
        """
        return len(self.modes)

    @property
    def name(self) -> str:
        r"""
        The name of this component.
        """
        if self._name is None:
            name = self.short_name
            modes = "".join(str(m) for m in sorted(self.wires.modes))
            self._name = name + modes if len(modes) < 5 else name
        return self._name

    @property
    def parameter_set(self) -> ParameterSet:
        r"""
        The set of parameters of this component.
        """
        return self._parameter_set

    @property
    def wires(self) -> Wires:
        r"""
        The wires of this component.
        """
        return self._wires

    @property
    def adjoint(self) -> AdjointView:
        r"""
        The adjoint of this component obtained by conjugating the representation and swapping
        the ket and bra wires. The returned object is a view of the original component which
        applies a conjugation and a swap of the wires, but does not copy the data in memory.
        """
        return AdjointView(self)

    @property
    def dual(self) -> DualView:
        r"""
        The dual of this component obtained by conjugating the representation and swapping
        the input and output wires. The returned object is a view of the original component which
        applies a conjugation and a swap of the wires, but does not copy the data in memory.
        """
        return DualView(self)

<<<<<<< HEAD
    @property
    def fock_shape(self) -> list[Optional[int]]:
        r"""
        The shape of this Component in the Fock representation. If not manually set,
        it is a list of M ``None``s where M is the number of wires of the component.
        The fock_shape is a list and therefore it is mutable. In fact, it can evolve
        over time as we learn more about the component or its neighbours. For
        each wire, the entry is either an integer or ``None``. If it is an integer, it
        is the dimension of the corresponding Fock space. If it is ``None``, it means
        the best shape is not known yet. ``None``s automatically become integers when
        ``autoshape`` is called, but the integers already set are not changed.
        """
        if not hasattr(self, "_fock_shape"):
            try:  # to read it
                self._fock_shape = list(self.representation.array.shape[1:])
            except AttributeError:
                self._fock_shape = [None] * len(self.wires)
        return self._fock_shape

    def _light_copy(self) -> CircuitComponent:
=======
    def _light_copy(self, wires: Optional[Wires] = None) -> CircuitComponent:
>>>>>>> ff8091c7
        r"""
        Creates a "light" copy of this component by referencing its __dict__, except for the wires,
        which are a new object or the given one.
        This is useful when one needs the same component acting on different modes, for example.
        """
        instance = super().__new__(self.__class__)
        instance.__dict__ = self.__dict__.copy()
        instance.__dict__["_wires"] = wires or Wires(*self.wires.args)
        return instance

    def on(self, modes: Sequence[int]) -> CircuitComponent:
        r"""
        Creates a light copy of this component that acts on the given ``modes`` instead of the
        original modes. It only works if the component's wires are all defined on the same modes.
        As a light copy, the returned component shares the representation with the original one.

        If a more general rewiring is needed, while maintaining a light copy to the original, use
        ``._light_copy(new_wires)`` and pass the desired wires.

        Args:
            modes: The new modes that this component acts on.

        Returns:
            The component acting on the specified modes.

        Raises:
            ValueError: If the component's wires are not all defined on the same modes or if the
            length of the given modes is different from the length of the original modes.
        """
        ob = self.wires.output.bra.modes
        ib = self.wires.input.bra.modes
        ok = self.wires.output.ket.modes
        ik = self.wires.input.ket.modes
        subsets = [s for s in (ob, ib, ok, ik) if s]
        if any(s != subsets[0] for s in subsets):
            raise ValueError(
                f"Cannot rewire a component with wires on different modes ({ob, ib, ok, ik})."
            )
        for subset in subsets:
            if subset and len(subset) != len(modes):
                raise ValueError(f"Expected ``{len(modes)}`` modes, found ``{len(subset)}``.")
        ret = self._light_copy()
        modes = set(modes)
        ret._wires = Wires(
            modes_out_bra=modes if ob else set(),
            modes_in_bra=modes if ib else set(),
            modes_out_ket=modes if ok else set(),
            modes_in_ket=modes if ik else set(),
        )

        return ret

    def fock(self, shape: Optional[Union[int, Sequence[int]]] = None) -> CircuitComponent:
        r"""
        Returns an array representation of this component in the Fock basis with the given shape.
        If the shape is not given, it defaults to the ``autoshape`` of the component if it is
        available, otherwise it defaults to the value of ``AUTOCUTOFF_MAX_CUTOFF`` in the settings.

        Args:
            shape: The shape of the returned representation. If ``shape`` is given as an ``int``,
                it is broadcasted to all the dimensions. If not given, it is estimated.
        Returns:
            array: The Fock representation of this component.
        """
        if shape is None:
            shape = self.autoshape
        elif isinstance(shape, int):
            shape = (shape,) * self.representation.ansatz.num_vars
        else:
            shape = tuple(s if s else settings.AUTOCUTOFF_MAX_CUTOFF for s in shape)

        assert len(shape) == len(self.fock_shape)
        try:
            As, bs, cs = self.bargmann
            array = [math.hermite_renormalized(A, b, c, shape) for A, b, c in zip(As, bs, cs)]
        except AttributeError:
            array = self.representation.reduce(shape).array
        return array

    def to_fock(self, shape=None):
        r"""
        Returns a new circuit component with the same attributes as this and a ``Fock`` representation.

        .. code-block::

            >>> from mrmustard.lab_dev import Dgate
            >>> from mrmustard.physics.representations import Fock

            >>> d = Dgate([1], x=0.1, y=0.1)
            >>> d_fock = d.to_fock(shape=3)

            >>> assert d_fock.name == d.name
            >>> assert d_fock.wires == d.wires
            >>> assert isintance(d_fock.representation, Fock)

        Args:
            shape: The shape of the returned representation. If ``shape``is given as
                an ``int``, it is broadcasted to all the dimensions. If ``None``, it
                defaults to the value of ``AUTOCUTOFF_MAX_CUTOFF`` in the settings.
        """
        fock = Fock(math.astensor(self.fock(shape)), batched=True)
        fock._original_bargmann_data = self.representation.data
        return self._from_attributes(fock, self.wires, self.name)

    @property
    def autoshape(self) -> tuple[int, ...]:
        r"""
        The shape of the Fock representation of this component. If the component has a Fock representation
        then it is just the shape of the array. If the components is a State in Bargmann
        representation the shape can be calculated using autocutoff using the single-mode marginals.
        If the component is not a State then the shape is a tuple of ``AUTOCUTOFF_MAX_CUTOFF``.
        """
        MAX = settings.AUTOCUTOFF_MAX_CUTOFF
        return tuple(s if s else MAX for s in self.fock_shape)

    def __add__(self, other: CircuitComponent) -> CircuitComponent:
        r"""
        Implements the addition between circuit components.
        """
        if self.wires != other.wires:
            msg = "Cannot add components with different wires."
            raise ValueError(msg)
        rep = self.representation + other.representation
        name = self.name if self.name == other.name else ""
        return self._from_attributes(rep, self.wires, name)

    def __sub__(self, other: CircuitComponent) -> CircuitComponent:
        r"""
        Implements the subtraction between circuit components.
        """
        if self.wires != other.wires:
            msg = "Cannot subtract components with different wires."
            raise ValueError(msg)
        rep = self.representation - other.representation
        name = self.name if self.name == other.name else ""
        return self._from_attributes(rep, self.wires, name)

    def __mul__(self, other: Scalar) -> CircuitComponent:
        r"""
        Implements the multiplication by a scalar from the right.
        """
        return self._from_attributes(self.representation * other, self.wires, self.name)

    def __rmul__(self, other: Scalar) -> CircuitComponent:
        r"""
        Implements the multiplication by a scalar from the left.
        """
        return self.__mul__(other)

    def __truediv__(self, other: Scalar) -> CircuitComponent:
        r"""
        Implements the division by a scalar for circuit components.
        """
        return self._from_attributes(self.representation / other, self.wires, self.name)

    def __eq__(self, other) -> bool:
        r"""
        Whether this component is equal to another component.

        Compares representations and wires, but not the other attributes (e.g. name and parameter set).
        """
        return self.representation == other.representation and self.wires == other.wires

    def __getattr__(self, name: str):
        if name == "fock_shape":
            try:
                return self._fock_shape
            except AttributeError:
                self._fock_shape = [None] * len(self.wires)
                return self._fock_shape
        return object.__getattribute__(self, name)

    def _matmul_indices(self, other: CircuitComponent) -> tuple[tuple[int, ...], tuple[int, ...]]:
        r"""
        Finds the indices of the wires being contracted when ``self @ other`` is called.
        """
        # find the indices of the wires being contracted on the bra side
        bra_modes = tuple(self.wires.bra.output.modes & other.wires.bra.input.modes)
        idx_z = self.wires.bra.output[bra_modes].indices
        idx_zconj = other.wires.bra.input[bra_modes].indices
        # find the indices of the wires being contracted on the ket side
        ket_modes = tuple(self.wires.ket.output.modes & other.wires.ket.input.modes)
        idx_z += self.wires.ket.output[ket_modes].indices
        idx_zconj += other.wires.ket.input[ket_modes].indices
        return idx_z, idx_zconj

    def __matmul__(self, other: CircuitComponent) -> CircuitComponent:
        r"""
<<<<<<< HEAD
        Contracts ``self`` and ``other``, without adding adjoints.
        The outputs of self go into the inputs of other.
=======
        Contracts ``self`` and ``other`` without adding adjoints.
        It allows for a more custom way of contracting components.
>>>>>>> ff8091c7
        """
        try:
            return other._rrshift_(self)
        except AttributeError:
            pass
        wires_result, perm = self.wires @ other.wires
        idx_z, idx_zconj = self._matmul_indices(other)

        if isinstance(self.representation, Bargmann) and isinstance(other.representation, Bargmann):
            rep = self.representation[idx_z] @ other.representation[idx_zconj]
            rep = rep.reorder(perm) if perm else rep
            return CircuitComponent._from_attributes(rep, wires_result, None)

        self_shape = list(self.autoshape)
        other_shape = list(other.autoshape)
        for z, zc in zip(idx_z, idx_zconj):
            self_shape[z] = min(self_shape[z], other_shape[zc])
            other_shape[zc] = self_shape[z]

        if isinstance(self.representation, Fock):
            self_rep = self.representation.reduce(self_shape)
        else:
            self_rep = self.to_fock(self_shape).representation
        if isinstance(other.representation, Fock):
            other_rep = other.representation.reduce(other_shape)
        else:
            print(other_shape)
            other_rep = other.to_fock(other_shape).representation

        rep = self_rep[idx_z] @ other_rep[idx_zconj]
        rep = rep.reorder(perm) if perm else rep
        return CircuitComponent._from_attributes(rep, wires_result, None)

    def __rshift__(self, other: CircuitComponent) -> CircuitComponent:
        r"""
        Contracts ``self`` and ``other`` (output of self going into input of other).
        It adds the adjoints when they are missing. An error is raised if these
        cannot be deduced from the wires of the components. For example this
        allows ``Ket``s to be right-shifted into ``Channel``s and automatically
        the result is a ``DM``:

        .. code-block::
            >>> from mrmustard.lab_dev import Coherent, Attenuator, Ket, DM, Channel
            >>> assert issubclass(Coherent, Ket)
            >>> assert issubclass(Attenuator, Channel)
            >>> assert isinstance(Coherent([0], 1.0) >> Attenuator([0], 0.5), DM)
        """
        if hasattr(other, "_rrshift_"):
            return other._rrshift_(self)
        only_ket = not self.wires.bra and not other.wires.bra
        only_bra = not self.wires.ket and not other.wires.ket
        both_sides = self.wires.bra and self.wires.ket and other.wires.bra and other.wires.ket
        if only_ket or only_bra or both_sides:
            return self @ other

        self_needs_bra = (not self.wires.bra) and other.wires.bra and other.wires.ket
        self_needs_ket = (not self.wires.ket) and other.wires.bra and other.wires.ket
        if self_needs_bra or self_needs_ket:
            return self.adjoint @ (self @ other)

        other_needs_bra = (self.wires.bra and self.wires.ket) and not other.wires.bra
        other_needs_ket = (self.wires.bra and self.wires.ket) and not other.wires.ket
        if other_needs_bra or other_needs_ket:
            return (self @ other) @ other.adjoint

        msg = f"``>>`` not supported between {self} and {other} because it's not clear "
        msg += (
            "whether or where to add bra wires. Use ``@`` instead and specify all the components."
        )
        raise ValueError(msg)

    def __repr__(self) -> str:
        return f"{self.__class__.__name__}(modes={self.modes}, name={self.name or None})"

    def _repr_html_(self):  # pragma: no cover
        temp = Template(
            filename=os.path.dirname(__file__) + "/assets/circuit_components.txt"
        )  # nosec

        wires_temp = Template(filename=os.path.dirname(__file__) + "/assets/wires.txt")  # nosec
        wires_temp_uni = wires_temp.render_unicode(wires=self.wires)
        wires_temp_uni = (
            wires_temp_uni.replace("<body>", "").replace("</body>", "").replace("h1", "h3")
        )

        rep_temp = (
            Template(filename=os.path.dirname(__file__) + "/../physics/assets/fock.txt")  # nosec
            if isinstance(self.representation, Fock)
            else Template(
                filename=os.path.dirname(__file__) + "/../physics/assets/bargmann.txt"
            )  # nosec
        )
        rep_temp_uni = rep_temp.render_unicode(rep=self.representation)
        display(HTML(temp.render(comp=self, wires=wires_temp_uni, rep=rep_temp_uni)))


class CCView(CircuitComponent):
    r"""A base class for views of circuit components. It allows for a more efficient
    use of components when we need the same component on different wires.

    Args:
        component: The circuit component to take the view of.
    """

    def __init__(self, component: CircuitComponent) -> None:
        self.__dict__ = component.__dict__.copy()
        self._component = component._light_copy()

    def __getattr__(self, name):
        r"""send calls to the component"""
        return getattr(self._component, name)

    def __repr__(self) -> str:
        return repr(self._component)


class AdjointView(CCView):
    r"""
    Adjoint view of a circuit component obtained by swapping the ket/bra wires
    and conjugating the representation. Note the representation is a wrapper
    property around the original one, so it can work also for classes whose
    representation attribute is a computed property like the trainable components.

    Args:
        component: The circuit component to take the view of.
    """

    @property
    def short_name(self) -> str:
        "short name that appears in the circuit"
        return self._component.short_name + "_adj"

    @property
    def adjoint(self) -> CircuitComponent:
        r"""
        Returns a light-copy of the component that was used to generate the view.
        """
        return self._component._light_copy()

    @property
    def representation(self):
        r"""
        A representation of this circuit component. Note that ket and bra indices
        have been swapped.
        """
        bras = self._component.wires.bra.indices
        kets = self._component.wires.ket.indices
        return self._component.representation.reorder(kets + bras).conj()

    @property
    def wires(self):
        r"""
        The ``Wires`` in this component.
        """
        return self._component.wires.adjoint


class DualView(CCView):
    r"""
    Dual view of a circuit component obtained by swapping the input/output wires
    and conjugating the representation. Note the representation is a wrapper
    property around the original one, so it can work also for classes whose
    representation attribute is a computed property like the trainable components.

    Args:
        component: The circuit component to take the view of.
    """

    @property
    def short_name(self) -> str:
        "short name that appears in the circuit"
        return self._component.short_name + "_dual"

    @property
    def dual(self) -> CircuitComponent:
        r"""
        Returns a light-copy of the component that was used to generate the view.
        """
        return self._component._light_copy()

    @property
    def representation(self):
        r"""
        A representation of this circuit component. Note that input and output indices
        have been swapped.
        """
        ok = self._component.wires.ket.output.indices
        ik = self._component.wires.ket.input.indices
        ib = self._component.wires.bra.input.indices
        ob = self._component.wires.bra.output.indices
        return self._component.representation.reorder(ib + ob + ik + ok).conj()

    @property
    def wires(self):
        r"""
        The ``Wires`` in this component.
        """
        return self._component.wires.dual<|MERGE_RESOLUTION|>--- conflicted
+++ resolved
@@ -52,11 +52,7 @@
         name: The name of this component.
     """
 
-<<<<<<< HEAD
-    _autoshape_counter = 0
-=======
     short_name = "CC"
->>>>>>> ff8091c7
 
     def __init__(
         self,
@@ -84,7 +80,12 @@
         ib = tuple(sorted(modes_in_bra))
         ok = tuple(sorted(modes_out_ket))
         ik = tuple(sorted(modes_in_ket))
-        if ob != modes_out_bra or ib != modes_in_bra or ok != modes_out_ket or ik != modes_in_ket:
+        if (
+            ob != modes_out_bra
+            or ib != modes_in_bra
+            or ok != modes_out_ket
+            or ik != modes_in_ket
+        ):
             offsets = [len(ob), len(ob) + len(ib), len(ob) + len(ib) + len(ok)]
             perm = (
                 tuple(np.argsort(modes_out_bra))
@@ -183,7 +184,9 @@
             A circuit component with the given Bargmann representation.
         """
         repr = Bargmann(*triple)
-        wires = Wires(set(modes_out_bra), set(modes_in_bra), set(modes_out_ket), set(modes_in_ket))
+        wires = Wires(
+            set(modes_out_bra), set(modes_in_bra), set(modes_out_ket), set(modes_in_ket)
+        )
         return cls._from_attributes(repr, wires, name)
 
     @property
@@ -235,7 +238,9 @@
         """
         from mrmustard.lab_dev.circuit_components_utils import BtoQ
 
-        wires = Wires(set(modes_out_bra), set(modes_in_bra), set(modes_out_ket), set(modes_in_ket))
+        wires = Wires(
+            set(modes_out_bra), set(modes_in_bra), set(modes_out_ket), set(modes_in_ket)
+        )
         QtoB_ob = BtoQ(modes_out_bra, phi).inverse().adjoint  # output bra
         QtoB_ib = BtoQ(modes_in_bra, phi).inverse().adjoint.dual  # input bra
         QtoB_ok = BtoQ(modes_out_ket, phi).inverse()  # output ket
@@ -322,7 +327,6 @@
         """
         return DualView(self)
 
-<<<<<<< HEAD
     @property
     def fock_shape(self) -> list[Optional[int]]:
         r"""
@@ -342,10 +346,7 @@
                 self._fock_shape = [None] * len(self.wires)
         return self._fock_shape
 
-    def _light_copy(self) -> CircuitComponent:
-=======
     def _light_copy(self, wires: Optional[Wires] = None) -> CircuitComponent:
->>>>>>> ff8091c7
         r"""
         Creates a "light" copy of this component by referencing its __dict__, except for the wires,
         which are a new object or the given one.
@@ -386,7 +387,9 @@
             )
         for subset in subsets:
             if subset and len(subset) != len(modes):
-                raise ValueError(f"Expected ``{len(modes)}`` modes, found ``{len(subset)}``.")
+                raise ValueError(
+                    f"Expected ``{len(modes)}`` modes, found ``{len(subset)}``."
+                )
         ret = self._light_copy()
         modes = set(modes)
         ret._wires = Wires(
@@ -398,7 +401,9 @@
 
         return ret
 
-    def fock(self, shape: Optional[Union[int, Sequence[int]]] = None) -> CircuitComponent:
+    def fock(
+        self, shape: Optional[Union[int, Sequence[int]]] = None
+    ) -> CircuitComponent:
         r"""
         Returns an array representation of this component in the Fock basis with the given shape.
         If the shape is not given, it defaults to the ``autoshape`` of the component if it is
@@ -420,7 +425,9 @@
         assert len(shape) == len(self.fock_shape)
         try:
             As, bs, cs = self.bargmann
-            array = [math.hermite_renormalized(A, b, c, shape) for A, b, c in zip(As, bs, cs)]
+            array = [
+                math.hermite_renormalized(A, b, c, shape) for A, b, c in zip(As, bs, cs)
+            ]
         except AttributeError:
             array = self.representation.reduce(shape).array
         return array
@@ -518,7 +525,9 @@
                 return self._fock_shape
         return object.__getattribute__(self, name)
 
-    def _matmul_indices(self, other: CircuitComponent) -> tuple[tuple[int, ...], tuple[int, ...]]:
+    def _matmul_indices(
+        self, other: CircuitComponent
+    ) -> tuple[tuple[int, ...], tuple[int, ...]]:
         r"""
         Finds the indices of the wires being contracted when ``self @ other`` is called.
         """
@@ -534,13 +543,8 @@
 
     def __matmul__(self, other: CircuitComponent) -> CircuitComponent:
         r"""
-<<<<<<< HEAD
-        Contracts ``self`` and ``other``, without adding adjoints.
-        The outputs of self go into the inputs of other.
-=======
         Contracts ``self`` and ``other`` without adding adjoints.
         It allows for a more custom way of contracting components.
->>>>>>> ff8091c7
         """
         try:
             return other._rrshift_(self)
@@ -549,7 +553,9 @@
         wires_result, perm = self.wires @ other.wires
         idx_z, idx_zconj = self._matmul_indices(other)
 
-        if isinstance(self.representation, Bargmann) and isinstance(other.representation, Bargmann):
+        if isinstance(self.representation, Bargmann) and isinstance(
+            other.representation, Bargmann
+        ):
             rep = self.representation[idx_z] @ other.representation[idx_zconj]
             rep = rep.reorder(perm) if perm else rep
             return CircuitComponent._from_attributes(rep, wires_result, None)
@@ -592,7 +598,9 @@
             return other._rrshift_(self)
         only_ket = not self.wires.bra and not other.wires.bra
         only_bra = not self.wires.ket and not other.wires.ket
-        both_sides = self.wires.bra and self.wires.ket and other.wires.bra and other.wires.ket
+        both_sides = (
+            self.wires.bra and self.wires.ket and other.wires.bra and other.wires.ket
+        )
         if only_ket or only_bra or both_sides:
             return self @ other
 
@@ -607,13 +615,13 @@
             return (self @ other) @ other.adjoint
 
         msg = f"``>>`` not supported between {self} and {other} because it's not clear "
-        msg += (
-            "whether or where to add bra wires. Use ``@`` instead and specify all the components."
+        msg += "whether or where to add bra wires. Use ``@`` instead and specify all the components."
+        raise ValueError(msg)
+
+    def __repr__(self) -> str:
+        return (
+            f"{self.__class__.__name__}(modes={self.modes}, name={self.name or None})"
         )
-        raise ValueError(msg)
-
-    def __repr__(self) -> str:
-        return f"{self.__class__.__name__}(modes={self.modes}, name={self.name or None})"
 
     def _repr_html_(self):  # pragma: no cover
         temp = Template(
@@ -623,7 +631,9 @@
         wires_temp = Template(filename=os.path.dirname(__file__) + "/assets/wires.txt")  # nosec
         wires_temp_uni = wires_temp.render_unicode(wires=self.wires)
         wires_temp_uni = (
-            wires_temp_uni.replace("<body>", "").replace("</body>", "").replace("h1", "h3")
+            wires_temp_uni.replace("<body>", "")
+            .replace("</body>", "")
+            .replace("h1", "h3")
         )
 
         rep_temp = (
