--- conflicted
+++ resolved
@@ -33,11 +33,7 @@
 from mrmustard import physics
 from ..circuit_components import CircuitComponent
 
-<<<<<<< HEAD
 __all__ = ["Transformation", "Operation", "Unitary", "Map", "Channel"]
-=======
-__all__ = ["Transformation", "Operator", "Unitary", "Map", "Channel"]
->>>>>>> d36cd408
 
 
 class Transformation(CircuitComponent):
@@ -76,7 +72,6 @@
         return cls(modes_out, modes_in, Bargmann(*triple), name)
 
     def inverse(self) -> Transformation:
-<<<<<<< HEAD
         r"""Returns the mathematical inverse of the transformation, if it exists.
         Note that it can be unphysical, for example when the original is not unitary.
 
@@ -87,10 +82,6 @@
             NotImplementedError: if the inverse of this transformation is not supported.
         """
         if not len(self.wires.input) == len(self.wires.output):
-=======
-        r"""Returns the inverse of the transformation."""
-        if len(self.wires.input) != len(self.wires.output):
->>>>>>> d36cd408
             raise NotImplementedError(
                 "Only Transformations with the same number of input and output wires are supported."
             )
@@ -100,17 +91,9 @@
             raise NotImplementedError("Batched transformations are not supported.")
 
         # compute the inverse
-<<<<<<< HEAD
         A, b, _ = self.dual.representation.conj().triple  # apply X(.)X
         almost_inverse = self._from_attributes(
             Bargmann(math.inv(A[0]), -math.inv(A[0]) @ b[0], 1 + 0j), self.wires
-=======
-        A, b, _ = self.dual.representation.conj().triple  # apply X
-        almost_inverse = self._from_attributes(
-            Bargmann(math.inv(A[0]), -math.inv(A[0]) @ b[0], 1 + 0j),
-            self.wires,
-            "",
->>>>>>> d36cd408
         )
         almost_identity = (
             self @ almost_inverse
@@ -147,45 +130,7 @@
             self._representation = representation
 
 
-<<<<<<< HEAD
 class Unitary(Operation):
-=======
-class Operator(Transformation):
-    r"""A CircuitComponent with input and output wires, only on the ket side.
-    This class essentially relaxes the requirement that Unitaries have that
-    the input and output modes must be the same."""
-
-    def __init__(
-        self,
-        modes_out: tuple[int, ...] = (),
-        modes_in: tuple[int, ...] = (),
-        name: Optional[str] = None,
-    ):
-        super().__init__(
-            modes_out_ket=modes_in,
-            modes_in_ket=modes_out,
-            name=name or "Op" + "".join(str(m) for m in modes_in),
-        )
-
-    @classmethod
-    def from_bargmann(
-        cls,
-        modes_out: Sequence[int],
-        modes_in: Sequence[int],
-        triple: tuple[ComplexMatrix, ComplexVector, complex],
-        name: Optional[str] = None,
-    ) -> Operator:
-        A = math.astensor(triple[0])
-        b = math.astensor(triple[1])
-        c = math.astensor(triple[2])
-        shape_check(A, b, len(modes_out) + len(modes_in), "Bargmann")
-        return cls._from_attributes(
-            Bargmann(A, b, c), Wires(set(), set(), set(modes_out), set(modes_in)), name
-        )
-
-
-class Unitary(Operator):
->>>>>>> d36cd408
     r"""
     Base class for all unitary transformations.
 
@@ -193,17 +138,6 @@
         name: The name of this transformation.
         modes: The modes that this transformation acts on.
     """
-
-<<<<<<< HEAD
-=======
-    def __init__(self, name: Optional[str] = None, modes: tuple[int, ...] = ()):
-        super().__init__(
-            modes_in=modes,
-            modes_out=modes,
-            name=name or "U" + "".join(str(m) for m in modes),
-        )
-
->>>>>>> d36cd408
     def __rshift__(self, other: CircuitComponent) -> CircuitComponent:
         r"""
         Contracts ``self`` and ``other`` as it would in a circuit, adding the adjoints when
@@ -215,15 +149,9 @@
         ret = super().__rshift__(other)
 
         if isinstance(other, Unitary):
-<<<<<<< HEAD
             return Unitary._from_attributes(ret.representation, ret.wires)
         elif isinstance(other, Channel):
             return Channel._from_attributes(ret.representation, ret.wires)
-=======
-            return Unitary._from_attributes(ret.representation, ret.wires, "")
-        elif isinstance(other, Channel):
-            return Channel._from_attributes(ret.representation, ret.wires, "")
->>>>>>> d36cd408
         return ret
 
     @classmethod
@@ -234,7 +162,6 @@
         displacement: RealVector,
         name: Optional[str] = None,
     ) -> Unitary:
-<<<<<<< HEAD
         r"""Initialize a Unitary from the given symplectic matrix in qqpp basis.
         I.e. the axes are ordered as [q0, q1, ..., p0, p1, ...].
         """
@@ -249,34 +176,6 @@
             representation=Bargmann(A, b, c),
             wires=Wires(set(), set(), set(modes), set(modes)),
             name=name,
-=======
-        A = math.astensor(triple[0])
-        b = math.astensor(triple[1])
-        c = math.astensor(triple[2])
-        shape_check(A, b, 2 * len(modes), "Bargmann")
-        s = set(modes)
-        return Unitary._from_attributes(
-            representation=Bargmann(A, b, c), wires=Wires(set(), set(), s, s), name=name
-        )
-
-
-class Map(Transformation):
-    r"""A CircuitComponent with input and output wires and same modes on bra and ket sides.
-    More general than Channels, which need to be CPTP."""
-
-    def __init__(
-        self,
-        modes_out: tuple[int, ...] = (),
-        modes_in: tuple[int, ...] = (),
-        name: Optional[str] = None,
-    ):
-        super().__init__(
-            modes_out_bra=modes_in,
-            modes_in_bra=modes_out,
-            modes_out_ket=modes_in,
-            modes_in_ket=modes_out,
-            name=name or "Map",
->>>>>>> d36cd408
         )
 
 
@@ -298,20 +197,12 @@
         name: Optional[str] = None,
     ):
         super().__init__(
-<<<<<<< HEAD
             modes_out_bra=modes_out,
             modes_in_bra=modes_in,
             modes_out_ket=modes_out,
             modes_in_ket=modes_in,
             representation=representation,
             name=name or self.__class__.__name__,
-=======
-            modes_in_ket=modes,
-            modes_out_ket=modes,
-            modes_in_bra=modes,
-            modes_out_bra=modes,
-            name=name or "Ch" + "".join(str(m) for m in modes),
->>>>>>> d36cd408
         )
 
 
@@ -334,33 +225,6 @@
         Returns a ``Channel`` when ``other`` is a ``Channel`` or a ``Unitary``, and a ``CircuitComponent`` otherwise.
         """
         ret = super().__rshift__(other)
-
-<<<<<<< HEAD
         if isinstance(other, (Channel, Unitary)):
             return Channel._from_attributes(ret.representation, ret.wires)
-        return ret
-=======
-        if isinstance(other, (Unitary, Channel)):
-            return Channel._from_attributes(representation=ret.representation, wires=ret.wires)
-        return ret
-
-    def __repr__(self) -> str:
-        return super().__repr__().replace("CircuitComponent", "Channel")
-
-    @classmethod
-    def from_bargmann(
-        cls,
-        modes: Sequence[int],
-        triple: tuple[ComplexMatrix, ComplexVector, complex],
-        name: Optional[str] = None,
-    ) -> Channel:
-        r"""Initialize a Channel from the given Bargmann ``(A, b, c)`` triple."""
-        A = math.astensor(triple[0])
-        b = math.astensor(triple[1])
-        c = math.astensor(triple[2])
-        shape_check(A, b, 4 * len(modes), "Bargmann")
-        s = set(modes)
-        return Channel._from_attributes(
-            representation=Bargmann(A, b, c), wires=Wires(s, s, s, s), name=name
-        )
->>>>>>> d36cd408
+        return ret