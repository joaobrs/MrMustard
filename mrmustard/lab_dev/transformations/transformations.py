--- conflicted
+++ resolved
@@ -25,12 +25,8 @@
 from ...physics import triples
 from ..utils import make_parameter, reshape_params
 
-<<<<<<< HEAD
-__all__ = ["Attenuator", "FockDamping", "BSgate", "Dgate", "Rgate", "Sgate", "Igate"]
-=======
-
-__all__ = ["Amplifier", "Attenuator", "Fockdamping", "BSgate", "Dgate", "Rgate", "Sgate", "S2gate", "Identity"]
->>>>>>> fe0fdcec
+
+__all__ = ["Amplifier", "Attenuator", "FockDamping", "BSgate", "Dgate", "Rgate", "Sgate", "S2gate", "Identity"]
 
 
 class BSgate(Unitary):
