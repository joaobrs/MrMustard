# Copyright 2023 Xanadu Quantum Technologies Inc.

# Licensed under the Apache License, Version 2.0 (the "License");
# you may not use this file except in compliance with the License.
# You may obtain a copy of the License at

#     http://www.apache.org/licenses/LICENSE-2.0

# Unless required by applicable law or agreed to in writing, software
# distributed under the License is distributed on an "AS IS" BASIS,
# WITHOUT WARRANTIES OR CONDITIONS OF ANY KIND, either express or implied.
# See the License for the specific language governing permissions and
# limitations under the License.

"""
The classes representing transformations in quantum circuits.
"""

from __future__ import annotations

from typing import Optional, Sequence, Tuple, Union

from .base import Unitary, Channel
from ...physics.representations import Bargmann
from ...physics import triples
from ..utils import make_parameter, reshape_params

<<<<<<< HEAD
__all__ = ["Amplifier", "Attenuator", "BSgate", "Dgate", "Rgate", "Sgate", "Identity"]
=======
__all__ = ["Attenuator", "BSgate", "Dgate", "Rgate", "Sgate", "Identity", "S2gate"]
>>>>>>> 0e7336c7


class BSgate(Unitary):
    r"""The beam splitter gate.

    It applies to a single pair of modes.

    .. code-block ::

        >>> import numpy as np
        >>> from mrmustard.lab_dev import BSgate

        >>> unitary = BSgate(modes=[1, 2], theta=0.1)
        >>> assert unitary.modes == [1, 2]
        >>> assert np.allclose(unitary.theta.value, 0.1)
        >>> assert np.allclose(unitary.phi.value, 0.0)

    Args:
        modes: The modes this gate is applied to.
        theta: The transmissivity angle.
        theta_bounds: The bounds for the transmissivity angle.
        theta_trainable: Whether theta is a trainable variable.
        phi: The phase angle.
        phi_bounds: The bounds for the phase angle.
        phi_trainable: Whether phi is a trainable variable.

    Raises:
        ValueError: If ``modes`` is not a pair of modes.

    .. details::

        The beamsplitter gate is a Gaussian gate defined by

        .. math::
            S = \begin{bmatrix}
                    \text{Re}(U) & -\text{Im}(U)\\
                    \text{Im}(U) & \text{Re}(U)
                \end{bmatrix} \text{ and }
            d = O_4\:,

        with

        .. math::
            U &= \begin{bmatrix}
                    \text{cos}(\theta) & -e^{-i\phi}\text{sin}(\theta)\\
                    e^{i\phi}\text{sin}(\theta) & \text{cos}(\theta)
                \end{bmatrix} \\

        Its ``(A,b,c)`` triple is given by 

        .. math::
            A = \begin{bmatrix}
                    O_2 & U \\
                    U^{T} & O_2
                \end{bmatrix} \text{, }
            b = O_{4} \text{, and }
            c = 1
    """

    short_name = "BS"

    def __init__(
        self,
        modes: Tuple[int, int],
        theta: float = 0.0,
        phi: float = 0.0,
        theta_trainable: bool = False,
        phi_trainable: bool = False,
        theta_bounds: Tuple[Optional[float], Optional[float]] = (None, None),
        phi_bounds: Tuple[Optional[float], Optional[float]] = (None, None),
    ):
        if len(modes) != 2:
            raise ValueError(f"Expected a pair of modes, found {modes}.")

        super().__init__(modes_out=modes, modes_in=modes, name="BSgate")
        self._add_parameter(make_parameter(theta_trainable, theta, "theta", theta_bounds))
        self._add_parameter(make_parameter(phi_trainable, phi, "phi", phi_bounds))

    @property
    def representation(self) -> Bargmann:
        return Bargmann(*triples.beamsplitter_gate_Abc(self.theta.value, self.phi.value))


class Dgate(Unitary):
    r"""
    The displacement gate.

    If ``x`` and/or ``y`` are iterables, their length must be equal to `1` or `N`. If their length is equal to `1`,
    all the modes share the same parameters.

    .. code-block ::

        >>> import numpy as np
        >>> from mrmustard.lab_dev import Dgate

        >>> unitary = Dgate(modes=[1, 2], x=0.1, y=[0.2, 0.3])
        >>> assert unitary.modes == [1, 2]
        >>> assert np.allclose(unitary.x.value, [0.1, 0.1])
        >>> assert np.allclose(unitary.y.value, [0.2, 0.3])

    Args:
        modes: The modes this gate is applied to.
        x: The displacements along the `x` axis, which represents position axis in phase space.
        y: The displacements along the `y` axis.
        x_bounds: The bounds for the displacement along the `x` axis.
        y_bounds: The bounds for the displacement along the `y` axis, which represents momentum axis in phase space.
        x_trainable: Whether `x` is a trainable variable.
        y_trainable: Whether `y` is a trainable variable.

    .. details::

        For any :math:`\bar{\alpha} = \bar{x} + i\bar{y}` of length :math:`N`, the :math:`N`-mode
        displacement gate is defined by

        .. math:: 
            S = I_N \text{ and } r = \sqrt{2\hbar}\big[\text{Re}(\bar{\alpha}), \text{Im}(\bar{\alpha})\big].

        Its ``(A,b,c)`` triple is given by 

        .. math::
            A &= \begin{bmatrix}
                    O_N & I_N\\
                    I_N & O_N
                \end{bmatrix} \\ \\
            b &= \begin{bmatrix}
                    \bar{\alpha} & -\bar{\alpha}^*
                \end{bmatrix} \\ \\
            c &= \text{exp}\big(-|\bar{\alpha}^2|/2\big).
    """

    short_name = "D"

    def __init__(
        self,
        modes: Sequence[int] = None,
        x: Union[float, Sequence[float]] = 0.0,
        y: Union[float, Sequence[float]] = 0.0,
        x_trainable: bool = False,
        y_trainable: bool = False,
        x_bounds: Tuple[Optional[float], Optional[float]] = (None, None),
        y_bounds: Tuple[Optional[float], Optional[float]] = (None, None),
    ) -> None:
        super().__init__(modes_out=modes, modes_in=modes, name="Dgate")
        self._add_parameter(make_parameter(x_trainable, x, "x", x_bounds))
        self._add_parameter(make_parameter(y_trainable, y, "y", y_bounds))

    @property
    def representation(self) -> Bargmann:
        n_modes = len(self.modes)
        xs, ys = list(reshape_params(n_modes, x=self.x.value, y=self.y.value))
        return Bargmann(*triples.displacement_gate_Abc(xs, ys))


class Rgate(Unitary):
    r"""
    The rotation gate.

    If ``theta`` is an iterable, its length must be equal to `1` or `N`. If its length is equal to `1`,
    all the modes share the same ``theta``.

    .. code-block ::

        >>> import numpy as np
        >>> from mrmustard.lab_dev import Rgate

        >>> unitary = Rgate(modes=[1, 2], phi=0.1)
        >>> assert unitary.modes == [1, 2]

    Args:
        modes: The modes this gate is applied to.
        theta: The rotation angles.
        theta_bounds: The bounds for ``theta``.
        theta_trainable: Whether ``theta`` is a trainable variable.
    """

    short_name = "R"

    def __init__(
        self,
        modes: Sequence[int],
        phi: Union[float, list[float]] = 0.0,
        phi_trainable: bool = False,
        phi_bounds: Tuple[Optional[float], Optional[float]] = (0.0, None),
    ):
        super().__init__(modes_out=modes, modes_in=modes, name="Rgate")
        self._add_parameter(make_parameter(phi_trainable, phi, "phi", phi_bounds))

    @property
    def representation(self) -> Bargmann:
        n_modes = len(self.modes)
        phis = list(reshape_params(n_modes, phi=self.phi.value))[0]
        return Bargmann(*triples.rotation_gate_Abc(phis))


class Sgate(Unitary):
    r"""
    The squeezing gate.

    If ``r`` and/or ``phi`` are iterables, their length must be equal to `1` or `N`. If their length is equal to `1`,
    all the modes share the same parameters.

    .. code-block ::

        >>> import numpy as np
        >>> from mrmustard.lab_dev import Sgate

        >>> unitary = Sgate(modes=[1, 2], r=0.1, phi=[0.2, 0.3])
        >>> assert unitary.modes == [1, 2]
        >>> assert np.allclose(unitary.r.value, [0.1, 0.1])
        >>> assert np.allclose(unitary.phi.value, [0.2, 0.3])

    Args:
        modes: The modes this gate is applied to.
        r: The list of squeezing magnitudes.
        r_bounds: The bounds for the squeezing magnitudes.
        r_trainable: Whether r is a trainable variable.
        phi: The list of squeezing angles.
        phi_bounds: The bounds for the squeezing angles.
        phi_trainable: Whether phi is a trainable variable.

    .. details::

        For any :math:`\bar{r}` and :math:`\bar{\phi}` of length :math:`N`, the :math:`N`-mode
        squeezing gate is defined by

        .. math::
            S = \begin{bmatrix}
                    \text{diag}_N(\text{cosh}(\bar{r})) & \text{diag}_N(e^{-i\bar{\phi}}\text{sinh}(\bar{r}))\\
                    -\text{diag}_N(e^{i\bar{\phi}}\text{sinh}(\bar{r})) & \text{diag}_N(\text{cosh}(\bar{r}))
                \end{bmatrix} \text{ and }
            d = O_{2N},

        where :math:`\text{diag}_N(\bar{a})` is the :math:`N\text{x}N` matrix with diagonal :math:`\bar{a}`.
        Its ``(A,b,c)`` triple is given by 

        .. math::
            A &= \begin{bmatrix}
                    -\text{diag}_N(e^{i\bar{\phi}}\text{tanh}(\bar{r})) & \text{diag}_N(\text{sech}(\bar{r}))\\
                    \text{diag}_N(\text{sech}(\bar{r})) & \text{diag}_N(e^{-i\bar{\phi}}\text{tanh}(\bar{r}))
                \end{bmatrix} \\ \\
            b &= O_{2N} \\ \\
            c &= \prod_{i=1}^N\sqrt{\text{sech}{\:r_i}}\:.
    """

    short_name = "S"

    def __init__(
        self,
        modes: Sequence[int],
        r: Union[float, list[float]] = 0.0,
        phi: Union[float, list[float]] = 0.0,
        r_trainable: bool = False,
        phi_trainable: bool = False,
        r_bounds: Tuple[Optional[float], Optional[float]] = (0.0, None),
        phi_bounds: Tuple[Optional[float], Optional[float]] = (None, None),
    ):
        super().__init__(modes_out=modes, modes_in=modes, name="Sgate")
        self._add_parameter(make_parameter(r_trainable, r, "r", r_bounds))
        self._add_parameter(make_parameter(phi_trainable, phi, "phi", phi_bounds))

    @property
    def representation(self) -> Bargmann:
        n_modes = len(self.modes)
        rs, phis = list(reshape_params(n_modes, r=self.r.value, phi=self.phi.value))
        return Bargmann(*triples.squeezing_gate_Abc(rs, phis))


class Identity(Unitary):
    r"""
    The identity gate.

    Applied to a single or multiple modes

    .. code-block ::

        >>> import numpy as np
        >>> from mrmustard.lab_dev import Identity

        >>> unitary = Identity(modes=[1, 2])
        >>> assert unitary.modes == [1, 2]

    Args:
        modes: The modes this gate is applied to.
    """

    short_name = "I"

    def __init__(
        self,
        modes: Sequence[int],
    ):
        super().__init__(modes_out=modes, modes_in=modes, name="Identity")

    @property
    def representation(self) -> Bargmann:
        n_modes = len(self.modes)
        return Bargmann(*triples.identity_Abc(n_modes))


<<<<<<< HEAD
class Amplifier(Channel):
    r"""The noisy amplifier channel.

    If ``gain`` is an iterable, its length must be equal to `1` or `N`. If it length is equal to `1`,
    all the modes share the same gain.
=======
class S2gate(Unitary):
    r"""The two mode squeezing gate.

    It applies to a single pair of modes.
>>>>>>> 0e7336c7

    .. code-block ::

        >>> import numpy as np
<<<<<<< HEAD
        >>> from mrmustard.lab_dev import Amplifier

        >>> channel = Amplifier(modes=[1, 2], gain=1.1)
        >>> assert channel.modes == [1, 2]
        >>> assert np.allclose(channel.gain.value, [1.1, 1.1])

    Args:
        modes: The modes this gate is applied to.
        gain: The gain.
        gain_trainable: Whether the gain is a trainable variable.
        gain_bounds: The bounds for the gain.

    .. details::

        The :math:`N`-mode attenuator is defined as

        .. math::
            X = /sqrt{/bar{g}}I_{2N} \text{ , }
            Y = (/bar{g}-1)I_{2N} \text{ , and }
            d = O_{4N}\:,

        where :math:`/bar{g}` is the gain and
        :math:`\text{diag}_N(\bar{g})` is the :math:`N\text{x}N` matrix with diagonal :math:`\bar{g}`.
=======
        >>> from mrmustard.lab_dev import S2gate

        >>> unitary = S2gate(modes=[1, 2], r=1)
        >>> assert unitary.modes == [1, 2]
        >>> assert np.allclose(unitary.r.value, 1)
        >>> assert np.allclose(unitary.phi.value, 0.0)

    Args:
        modes: The modes this gate is applied to.
        r: The squeezing amplitude.
        r_bounds: The bounds for the squeezing amplitude.
        r_trainable: Whether r is a trainable variable.
        phi: The phase angle.
        phi_bounds: The bounds for the phase angle.
        phi_trainable: Whether phi is a trainable variable.

    Raises:
        ValueError: If ``modes`` is not a pair of modes.

    .. details::
>>>>>>> 0e7336c7

        Its ``(A,b,c)`` triple is given by 

        .. math::
<<<<<<< HEAD
            A &= \begin{bmatrix}
                    O_N & \text{diag}_N(1/(\sqrt{\bar{g}}) & \text{diag}_N(1-1/\bar{g}) & O_N \\
                    \text{diag}_N(1/(\sqrt{\bar{g}}) & O_N & O_N & O_N \\
                    \text{diag}_N(1-1/\bar{g})  & O_N & O_N &  \text{diag}_N(1/(\bar{g})\\
                    O_N & O_N &  \text{diag}_N(1/(\sqrt{\bar{g}}) & O_N
                \end{bmatrix} \\ \\
            b &= O_{4N} \\ \\
            c &= 1//bar{g}\:.
=======
            A = \begin{bmatrix}
                    O & e^{i\phi}\tanh(r) & \sech(r) & 0 \\
                    e^{i\phi}\tanh(r) & 0 & 0 & \sech(r) \\
                    \sech(r) & & 0 & 0 e^{i\phi}\tanh(r) \\
                    O & \sech(r) & e^{i\phi}\tanh(r) & 0     
                \end{bmatrix} \text{, }
            b = O_{4} \text{, and }
            c = \sech(r)
>>>>>>> 0e7336c7
    """

    def __init__(
        self,
<<<<<<< HEAD
        modes: Sequence[int],
        gain: Union[Optional[float], Optional[list[float]]] = 1.0,
        gain_trainable: bool = False,
        gain_bounds: Tuple[Optional[float], Optional[float]] = (1.0, None),
    ):
        super().__init__(modes_out=modes, modes_in=modes, name="Amp")
        self._add_parameter(
            make_parameter(
                gain_trainable,
                gain,
                "gain",
                gain_bounds,
                None,
            )
        )

    @property
    def representation(self) -> Bargmann:
        n_modes = len(self.modes)
        g = list(reshape_params(n_modes, g=self.gain.value))[0]
        return Bargmann(*triples.amplifier_Abc(g))
=======
        modes: Tuple[int, int],
        r: float = 0.0,
        phi: float = 0.0,
        r_trainable: bool = False,
        phi_trainable: bool = False,
        r_bounds: Tuple[Optional[float], Optional[float]] = (0, None),
        phi_bounds: Tuple[Optional[float], Optional[float]] = (None, None),
    ):
        if len(modes) != 2:
            raise ValueError(f"Expected a pair of modes, found {modes}.")

        super().__init__(modes_out=modes, modes_in=modes, name="S2gate")
        self._add_parameter(make_parameter(r_trainable, r, "r", r_bounds))
        self._add_parameter(make_parameter(phi_trainable, phi, "phi", phi_bounds))

    @property
    def representation(self) -> Bargmann:
        return Bargmann(*triples.twomode_squeezing_gate_Abc(self.r.value, self.phi.value))
>>>>>>> 0e7336c7


class Attenuator(Channel):
    r"""The noisy attenuator channel.

    If ``transmissivity`` is an iterable, its length must be equal to `1` or `N`. If it length is equal to `1`,
    all the modes share the same transmissivity.

    .. code-block ::

        >>> import numpy as np
        >>> from mrmustard.lab_dev import Attenuator

        >>> channel = Attenuator(modes=[1, 2], transmissivity=0.1)
        >>> assert channel.modes == [1, 2]
        >>> assert np.allclose(channel.transmissivity.value, [0.1, 0.1])

    Args:
        modes: The modes this gate is applied to.
        transmissivity: The transmissivity.
        transmissivity_trainable: Whether the transmissivity is a trainable variable.
        transmissivity_bounds: The bounds for the transmissivity.

    .. details::

        The :math:`N`-mode attenuator is defined as

        .. math::
            X = \text{cos}(\theta)I_{2N} \text{ , }
            Y = \text{sin}^2(\theta)I_{2N} \text{ , and }
            d = O_{4N}\:,

        where the :math:`\theta=\text{arcos}(\sqrt{\bar{\eta}})`, :math:`\eta` is the transmissivity, and 
        :math:`\text{diag}_N(\bar{\eta})` is the :math:`N\text{x}N` matrix with diagonal :math:`\bar{\eta}`.

        Its ``(A,b,c)`` triple is given by 

        .. math::
            A &= \begin{bmatrix}
                    O_N & \text{diag}_N(\sqrt{\bar{\eta}}) & O_N & O_N \\
                    \text{diag}_N(\sqrt{\bar{\eta}}) & O_N & O_N & \text{diag}_N(1-\sqrt{\bar{\eta}})\\
                    O_N & O_N & O_N & \text{diag}_N(\sqrt{\bar{\eta}})\\
                    O_N & \text{diag}_N(1-\sqrt{\bar{\eta}}) & \text{diag}_N(\sqrt{\bar{\eta}}) & O_N
                \end{bmatrix} \\ \\
            b &= O_{4N} \\ \\
            c &= 1\:.
    """

    short_name = "Att"

    def __init__(
        self,
        modes: Sequence[int],
        transmissivity: Union[Optional[float], Optional[list[float]]] = 1.0,
        transmissivity_trainable: bool = False,
        transmissivity_bounds: Tuple[Optional[float], Optional[float]] = (0.0, 1.0),
    ):
        super().__init__(modes_out=modes, modes_in=modes, name="Att")
        self._add_parameter(
            make_parameter(
                transmissivity_trainable,
                transmissivity,
                "transmissivity",
                transmissivity_bounds,
                None,
            )
        )

    @property
    def representation(self) -> Bargmann:
        n_modes = len(self.modes)
        eta = list(reshape_params(n_modes, eta=self.transmissivity.value))[0]
        return Bargmann(*triples.attenuator_Abc(eta))<|MERGE_RESOLUTION|>--- conflicted
+++ resolved
@@ -25,11 +25,7 @@
 from ...physics import triples
 from ..utils import make_parameter, reshape_params
 
-<<<<<<< HEAD
-__all__ = ["Amplifier", "Attenuator", "BSgate", "Dgate", "Rgate", "Sgate", "Identity"]
-=======
-__all__ = ["Attenuator", "BSgate", "Dgate", "Rgate", "Sgate", "Identity", "S2gate"]
->>>>>>> 0e7336c7
+__all__ = ["Amplifier", "Attenuator", "BSgate", "Dgate", "Rgate", "Sgate", "S2gate", "Identity"]
 
 
 class BSgate(Unitary):
@@ -328,48 +324,14 @@
         n_modes = len(self.modes)
         return Bargmann(*triples.identity_Abc(n_modes))
 
-
-<<<<<<< HEAD
-class Amplifier(Channel):
-    r"""The noisy amplifier channel.
-
-    If ``gain`` is an iterable, its length must be equal to `1` or `N`. If it length is equal to `1`,
-    all the modes share the same gain.
-=======
 class S2gate(Unitary):
     r"""The two mode squeezing gate.
 
     It applies to a single pair of modes.
->>>>>>> 0e7336c7
-
-    .. code-block ::
-
-        >>> import numpy as np
-<<<<<<< HEAD
-        >>> from mrmustard.lab_dev import Amplifier
-
-        >>> channel = Amplifier(modes=[1, 2], gain=1.1)
-        >>> assert channel.modes == [1, 2]
-        >>> assert np.allclose(channel.gain.value, [1.1, 1.1])
-
-    Args:
-        modes: The modes this gate is applied to.
-        gain: The gain.
-        gain_trainable: Whether the gain is a trainable variable.
-        gain_bounds: The bounds for the gain.
-
-    .. details::
-
-        The :math:`N`-mode attenuator is defined as
-
-        .. math::
-            X = /sqrt{/bar{g}}I_{2N} \text{ , }
-            Y = (/bar{g}-1)I_{2N} \text{ , and }
-            d = O_{4N}\:,
-
-        where :math:`/bar{g}` is the gain and
-        :math:`\text{diag}_N(\bar{g})` is the :math:`N\text{x}N` matrix with diagonal :math:`\bar{g}`.
-=======
+
+    .. code-block ::
+
+        >>> import numpy as np
         >>> from mrmustard.lab_dev import S2gate
 
         >>> unitary = S2gate(modes=[1, 2], r=1)
@@ -390,12 +352,78 @@
         ValueError: If ``modes`` is not a pair of modes.
 
     .. details::
->>>>>>> 0e7336c7
 
         Its ``(A,b,c)`` triple is given by 
 
         .. math::
-<<<<<<< HEAD
+            A = \begin{bmatrix}
+                    O & e^{i\phi}\tanh(r) & \sech(r) & 0 \\
+                    e^{i\phi}\tanh(r) & 0 & 0 & \sech(r) \\
+                    \sech(r) & & 0 & 0 e^{i\phi}\tanh(r) \\
+                    O & \sech(r) & e^{i\phi}\tanh(r) & 0     
+                \end{bmatrix} \text{, }
+            b = O_{4} \text{, and }
+            c = \sech(r)
+    """
+
+    def __init__(
+        self,
+        modes: Tuple[int, int],
+        r: float = 0.0,
+        phi: float = 0.0,
+        r_trainable: bool = False,
+        phi_trainable: bool = False,
+        r_bounds: Tuple[Optional[float], Optional[float]] = (0, None),
+        phi_bounds: Tuple[Optional[float], Optional[float]] = (None, None),
+    ):
+        if len(modes) != 2:
+            raise ValueError(f"Expected a pair of modes, found {modes}.")
+
+        super().__init__(modes_out=modes, modes_in=modes, name="S2gate")
+        self._add_parameter(make_parameter(r_trainable, r, "r", r_bounds))
+        self._add_parameter(make_parameter(phi_trainable, phi, "phi", phi_bounds))
+
+    @property
+    def representation(self) -> Bargmann:
+        return Bargmann(*triples.twomode_squeezing_gate_Abc(self.r.value, self.phi.value))
+
+
+class Amplifier(Channel):
+    r"""The noisy amplifier channel.
+
+    If ``gain`` is an iterable, its length must be equal to `1` or `N`. If it length is equal to `1`,
+    all the modes share the same gain.
+
+    .. code-block ::
+
+        >>> import numpy as np
+        >>> from mrmustard.lab_dev import Amplifier
+
+        >>> channel = Amplifier(modes=[1, 2], gain=1.1)
+        >>> assert channel.modes == [1, 2]
+        >>> assert np.allclose(channel.gain.value, [1.1, 1.1])
+
+    Args:
+        modes: The modes this gate is applied to.
+        gain: The gain.
+        gain_trainable: Whether the gain is a trainable variable.
+        gain_bounds: The bounds for the gain.
+
+    .. details::
+
+        The :math:`N`-mode attenuator is defined as
+
+        .. math::
+            X = /sqrt{/bar{g}}I_{2N} \text{ , }
+            Y = (/bar{g}-1)I_{2N} \text{ , and }
+            d = O_{4N}\:,
+
+        where :math:`/bar{g}` is the gain and
+        :math:`\text{diag}_N(\bar{g})` is the :math:`N\text{x}N` matrix with diagonal :math:`\bar{g}`.
+
+        Its ``(A,b,c)`` triple is given by 
+
+        .. math::
             A &= \begin{bmatrix}
                     O_N & \text{diag}_N(1/(\sqrt{\bar{g}}) & \text{diag}_N(1-1/\bar{g}) & O_N \\
                     \text{diag}_N(1/(\sqrt{\bar{g}}) & O_N & O_N & O_N \\
@@ -404,21 +432,10 @@
                 \end{bmatrix} \\ \\
             b &= O_{4N} \\ \\
             c &= 1//bar{g}\:.
-=======
-            A = \begin{bmatrix}
-                    O & e^{i\phi}\tanh(r) & \sech(r) & 0 \\
-                    e^{i\phi}\tanh(r) & 0 & 0 & \sech(r) \\
-                    \sech(r) & & 0 & 0 e^{i\phi}\tanh(r) \\
-                    O & \sech(r) & e^{i\phi}\tanh(r) & 0     
-                \end{bmatrix} \text{, }
-            b = O_{4} \text{, and }
-            c = \sech(r)
->>>>>>> 0e7336c7
-    """
-
-    def __init__(
-        self,
-<<<<<<< HEAD
+    """
+
+    def __init__(
+        self,
         modes: Sequence[int],
         gain: Union[Optional[float], Optional[list[float]]] = 1.0,
         gain_trainable: bool = False,
@@ -435,33 +452,6 @@
             )
         )
 
-    @property
-    def representation(self) -> Bargmann:
-        n_modes = len(self.modes)
-        g = list(reshape_params(n_modes, g=self.gain.value))[0]
-        return Bargmann(*triples.amplifier_Abc(g))
-=======
-        modes: Tuple[int, int],
-        r: float = 0.0,
-        phi: float = 0.0,
-        r_trainable: bool = False,
-        phi_trainable: bool = False,
-        r_bounds: Tuple[Optional[float], Optional[float]] = (0, None),
-        phi_bounds: Tuple[Optional[float], Optional[float]] = (None, None),
-    ):
-        if len(modes) != 2:
-            raise ValueError(f"Expected a pair of modes, found {modes}.")
-
-        super().__init__(modes_out=modes, modes_in=modes, name="S2gate")
-        self._add_parameter(make_parameter(r_trainable, r, "r", r_bounds))
-        self._add_parameter(make_parameter(phi_trainable, phi, "phi", phi_bounds))
-
-    @property
-    def representation(self) -> Bargmann:
-        return Bargmann(*triples.twomode_squeezing_gate_Abc(self.r.value, self.phi.value))
->>>>>>> 0e7336c7
-
-
 class Attenuator(Channel):
     r"""The noisy attenuator channel.
 
