# Copyright 2023 Xanadu Quantum Technologies Inc.

# Licensed under the Apache License, Version 2.0 (the "License");
# you may not use this file except in compliance with the License.
# You may obtain a copy of the License at

#     http://www.apache.org/licenses/LICENSE-2.0

# Unless required by applicable law or agreed to in writing, software
# distributed under the License is distributed on an "AS IS" BASIS,
# WITHOUT WARRANTIES OR CONDITIONS OF ANY KIND, either express or implied.
# See the License for the specific language governing permissions and
# limitations under the License.

"""
The classes representing transformations in quantum circuits.
"""

from __future__ import annotations

from typing import Optional, Sequence, Tuple, Union

from .base import Unitary, Channel
from ...physics.representations import Bargmann
from ...physics import triples
from ..utils import make_parameter, reshape_params

__all__ = ["Attenuator", "BSgate", "Dgate", "Rgate", "Sgate", "Identity"]


class BSgate(Unitary):
    r"""The beam splitter gate.

    It applies to a single pair of modes.

    .. code-block ::

        >>> import numpy as np
        >>> from mrmustard.lab_dev import BSgate

        >>> unitary = BSgate(modes=[1, 2], theta=0.1)
        >>> assert unitary.modes == [1, 2]
        >>> assert np.allclose(unitary.theta.value, 0.1)
        >>> assert np.allclose(unitary.phi.value, 0.0)

    Args:
        modes: The modes this gate is applied to.
        theta: The transmissivity angle.
        theta_bounds: The bounds for the transmissivity angle.
        theta_trainable: Whether theta is a trainable variable.
        phi: The phase angle.
        phi_bounds: The bounds for the phase angle.
        phi_trainable: Whether phi is a trainable variable.

    Raises:
        ValueError: If ``modes`` is not a pair of modes.

    .. details::

        The beamsplitter gate is a Gaussian gate defined by

        .. math::
            S = \begin{bmatrix}
                    \text{Re}(U) & -\text{Im}(U)\\
                    \text{Im}(U) & \text{Re}(U)
                \end{bmatrix} \text{ and }
            d = O_4\:,

        with

        .. math::
            U &= \begin{bmatrix}
                    \text{cos}(\theta) & -e^{-i\phi}\text{sin}(\theta)\\
                    e^{i\phi}\text{sin}(\theta) & \text{cos}(\theta)
                \end{bmatrix} \\

        Its ``(A,b,c)`` triple is given by 

        .. math::
            A = \begin{bmatrix}
                    O_2 & U \\
                    U^{T} & O_2
                \end{bmatrix} \text{, }
            b = O_{4} \text{, and }
            c = 1
    """

    def __init__(
        self,
        modes: Tuple[int, int],
        theta: float = 0.0,
        phi: float = 0.0,
        theta_trainable: bool = False,
        phi_trainable: bool = False,
        theta_bounds: Tuple[Optional[float], Optional[float]] = (None, None),
        phi_bounds: Tuple[Optional[float], Optional[float]] = (None, None),
    ):
        if len(modes) != 2:
            raise ValueError(f"Expected a pair of modes, found {modes}.")

<<<<<<< HEAD
        super().__init__(modes=modes, name="BSgate")
        self._add_parameter(
            make_parameter(theta_trainable, theta, "theta", theta_bounds)
        )
=======
        super().__init__(modes_out=modes, modes_in=modes, name="BSgate")
        self._add_parameter(make_parameter(theta_trainable, theta, "theta", theta_bounds))
>>>>>>> 86065dbf
        self._add_parameter(make_parameter(phi_trainable, phi, "phi", phi_bounds))

    @property
    def representation(self) -> Bargmann:
        return Bargmann(
            *triples.beamsplitter_gate_Abc(self.theta.value, self.phi.value)
        )


class Dgate(Unitary):
    r"""
    The displacement gate.

    If ``x`` and/or ``y`` are iterables, their length must be equal to `1` or `N`. If their length is equal to `1`,
    all the modes share the same parameters.

    .. code-block ::

        >>> import numpy as np
        >>> from mrmustard.lab_dev import Dgate

        >>> unitary = Dgate(modes=[1, 2], x=0.1, y=[0.2, 0.3])
        >>> assert unitary.modes == [1, 2]
        >>> assert np.allclose(unitary.x.value, [0.1, 0.1])
        >>> assert np.allclose(unitary.y.value, [0.2, 0.3])

    Args:
        modes: The modes this gate is applied to.
        x: The displacements along the `x` axis, which represents position axis in phase space.
        y: The displacements along the `y` axis.
        x_bounds: The bounds for the displacement along the `x` axis.
        y_bounds: The bounds for the displacement along the `y` axis, which represents momentum axis in phase space.
        x_trainable: Whether `x` is a trainable variable.
        y_trainable: Whether `y` is a trainable variable.

    .. details::

        For any :math:`\bar{\alpha} = \bar{x} + i\bar{y}` of length :math:`N`, the :math:`N`-mode
        displacement gate is defined by

        .. math:: 
            S = I_N \text{ and } r = \sqrt{2\hbar}\big[\text{Re}(\bar{\alpha}), \text{Im}(\bar{\alpha})\big].

        Its ``(A,b,c)`` triple is given by 

        .. math::
            A &= \begin{bmatrix}
                    O_N & I_N\\
                    I_N & O_N
                \end{bmatrix} \\ \\
            b &= \begin{bmatrix}
                    \bar{\alpha} & -\bar{\alpha}^*
                \end{bmatrix} \\ \\
            c &= \text{exp}\big(-|\bar{\alpha}^2|/2\big).
    """

    def __init__(
        self,
        modes: Sequence[int] = None,
        x: Union[float, Sequence[float]] = 0.0,
        y: Union[float, Sequence[float]] = 0.0,
        x_trainable: bool = False,
        y_trainable: bool = False,
        x_bounds: Tuple[Optional[float], Optional[float]] = (None, None),
        y_bounds: Tuple[Optional[float], Optional[float]] = (None, None),
    ) -> None:
        super().__init__(modes_out=modes, modes_in=modes, name="Dgate")
        self._add_parameter(make_parameter(x_trainable, x, "x", x_bounds))
        self._add_parameter(make_parameter(y_trainable, y, "y", y_bounds))

    @property
    def representation(self) -> Bargmann:
        n_modes = len(self.modes)
        xs, ys = list(reshape_params(n_modes, x=self.x.value, y=self.y.value))
        return Bargmann(*triples.displacement_gate_Abc(xs, ys))


class Rgate(Unitary):
    r"""
    The rotation gate.

    If ``theta`` is an iterable, its length must be equal to `1` or `N`. If its length is equal to `1`,
    all the modes share the same ``theta``.

    .. code-block ::

        >>> import numpy as np
        >>> from mrmustard.lab_dev import Rgate

        >>> unitary = Rgate(modes=[1, 2], phi=0.1)
        >>> assert unitary.modes == [1, 2]

    Args:
        modes: The modes this gate is applied to.
        theta: The rotation angles.
        theta_bounds: The bounds for ``theta``.
        theta_trainable: Whether ``theta`` is a trainable variable.
    """

    def __init__(
        self,
        modes: Sequence[int],
        phi: Union[float, list[float]] = 0.0,
        phi_trainable: bool = False,
        phi_bounds: Tuple[Optional[float], Optional[float]] = (0.0, None),
    ):
<<<<<<< HEAD
        super().__init__(modes=modes, name="Rgate")
        self._add_parameter(
            make_parameter(theta_trainable, theta, "theta", theta_bounds)
        )
=======
        super().__init__(modes_out=modes, modes_in=modes, name="Rgate")
        self._add_parameter(make_parameter(phi_trainable, phi, "phi", phi_bounds))
>>>>>>> 86065dbf

    @property
    def representation(self) -> Bargmann:
        n_modes = len(self.modes)
        phis = list(reshape_params(n_modes, phi=self.phi.value))[0]
        return Bargmann(*triples.rotation_gate_Abc(phis))


class Sgate(Unitary):
    r"""
    The squeezing gate.

    If ``r`` and/or ``phi`` are iterables, their length must be equal to `1` or `N`. If their length is equal to `1`,
    all the modes share the same parameters.

    .. code-block ::

        >>> import numpy as np
        >>> from mrmustard.lab_dev import Sgate

        >>> unitary = Sgate(modes=[1, 2], r=0.1, phi=[0.2, 0.3])
        >>> assert unitary.modes == [1, 2]
        >>> assert np.allclose(unitary.r.value, [0.1, 0.1])
        >>> assert np.allclose(unitary.phi.value, [0.2, 0.3])

    Args:
        modes: The modes this gate is applied to.
        r: The list of squeezing magnitudes.
        r_bounds: The bounds for the squeezing magnitudes.
        r_trainable: Whether r is a trainable variable.
        phi: The list of squeezing angles.
        phi_bounds: The bounds for the squeezing angles.
        phi_trainable: Whether phi is a trainable variable.

    .. details::

        For any :math:`\bar{r}` and :math:`\bar{\phi}` of length :math:`N`, the :math:`N`-mode
        squeezing gate is defined by

        .. math::
            S = \begin{bmatrix}
                    \text{diag}_N(\text{cosh}(\bar{r})) & \text{diag}_N(e^{-i\bar{\phi}}\text{sinh}(\bar{r}))\\
                    -\text{diag}_N(e^{i\bar{\phi}}\text{sinh}(\bar{r})) & \text{diag}_N(\text{cosh}(\bar{r}))
                \end{bmatrix} \text{ and }
            d = O_{2N},

        where :math:`\text{diag}_N(\bar{a})` is the :math:`N\text{x}N` matrix with diagonal :math:`\bar{a}`.
        Its ``(A,b,c)`` triple is given by 

        .. math::
            A &= \begin{bmatrix}
                    -\text{diag}_N(e^{i\bar{\phi}}\text{tanh}(\bar{r})) & \text{diag}_N(\text{sech}(\bar{r}))\\
                    \text{diag}_N(\text{sech}(\bar{r})) & \text{diag}_N(e^{-i\bar{\phi}}\text{tanh}(\bar{r}))
                \end{bmatrix} \\ \\
            b &= O_{2N} \\ \\
            c &= \prod_{i=1}^N\sqrt{\text{sech}{\:r_i}}\:.
    """

    def __init__(
        self,
        modes: Sequence[int],
        r: Union[float, list[float]] = 0.0,
        phi: Union[float, list[float]] = 0.0,
        r_trainable: bool = False,
        phi_trainable: bool = False,
        r_bounds: Tuple[Optional[float], Optional[float]] = (0.0, None),
        phi_bounds: Tuple[Optional[float], Optional[float]] = (None, None),
    ):
<<<<<<< HEAD
        super().__init__(modes_in=modes, modes_out=modes, name="Sgate")
=======
        super().__init__(modes_out=modes, modes_in=modes, name="Sgate")
>>>>>>> 86065dbf
        self._add_parameter(make_parameter(r_trainable, r, "r", r_bounds))
        self._add_parameter(make_parameter(phi_trainable, phi, "phi", phi_bounds))

    @property
    def representation(self) -> Bargmann:
        n_modes = len(self.modes)
        rs, phis = list(reshape_params(n_modes, r=self.r.value, phi=self.phi.value))
        return Bargmann(*triples.squeezing_gate_Abc(rs, phis))


class Identity(Unitary):
    r"""
    The identity gate.

    Applied to a single or multiple modes

    .. code-block ::

        >>> import numpy as np
        >>> from mrmustard.lab_dev import Identity

        >>> unitary = Identity(modes=[1, 2])
        >>> assert unitary.modes == [1, 2]

    Args:
        modes: The modes this gate is applied to.
    """

    def __init__(
        self,
        modes: Sequence[int],
    ):
        super().__init__(modes_out=modes, modes_in=modes, name="Identity")

    @property
    def representation(self) -> Bargmann:
        n_modes = len(self.modes)
        return Bargmann(*triples.identity_Abc(n_modes))


class Attenuator(Channel):
    r"""The noisy attenuator channel.

    If ``transmissivity`` is an iterable, its length must be equal to `1` or `N`. If it length is equal to `1`,
    all the modes share the same transmissivity.

    .. code-block ::

        >>> import numpy as np
        >>> from mrmustard.lab_dev import Attenuator

        >>> channel = Attenuator(modes=[1, 2], transmissivity=0.1)
        >>> assert channel.modes == [1, 2]
        >>> assert np.allclose(channel.transmissivity.value, [0.1, 0.1])

    Args:
        modes: The modes this gate is applied to.
        transmissivity: The transmissivity.
        transmissivity_trainable: Whether the transmissivity is a trainable variable.
        transmissivity_bounds: The bounds for the transmissivity.

    .. details::

        The :math:`N`-mode attenuator is defined as

        .. math::
            X = \text{cos}(\theta)I_{2N} \text{ , }
            Y = \text{sin}^2(\theta)I_{2N} \text{ , and }
            d = O_{4N}\:,

        where the :math:`\theta=\text{arcos}(\sqrt{\bar{\eta}})`, :math:`\eta` is the transmissivity, and 
        :math:`\text{diag}_N(\bar{\eta})` is the :math:`N\text{x}N` matrix with diagonal :math:`\bar{\eta}`.

        Its ``(A,b,c)`` triple is given by 

        .. math::
            A &= \begin{bmatrix}
                    O_N & \text{diag}_N(\sqrt{\bar{\eta}}) & O_N & O_N \\
                    \text{diag}_N(\sqrt{\bar{\eta}}) & O_N & O_N & \text{diag}_N(1-\sqrt{\bar{\eta}})\\
                    O_N & O_N & O_N & \text{diag}_N(\sqrt{\bar{\eta}})\\
                    O_N & \text{diag}_N(1-\sqrt{\bar{\eta}}) & \text{diag}_N(\sqrt{\bar{\eta}}) & O_N
                \end{bmatrix} \\ \\
            b &= O_{4N} \\ \\
            c &= 1\:.
    """

    def __init__(
        self,
        modes: Sequence[int],
        transmissivity: Union[Optional[float], Optional[list[float]]] = 1.0,
        transmissivity_trainable: bool = False,
        transmissivity_bounds: Tuple[Optional[float], Optional[float]] = (0.0, 1.0),
    ):
        super().__init__(modes_out=modes, modes_in=modes, name="Att")
        self._add_parameter(
            make_parameter(
                transmissivity_trainable,
                transmissivity,
                "transmissivity",
                transmissivity_bounds,
                None,
            )
        )

    @property
    def representation(self) -> Bargmann:
        n_modes = len(self.modes)
        eta = list(reshape_params(n_modes, eta=self.transmissivity.value))[0]
        return Bargmann(*triples.attenuator_Abc(eta))<|MERGE_RESOLUTION|>--- conflicted
+++ resolved
@@ -98,22 +98,13 @@
         if len(modes) != 2:
             raise ValueError(f"Expected a pair of modes, found {modes}.")
 
-<<<<<<< HEAD
-        super().__init__(modes=modes, name="BSgate")
-        self._add_parameter(
-            make_parameter(theta_trainable, theta, "theta", theta_bounds)
-        )
-=======
         super().__init__(modes_out=modes, modes_in=modes, name="BSgate")
         self._add_parameter(make_parameter(theta_trainable, theta, "theta", theta_bounds))
->>>>>>> 86065dbf
         self._add_parameter(make_parameter(phi_trainable, phi, "phi", phi_bounds))
 
     @property
     def representation(self) -> Bargmann:
-        return Bargmann(
-            *triples.beamsplitter_gate_Abc(self.theta.value, self.phi.value)
-        )
+        return Bargmann(*triples.beamsplitter_gate_Abc(self.theta.value, self.phi.value))
 
 
 class Dgate(Unitary):
@@ -179,8 +170,7 @@
 
     @property
     def representation(self) -> Bargmann:
-        n_modes = len(self.modes)
-        xs, ys = list(reshape_params(n_modes, x=self.x.value, y=self.y.value))
+        xs, ys = list(reshape_params(len(self.modes), x=self.x.value, y=self.y.value))
         return Bargmann(*triples.displacement_gate_Abc(xs, ys))
 
 
@@ -213,15 +203,8 @@
         phi_trainable: bool = False,
         phi_bounds: Tuple[Optional[float], Optional[float]] = (0.0, None),
     ):
-<<<<<<< HEAD
-        super().__init__(modes=modes, name="Rgate")
-        self._add_parameter(
-            make_parameter(theta_trainable, theta, "theta", theta_bounds)
-        )
-=======
         super().__init__(modes_out=modes, modes_in=modes, name="Rgate")
         self._add_parameter(make_parameter(phi_trainable, phi, "phi", phi_bounds))
->>>>>>> 86065dbf
 
     @property
     def representation(self) -> Bargmann:
@@ -290,11 +273,7 @@
         r_bounds: Tuple[Optional[float], Optional[float]] = (0.0, None),
         phi_bounds: Tuple[Optional[float], Optional[float]] = (None, None),
     ):
-<<<<<<< HEAD
-        super().__init__(modes_in=modes, modes_out=modes, name="Sgate")
-=======
         super().__init__(modes_out=modes, modes_in=modes, name="Sgate")
->>>>>>> 86065dbf
         self._add_parameter(make_parameter(r_trainable, r, "r", r_bounds))
         self._add_parameter(make_parameter(phi_trainable, phi, "phi", phi_bounds))
 
