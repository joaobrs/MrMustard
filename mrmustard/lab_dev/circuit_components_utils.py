--- conflicted
+++ resolved
@@ -25,10 +25,6 @@
 from mrmustard.physics import triples
 from mrmustard.lab_dev.transformations import Map, Operation
 from mrmustard.lab_dev.transformations import Rgate
-<<<<<<< HEAD
-from mrmustard.lab_dev.wires import Wires
-=======
->>>>>>> 0e7336c7
 from .circuit_components import CircuitComponent
 from ..physics.representations import Bargmann
 
@@ -74,7 +70,6 @@
             representation=Bargmann(*triples.identity_Abc(len(modes))),
             name="Tr",
         )
-<<<<<<< HEAD
 
     def __custom_rrshift__(self, other: CircuitComponent | complex) -> CircuitComponent | complex:
         r"""A custom ``>>`` operator for the ``TraceOut`` component.
@@ -97,8 +92,6 @@
 
         cpt = other._from_attributes(repr, wires)
         return cpt.representation.scalar if len(cpt.wires) == 0 else cpt
-=======
->>>>>>> 0e7336c7
 
 
 class BtoPS(Map):
@@ -126,14 +119,9 @@
 
 
 class BtoQ(Operation):
-<<<<<<< HEAD
     r"""The Operation that changse the representation of an object from ``Bargmann`` into quadrature.
     By default it's defined on the output ket side. Note that beyond such gate we cannot place further
     ones unless they support inner products in quadrature representation.
-=======
-    r"""The kernel for the change of representation from ``Bargmann`` into quadrature.
-    By default it's defined on the output ket side.
->>>>>>> 0e7336c7
 
     Args:
         modes: The modes of this channel.
@@ -145,23 +133,10 @@
         modes: Sequence[int],
         phi: float,
     ):
-<<<<<<< HEAD
         repr = Bargmann(*triples.bargmann_to_quadrature_Abc(len(modes), phi))
         super().__init__(
             modes_out=modes,
             modes_in=modes,
             representation=repr,
-=======
-        no_phi = Operation(
-            modes_out=modes,
-            modes_in=modes,
-            representation=Bargmann(*triples.bargmann_to_quadrature_Abc(len(modes))),
-        )
-
-        super().__init__(
-            modes_out=modes,
-            modes_in=modes,
-            representation=(Rgate(modes, -phi) >> no_phi).representation,
->>>>>>> 0e7336c7
             name="BtoQ",
         )