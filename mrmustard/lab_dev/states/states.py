# Copyright 2023 Xanadu Quantum Technologies Inc.

# Licensed under the Apache License, Version 2.0 (the "License");
# you may not use this file except in compliance with the License.
# You may obtain a copy of the License at

#     http://www.apache.org/licenses/LICENSE-2.0

# Unless required by applicable law or agreed to in writing, software
# distributed under the License is distributed on an "AS IS" BASIS,
# WITHOUT WARRANTIES OR CONDITIONS OF ANY KIND, either express or implied.
# See the License for the specific language governing permissions and
# limitations under the License.

"""
The classes representing states in quantum circuits.
"""

from __future__ import annotations

from typing import Sequence, Optional, Tuple, Union

from mrmustard import math
from mrmustard.physics.representations import Bargmann, Fock
from mrmustard.physics.fock import fock_state
from mrmustard.physics import triples
from .base import Ket
from ..utils import make_parameter, reshape_params

__all__ = ["Coherent", "Number", "Vacuum"]


class Coherent(Ket):
    r"""The `N`-mode coherent state.

    If ``x`` and/or ``y`` are iterables, their length must be equal to `1` or `N`. If their length is equal to `1`,
    all the modes share the same parameters.

    .. code-block::

        >>> from mrmustard.lab_dev import Coherent, Vacuum, Dgate

        >>> state = Coherent(modes=[0, 1, 2], x=[0.3, 0.4, 0.5], y=0.2)
        >>> assert state == Vacuum([0, 1, 2]) >> Dgate([0, 1, 2], x=[0.3, 0.4, 0.5], y=0.2)

    Args:
        modes: The modes of the coherent state.
        x: The `x` displacement of the coherent state.
        y: The `y` displacement of the coherent state.
        x_trainable: Whether the `x` displacement is trainable.
        y_trainable: Whether the `y` displacement is trainable.
        x_bounds: The bounds of the `x` displacement.
        y_bounds: The bounds of the `y` displacement.

    .. details::

        For any :math:`\bar{\alpha} = \bar{x} + i\bar{y}` of length :math:`N`, the :math:`N`-mode
        coherent state displaced :math:`N`-mode vacuum state is defined by

        .. math::
            V = \frac{\hbar}{2}I_N \text{and } r = \sqrt{2\hbar}[\text{Re}(\bar{\alpha}), \text{Im}(\bar{\alpha})].

        Its ``(A,b,c)`` triple is given by

        .. math::
            A = O_{N\text{x}N}\text{, }b=\bar{\alpha}\text{, and }c=\text{exp}\big(-|\bar{\alpha}^2|/2\big).
    """

    def __init__(
        self,
        modes: tuple[int, ...],
        x: Union[float, Sequence[float]] = 0.0,
        y: Union[float, Sequence[float]] = 0.0,
        x_trainable: bool = False,
        y_trainable: bool = False,
        x_bounds: Tuple[Optional[float], Optional[float]] = (None, None),
        y_bounds: Tuple[Optional[float], Optional[float]] = (None, None),
    ):
        super().__init__("Coherent", modes=modes)
        self._add_parameter(make_parameter(x_trainable, x, "x", x_bounds))
        self._add_parameter(make_parameter(y_trainable, y, "y", y_bounds))

    @property
    def representation(self) -> Bargmann:
        n_modes = len(self.modes)
        xs, ys = list(reshape_params(n_modes, x=self.x.value, y=self.y.value))
        return Bargmann(*triples.coherent_state_Abc(xs, ys))


class Number(Ket):
    r"""The `N`-mode number state.

    .. code-block::

        >>> from mrmustard.lab_dev import Number

        >>> state = Number(modes=[0, 1], n=[10, 20])
<<<<<<< HEAD
        >>> assert state.modes == (0, 1)
=======
        >>> assert state.modes == [0, 1]
>>>>>>> 2c8e3666

    Args:
        modes: The modes of the number state.
        n: The number of photons in each mode.

    .. details::

        For any :math:`\bar{n} = (n_1,\:\ldots,\:n_N)`, the :math:`N`-mode number state is defined
        by

        .. math::
            \ket{\bar{n}} = \ket{n_1}\otimes\ldots\otimes\ket{n_N}\:,

        where :math:`\ket{n_j}` is the eigenstate of the number operator on mode `j` with eigenvalue
        :math:`n_j`.

    """

<<<<<<< HEAD
    def __init__(self, modes: tuple[int, ...], n: Union[int, tuple[int, ...]]) -> None:
=======
    def __init__(self, modes: Iterable[int], n: Union[int, Iterable[int]]) -> None:
>>>>>>> 2c8e3666
        super().__init__("N", modes=modes)

        self._n = math.atleast_1d(n)
        if len(self._n) == 1:
            self._n = math.tile(self._n, [len(modes)])
        if len(self._n) != len(modes):
            msg = f"Length of ``n`` must be 1 or {len(modes)}, found {len(self._n)}."
            raise ValueError(msg)

    @property
    def representation(self) -> Fock:
        return Fock(fock_state(self.n))

    @property
    def n(self):
        r"""
        The number of photons in each mode.
        """
        return self._n


class Vacuum(Ket):
    r"""
    The `N`-mode vacuum state.

    .. code-block ::

        >>> from mrmustard.lab_dev import Vacuum

        >>> state = Vacuum([1, 2])
        >>> assert state.modes == (1, 2)

    Args:
        modes: A list of modes.

    .. details::

        The :math:`N`-mode vacuum state is defined by

        .. math::
            V = \frac{\hbar}{2}I_N \text{and } r = \bar{0}_N.

        Its ``(A,b,c)`` triple is given by

        .. math::
            A = O_{N\text{x}N}\text{, }b = O_N\text{, and }c = 1.
    """

    def __init__(
        self,
        modes: tuple[int, ...],
    ) -> None:
        super().__init__("Vac", modes=modes)

    @property
    def representation(self) -> Bargmann:
        num_modes = len(self.modes)
        return Bargmann(*triples.vacuum_state_Abc(num_modes))<|MERGE_RESOLUTION|>--- conflicted
+++ resolved
@@ -95,11 +95,7 @@
         >>> from mrmustard.lab_dev import Number
 
         >>> state = Number(modes=[0, 1], n=[10, 20])
-<<<<<<< HEAD
-        >>> assert state.modes == (0, 1)
-=======
         >>> assert state.modes == [0, 1]
->>>>>>> 2c8e3666
 
     Args:
         modes: The modes of the number state.
@@ -117,12 +113,7 @@
         :math:`n_j`.
 
     """
-
-<<<<<<< HEAD
-    def __init__(self, modes: tuple[int, ...], n: Union[int, tuple[int, ...]]) -> None:
-=======
-    def __init__(self, modes: Iterable[int], n: Union[int, Iterable[int]]) -> None:
->>>>>>> 2c8e3666
+    def __init__(self, modes: Iterable[int], n: Union[int, Sequence[int]]) -> None:
         super().__init__("N", modes=modes)
 
         self._n = math.atleast_1d(n)
