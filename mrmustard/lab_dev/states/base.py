--- conflicted
+++ resolved
@@ -626,13 +626,12 @@
     def purity(self) -> float:
         return (self / self.probability).L2_norm
 
-<<<<<<< HEAD
     def sample(self, n_shots: int = 1) -> Generator:
         r"""
         Performs sampling for states with a batched representation.
 
         If this state's representation is made of ``N`` batches, it calculates the probability
-        distribution of the various states. Next, it 
+        distribution of the various states. Next, it
         """
         rep = self.representation
 
@@ -649,7 +648,7 @@
         for _ in range(n_shots):
             idx = np.random.choice(range(len(probs)), p=probs / sum(probs))
             yield idx, DM._from_attributes("", rep.batch(idx), self.wires)
-=======
+
     def expectation(self, operator: CircuitComponent):
         r"""
         The expectation value of an operator calculated over this state.
@@ -686,7 +685,6 @@
         result = (self @ operator) >> TraceOut(self.modes)
         rep = result.representation
         return rep.array if isinstance(rep, Fock) else rep.c
->>>>>>> 91a96788
 
     def __rshift__(self, other: CircuitComponent) -> CircuitComponent:
         r"""
