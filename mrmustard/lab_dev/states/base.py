# Copyright 2023 Xanadu Quantum Technologies Inc.

# Licensed under the Apache License, Version 2.0 (the "License");
# you may not use this file except in compliance with the License.
# You may obtain a copy of the License at

#     http://www.apache.org/licenses/LICENSE-2.0

# Unless required by applicable law or agreed to in writing, software
# distributed under the License is distributed on an "AS IS" BASIS,
# WITHOUT WARRANTIES OR CONDITIONS OF ANY KIND, either express or implied.
# See the License for the specific language governing permissions and
# limitations under the License.

# pylint: disable=abstract-method, chained-comparison, use-dict-literal, protected-access, inconsistent-return-statements

"""
This module contains the base classes for the available quantum states.

In the docstrings defining the available states we provide a definition in terms of
the covariance matrix :math:`V` and the vector of means :math:`r`. Additionally, we
provide the ``(A, b, c)`` triples that define the states in the Fock Bargmann
representation.
"""

from __future__ import annotations

from typing import Optional, Sequence, Union
import os

from enum import Enum
from IPython.display import display, HTML
from mako.template import Template
from plotly.subplots import make_subplots
import plotly.graph_objects as go
import numpy as np

from mrmustard import math, settings
from mrmustard.math.parameters import Variable
from mrmustard.physics.fock import quadrature_distribution
from mrmustard.physics.wigner import wigner_discretized
from mrmustard.utils.typing import (
    Batch,
    ComplexMatrix,
    ComplexTensor,
    ComplexVector,
    RealVector,
    Scalar,
)
from mrmustard.physics.bargmann import wigner_to_bargmann_psi, wigner_to_bargmann_rho
<<<<<<< HEAD
from mrmustard.physics.fock import autocutoffs
=======
from mrmustard.math.lattice.strategies.vanilla import autoshape_numba
>>>>>>> 465f0325
from mrmustard.physics.gaussian import purity
from mrmustard.physics.representations import Bargmann, Fock
from mrmustard.lab_dev.utils import shape_check
from mrmustard.physics.ansatze import (
    bargmann_Abc_to_phasespace_cov_means,
)
from mrmustard.lab_dev.circuit_components_utils import BtoPS, BtoQ, TraceOut
from mrmustard.lab_dev.circuit_components import CircuitComponent
from mrmustard.lab_dev.wires import Wires

__all__ = ["State", "DM", "Ket"]

# ~~~~~~~
# Helpers
# ~~~~~~~


class OperatorType(Enum):
    r"""
    A convenience Enum class used to tag the type operators in the ``expectation`` method
    of ``Ket``\s and ``DM``\s.
    """

    KET_LIKE = 1
    DM_LIKE = 2
    UNITARY_LIKE = 3
    INVALID_TYPE = 4


def _validate_operator(operator: CircuitComponent) -> tuple[OperatorType, str]:
    r"""
    A function used to validate an operator inside the ``expectation`` method of ``Ket`` and
    ``DM``.

    If ``operator`` is ket-like, density matrix-like, or unitary-like, returns the corresponding
    ``OperatorType`` and an empty string. Otherwise, it returns ``INVALID_TYPE`` and an error
    message.
    """
    w = operator.wires

    # check if operator is ket-like
    if w.ket.output and not w.ket.input and not w.bra:
        return (
            OperatorType.KET_LIKE,
            "",
        )

    # check if operator is density matrix-like
    if w.ket.output and w.bra.output and not w.ket.input and not w.bra.input:
        if not w.ket.output.modes == w.bra.output.modes:
            msg = "Found DM-like operator with different modes for ket and bra wires."
            return OperatorType.INVALID_TYPE, msg
        return OperatorType.DM_LIKE, ""

    # check if operator is unitary-like
    if w.ket.input and w.ket.output and not w.bra.input and not w.bra.input:
        if not w.ket.input.modes == w.ket.output.modes:
            msg = "Found unitary-like operator with different modes for input and output wires."
            return OperatorType.INVALID_TYPE, msg
        return OperatorType.UNITARY_LIKE, ""

    msg = "Cannot calculate the expectation value of the given ``operator``."
    return OperatorType.INVALID_TYPE, msg


# ~~~~~~~
# Classes
# ~~~~~~~


class State(CircuitComponent):
    r"""
    Base class for all states.
    """

    @classmethod
    def from_bargmann(
        cls,
        modes: Sequence[int],
        triple: tuple[ComplexMatrix, ComplexVector, complex],
        name: Optional[str] = None,
    ) -> State:
        r"""
        Initializes a state of type ``cls`` from an ``(A, b, c)`` triple
        parametrizing the Ansatz in Bargmann representation.

        .. code-block::

            >>> from mrmustard.physics.representations import Bargmann
            >>> from mrmustard.physics.triples import coherent_state_Abc
            >>> from mrmustard.lab_dev import Ket

            >>> modes = [0, 1]
            >>> triple = coherent_state_Abc(x=[0.1, 0.2])  # parallel coherent states

            >>> coh = Ket.from_bargmann(modes, triple)
            >>> assert coh.modes == modes
            >>> assert coh.representation == Bargmann(*triple)
            >>> assert isinstance(coh, Ket)

        Args:
            modes: The modes of this states.
            triple: The ``(A, b, c)`` triple.
            name: The name of this state.

        Returns:
            A state.

        Raises:
            ValueError: If the ``A`` or ``b`` have a shape that is inconsistent with
                the number of modes.
        """
        return cls(modes, Bargmann(*triple), name)

    @classmethod
    def from_fock(
        cls,
        modes: Sequence[int],
        array: ComplexTensor,
        name: Optional[str] = None,
        batched: bool = False,
    ) -> State:
        r"""
        Initializes a state of type ``cls`` from an array parametrizing the
        state in Fock representation.

        .. code-block::

            >>> from mrmustard.physics.representations import Fock
            >>> from mrmustard.physics.triples import coherent_state_Abc
            >>> from mrmustard.lab_dev import Coherent, Ket

            >>> modes = [0]
            >>> array = Coherent(modes, x=0.1).to_fock().representation.array
            >>> coh = Ket.from_fock(modes, array, batched=True)

            >>> assert coh.modes == modes
            >>> assert coh.representation == Fock(array, batched=True)
            >>> assert isinstance(coh, Ket)

        Args:
            modes: The modes of this states.
            array: The Fock array.
            name: The name of this state.
            batched: Whether the given array is batched.

        Returns:
            A state.

        Raises:
            ValueError: If the given array has a shape that is inconsistent with the number of
                modes.
        """
        return cls(modes, Fock(array, batched), name)

    @classmethod
    def from_phase_space(
        cls,
        modes: Sequence[int],
        cov: ComplexMatrix,
        means: ComplexMatrix,
        name: Optional[str] = None,
        atol_purity: Optional[float] = 1e-5,
    ) -> Ket | DM:  # pylint: disable=abstract-method
        r"""
        Initializes a state from the covariance matrix and the vector of means of a state in
        phase space.

        Note that if the given covariance matrix and vector of means are consistent with a pure
        state, a ``Ket`` is returned. Otherwise, a ``DM`` is returned. One can skip this check by
        setting ``atol_purity`` to ``None``.

        Args:
            modes: The modes of this states.
            cov: The covariance matrix.
            means: The vector of means.
            name: The name of this state.
            atol_purity: If ``atol_purity`` is given, the purity of the state is computed, and an
                error is raised if its value is smaller than ``1-atol_purity`` or larger than
                ``1+atol_purity``. If ``None``, this check is skipped.

        Returns:
            A state.

        Raises:
            ValueError: If the given ``cov`` and ``means`` have shapes that are inconsistent
                with the number of modes.
            ValueError: If ``atol_purity`` is not ``None`` and the purity of the returned state
                is smaller than ``1-atol_purity`` or larger than ``1+atol_purity``.
        """
        raise NotImplementedError

    @classmethod
    def from_quadrature(
        cls,
        modes: Sequence[int],
        triple: tuple[ComplexMatrix, ComplexVector, complex],
        phi: float = 0.0,
        name: Optional[str] = None,
    ) -> State:
        r"""
        Initializes a state from a triple (A,b,c) that parametrizes the wavefunction
        as `c * exp(0.5 z^T A z + b^T z)` in the quadrature representation.

        Args:
            modes: The modes of this state.
            triple: The ``(A, b, c)`` triple.
            phi: The angle of the quadrature. 0 corresponds to the x quadrature (default).
            name: The name of this state.

        Returns:
            A state of type ``cls``.

        Raises:
            ValueError: If the given triple has shapes that are inconsistent
                with the number of modes.
        """
        QtoB = BtoQ(modes, phi).inverse()
        Q = cls(modes, Bargmann(*triple))
        return cls(modes, (Q >> QtoB).representation, name)

    @property
    def auto_shape(self) -> tuple[int, ...]:
        r"""
        The recommended Fock shape of this State calculated as the minimum
        of the autocutoff and the custom_shape. The autocutoff of a state aims
        at capturing at least ``settings.AUTOCUTOFF_PROBABILITY`` of the probability
        mass of the state (99.9% by default).
        """
        if None not in self.custom_shape:
            return tuple(self.custom_shape)
        cov, means, _ = self.phase_space(0)
        cutoffs = autocutoffs(cov[0], means[0], settings.AUTOCUTOFF_PROBABILITY)
        if len(cutoffs) == len(self.wires) // 2:
            cutoffs = cutoffs + cutoffs
        self._custom_shape = [s if s else c + 1 for s, c in zip(self.custom_shape, cutoffs)]
        return tuple([min(s, c + 1) if s else c + 1 for s, c in zip(self.custom_shape, cutoffs)])

    @property
    def _L2_norms(self) -> RealVector:
        r"""
        The `L2` norm squared of a ``Ket``, or the Hilbert-Schmidt norm of a ``DM``,
        element-wise along the batch dimension.
        """
        settings.UNSAFE_ZIP_BATCH = True
        rep = self >> self.dual
        settings.UNSAFE_ZIP_BATCH = False
        return math.real(rep)

    @property
    def L2_norm(self) -> float:
        r"""
        The `L2` norm squared of a ``Ket``, or the Hilbert-Schmidt norm of a ``DM``.
        """
        return math.sum(math.real(self >> self.dual))

    @property
    def probability(self) -> float:
        r"""
        Returns :math:`\langle\psi|\psi\rangle` for ``Ket`` states
        :math:`|\psi\rangle` and :math:`\text{Tr}(\rho)` for ``DM`` states :math:`\rho`.
        """
        raise NotImplementedError

    @property
    def purity(self) -> float:
        r"""
        The purity of this state.
        """
        raise NotImplementedError

    @property
    def is_pure(self):
        r"""
        Whether this state is pure.
        """
        return math.allclose(self.purity, 1.0)

    def phase_space(self, s: float) -> tuple:
        r"""
        Returns the phase space parametrization of a state, consisting in a covariance matrix, a vector of means and a scaling coefficient. When a state is a linear superposition of Gaussians, each of cov, means, coeff are arranged in a batch.
        Phase space representations are labelled by an ``s`` parameter (float) which modifies the exponent of :math:`D_s(\gamma) = e^{\frac{s}{2}|\gamma|^2}D(\gamma)`, which is the operator basis used to expand phase space density matrices.
        The ``s`` parameter typically takes the values of -1, 0, 1 to indicate Glauber/Wigner/Husimi functions.

        Args:
            s: The phase space parameter

            Returns:
                The covariance matrix, the mean vector and the coefficient of the state in s-parametrized phase space.
        """
        if not isinstance(self.representation, Bargmann):
            raise ValueError("Can calculate phase space only for Bargmann states.")

        new_state = self >> BtoPS(self.modes, s=s)
        return bargmann_Abc_to_phasespace_cov_means(*new_state.bargmann)

    def visualize_2d(
        self,
        xbounds: tuple[int, int] = (-6, 6),
        pbounds: tuple[int, int] = (-6, 6),
        resolution: int = 200,
        colorscale: str = "viridis",
        return_fig: bool = False,
    ) -> Union[go.Figure, None]:
        r"""
        2D visualization of the Wigner function of this state.

        Plots the Wigner function on a heatmap, alongside the probability distributions on the
        two quadrature axis.

        .. code-block::

            >>> from mrmustard.lab_dev import Coherent

            >>> state = Coherent([0], x=1) / 2**0.5 + Coherent([0], x=-1) / 2**0.5
            >>> # state.visualize_2d()

        Args:
            xbounds: The range of the `x` axis.
            pbounds: The range of the `p` axis.
            resolution: The number of bins on each axes.
            colorscale: A colorscale. Must be one of ``Plotly``\'s built-in continuous color
                scales.
            return_fig: Whether to return the ``Plotly`` figure.

        Returns:
            A ``Plotly`` figure representing the state in 2D.

        Raises:
            ValueError: If this state is a multi-mode state.
        """
        if self.n_modes > 1:
            raise ValueError("2D visualization not available for multi-mode states.")

        state = self.to_fock(settings.AUTOCUTOFF_MAX_CUTOFF)
        state = state if isinstance(state, DM) else state.dm()
        dm = math.sum(state.representation.array, axes=[0])

        x, prob_x = quadrature_distribution(dm)
        p, prob_p = quadrature_distribution(dm, np.pi / 2)

        mask_x = math.asnumpy([xi >= xbounds[0] and xi <= xbounds[1] for xi in x])
        x = x[mask_x]
        prob_x = prob_x[mask_x]

        mask_p = math.asnumpy([pi >= pbounds[0] and pi <= pbounds[1] for pi in p])
        p = p[mask_p]
        prob_p = prob_p[mask_p]

        xvec = np.linspace(*xbounds, resolution)
        pvec = np.linspace(*pbounds, resolution)
        z, xs, ps = wigner_discretized(dm, xvec, pvec)
        xs = xs[:, 0]
        ps = ps[0, :]

        fig = make_subplots(
            rows=2,
            cols=2,
            column_widths=[2, 1],
            row_heights=[1, 2],
            vertical_spacing=0.05,
            horizontal_spacing=0.05,
            shared_xaxes="columns",
            shared_yaxes="rows",
        )

        # X-P plot
        # note: heatmaps revert the y axes, which is why the minus in `y=-ps` is required
        fig_21 = go.Heatmap(
            x=xs,
            y=-ps,
            z=math.transpose(z),
            colorscale=colorscale,
            name="Wigner function",
            autocolorscale=False,
        )
        fig.add_trace(fig_21, row=2, col=1)
        fig.update_traces(row=2, col=1, showscale=False)
        fig.update_xaxes(range=xbounds, title_text="x", row=2, col=1)
        fig.update_yaxes(range=pbounds, title_text="p", row=2, col=1)

        # X quadrature probability distribution
        fig_11 = go.Scatter(x=x, y=prob_x, line=dict(color="steelblue", width=2), name="Prob(x)")
        fig.add_trace(fig_11, row=1, col=1)
        fig.update_xaxes(range=xbounds, row=1, col=1, showticklabels=False)
        fig.update_yaxes(title_text="Prob(x)", range=(0, max(prob_x)), row=1, col=1)

        # P quadrature probability distribution
        fig_22 = go.Scatter(x=prob_p, y=-p, line=dict(color="steelblue", width=2), name="Prob(p)")
        fig.add_trace(fig_22, row=2, col=2)
        fig.update_xaxes(title_text="Prob(p)", range=(0, max(prob_p)), row=2, col=2)
        fig.update_yaxes(range=pbounds, row=2, col=2, showticklabels=False)

        fig.update_layout(
            height=500,
            width=500,
            plot_bgcolor="aliceblue",
            margin=dict(l=20, r=20, t=30, b=20),
            showlegend=False,
        )
        fig.update_xaxes(
            showline=True,
            linewidth=1,
            linecolor="black",
            mirror=True,
            tickfont_family="Arial Black",
        )
        fig.update_yaxes(
            showline=True,
            linewidth=1,
            linecolor="black",
            mirror=True,
            tickfont_family="Arial Black",
        )

        if return_fig:
            return fig
        html = fig.to_html(full_html=False, include_plotlyjs="cdn")  # pragma: no cover
        display(HTML(html))  # pragma: no cover

    def visualize_3d(
        self,
        xbounds: tuple[int] = (-6, 6),
        pbounds: tuple[int] = (-6, 6),
        resolution: int = 200,
        colorscale: str = "viridis",
        return_fig: bool = False,
    ) -> Union[go.Figure, None]:
        r"""
        3D visualization of the Wigner function of this state on a surface plot.

        Args:
            xbounds: The range of the `x` axis.
            pbounds: The range of the `p` axis.
            resolution: The number of bins on each axes.
            colorscale: A colorscale. Must be one of ``Plotly``\'s built-in continuous color
                scales.
            return_fig: Whether to return the ``Plotly`` figure.

        Returns:
            A ``Plotly`` figure representing the state in 3D.

        Raises:
            ValueError: If this state is a multi-mode state.
        """
        if self.n_modes != 1:
            raise ValueError("3D visualization not available for multi-mode states.")

        state = self.to_fock(settings.AUTOCUTOFF_MAX_CUTOFF)
        state = state if isinstance(state, DM) else state.dm()
        dm = math.sum(state.representation.array, axes=[0])

        xvec = np.linspace(*xbounds, resolution)
        pvec = np.linspace(*pbounds, resolution)
        z, xs, ps = wigner_discretized(dm, xvec, pvec)
        xs = xs[:, 0]
        ps = ps[0, :]

        fig = go.Figure(
            data=go.Surface(
                x=xs,
                y=ps,
                z=z,
                colorscale=colorscale,
                hovertemplate="x: %{x:.3f}"
                + "<br>p: %{y:.3f}"
                + "<br>W(x, p): %{z:.3f}<extra></extra>",
            )
        )

        fig.update_layout(
            autosize=False,
            width=500,
            height=500,
            margin=dict(l=0, r=0, b=0, t=0),
            scene_camera_eye=dict(x=-2.1, y=0.88, z=0.64),
        )
        fig.update_traces(
            contours_z=dict(
                show=True, usecolormap=True, highlightcolor="limegreen", project_z=False
            )
        )
        fig.update_traces(
            contours_y=dict(show=True, usecolormap=True, highlightcolor="red", project_y=False)
        )
        fig.update_traces(
            contours_x=dict(show=True, usecolormap=True, highlightcolor="yellow", project_x=False)
        )
        fig.update_scenes(
            xaxis_title_text="x",
            yaxis_title_text="p",
            zaxis_title_text="Wigner function",
        )
        fig.update_xaxes(title_text="x")
        fig.update_yaxes(title="p")

        if return_fig:
            return fig
        html = fig.to_html(full_html=False, include_plotlyjs="cdn")  # pragma: no cover
        display(HTML(html))  # pragma: no cover

    def visualize_dm(
        self,
        cutoff: Optional[int] = None,
        return_fig: bool = False,
    ) -> Union[go.Figure, None]:
        r"""
        Plots the absolute value :math:`abs(\rho)` of the density matrix :math:`\rho` of this state
        on a heatmap.

        Args:
            cutoff: The desired cutoff. Defaults to the value of ``AUTOCUTOFF_MAX_CUTOFF`` in the
                settings.
            return_fig: Whether to return the ``Plotly`` figure.

        Returns:
            A ``Plotly`` figure representing absolute value of the density matrix of this state.

        Raises:
            ValueError: If this state is a multi-mode state.
        """
        if self.n_modes != 1:
            raise ValueError("DM visualization not available for multi-mode states.")
        state = self.to_fock(cutoff or settings.AUTOCUTOFF_MAX_CUTOFF)
        state = state if isinstance(state, DM) else state.dm()
        dm = math.sum(state.representation.array, axes=[0])

        fig = go.Figure(
            data=go.Heatmap(z=abs(dm), colorscale="viridis", name="abs(ρ)", showscale=False)
        )
        fig.update_yaxes(autorange="reversed")
        fig.update_layout(
            height=257,
            width=257,
            margin=dict(l=20, r=20, t=30, b=20),
        )
        fig.update_xaxes(title_text=f"abs(ρ), cutoff={dm.shape[0]}")

        if return_fig:
            return fig
        html = fig.to_html(full_html=False, include_plotlyjs="cdn")  # pragma: no cover
        display(HTML(html))  # pragma: no cover

    def _repr_html_(self):  # pragma: no cover
        template = Template(filename=os.path.dirname(__file__) + "/assets/states.txt")
        display(HTML(template.render(state=self)))

    def _getitem_builtin_state(self, modes: set[int]):
        r"""
        A convenience function to slice built-in states.

        Built-in states come with a parameter set. To slice them, we simply slice the parameter
        set, and then used the sliced parameter set to re-initialize them.

        This approach avoids computing the representation, which may be expensive. Additionally,
        it allows returning trainable states.
        """
        # slice the parameter set
        items = [i for i, m in enumerate(self.modes) if m in modes]
        kwargs = {}
        for name, param in self._parameter_set[items].all_parameters.items():
            kwargs[name] = param.value
            if isinstance(param, Variable):
                kwargs[name + "_trainable"] = True
                kwargs[name + "_bounds"] = param.bounds

        return self.__class__(modes, **kwargs)


class DM(State):
    r"""
    Base class for density matrices.

    Args:
        modes: The modes of this density matrix.
        representation: The representation of this density matrix.
        name: The name of this density matrix.
    """

    short_name = "DM"

    def __init__(
        self,
        modes: Sequence[int] = (),
        representation: Optional[Bargmann | Fock] = None,
        name: Optional[str] = None,
    ):
        if representation and representation.ansatz.num_vars != 2 * len(modes):
            raise ValueError(
                f"Expected a representation with {2*len(modes)} variables, found {representation.ansatz.num_vars}."
            )
        super().__init__(
            modes_out_bra=modes,
            modes_out_ket=modes,
            name=name,
        )
        if representation is not None:
            self._representation = representation

    def auto_shape(self) -> tuple[int, ...]:
        r"""
        A pretty enough estimate of the Fock shape of this DM, defined as the shape of the Fock
        array (batch excluded) if it exists, and if it doesn't exist it is computed as the shape
        that captures at least ``settings.AUTOCUTOFF_PROBABILITY`` of the probability mass of each
        single-mode marginal (default 99.9%).
        Note that it overwrites any ``None``s appearing in the ``fock_shape`` attribute and that
        if a state is batched, the auto_shape is calculated for the first element.
        """
        try:  # fock
            return self._representation.array.shape[1:]
        except AttributeError:  # bargmann
            repr = self.representation
            shape = autoshape_numba(
                math.asnumpy(repr.A[0]),
                math.asnumpy(repr.b[0]),
                math.asnumpy(repr.c[0]),
            )
            shape = tuple(shape) + tuple(shape)
        for i, (f, s) in enumerate(zip(self.fock_shape, shape)):
            self.fock_shape[i] = f or s  # replace the `None`s
        return tuple(min(c, s) for c, s in zip(self.fock_shape, shape))

    @classmethod
    def from_phase_space(
        cls,
        modes: Sequence[int],
        triple: tuple,
        name: Optional[str] = None,
        s: float = 0,  # pylint: disable=unused-argument
    ) -> DM:
        r"""
        Initializes a density matrix from the covariance matrix, vector of means and a coefficient,
        which parametrize the s-parametrized phase space function
        :math:`coeff * exp(-1/2(x-means)^T cov^{-1} (x-means))`.h:`coeff * exp((x-means)^T cov^{-1} (x-means))`.


        Args:
            modes: The modes of this states.
            triple: The ``(cov, means, coeff)`` triple.
            name: The name of this state.
            s: The phase space parameter, defaults to 0 (Wigner).
        """
        cov, means, coeff = triple
        cov = math.astensor(cov)
        means = math.astensor(means)
        shape_check(cov, means, 2 * len(modes), "Phase space")
        return coeff * DM(modes, Bargmann(*wigner_to_bargmann_rho(cov, means)), name)

    @property
    def _probabilities(self) -> RealVector:
        r"""Element-wise probabilities along the batch dimension of this DM.
        Useful for cases where the batch dimension does not mean a convex combination of states."""
        idx_ket = self.wires.output.ket.indices
        idx_bra = self.wires.output.bra.indices
        rep = self.representation.trace(idx_ket, idx_bra)
        return math.real(math.sum(rep.scalar))

    @property
    def probability(self) -> float:
        r"""Probability (trace) of this DM, using the batch dimension of the Ansatz
        as a convex combination of states."""
        return math.sum(self._probabilities)

    @property
    def _purities(self) -> RealVector:
        r"""Element-wise purities along the batch dimension of this DM.
        Useful for cases where the batch dimension does not mean a convex combination of states."""
        return self._L2_norms / self._probabilities

    @property
    def purity(self) -> float:
        return self.L2_norm

    def expectation(self, operator: CircuitComponent):
        r"""
        The expectation value of an operator with respect to this DM.

        Given the operator `O`, this function returns :math:`Tr\big(\rho O)`\, where :math:`\rho`
        is the density matrix of this state.

        The ``operator`` is expected to be a component with ket-like wires (i.e., output wires on
        the ket side), density matrix-like wires (output wires on both ket and bra sides), or
        unitary-like wires (input and output wires on the ket side).

        Args:
            operator: A ket-like, density-matrix like, or unitary-like circuit component.

        Raise:
            ValueError: If ``operator`` is not a ket-like, density-matrix like, or unitary-like
                component.
            ValueError: If ``operator`` is defined over a set of modes that is not a subset of the
                modes of this state.
        """
        op_type, msg = _validate_operator(operator)
        if op_type is OperatorType.INVALID_TYPE:
            raise ValueError(msg)

        if not operator.wires.modes.issubset(self.wires.modes):
            msg = f"Expected an operator defined on a subset of modes `{self.modes}`, "
            msg += f"found one defined on `{operator.modes}.`"
            raise ValueError(msg)

        leftover_modes = self.wires.modes - operator.wires.modes
        if op_type is OperatorType.KET_LIKE:
            result = self >> operator.dual
            if leftover_modes:
                result >>= TraceOut(leftover_modes)
        elif op_type is OperatorType.DM_LIKE:
            result = self >> operator.dual
            if leftover_modes:
                result >>= TraceOut(leftover_modes)
        else:
            result = (self @ operator) >> TraceOut(self.modes)

        return result

    def __rshift__(self, other: CircuitComponent) -> CircuitComponent:
        r"""
        Contracts ``self`` and ``other`` (output of self into the inputs of other),
        adding the adjoints when they are missing. Given this is a ``DM`` object which
        has both ket and bra wires at the output, expressions like ``dm >> u`` where
        ``u`` is a unitary will automatically apply the adjoint of ``u`` on the bra side.

        Returns a ``DM`` when the wires of the resulting components are compatible with
        those of a ``DM``, a ``CircuitComponent`` otherwise, and a scalar if there are no wires left.
        """
        result = super().__rshift__(other)
        if not isinstance(result, CircuitComponent):
            return result  # scalar case handled here

        w = result.wires
        if not w.input and w.bra.modes == w.ket.modes:
            return DM(w.modes, result.representation)
        return result

    def __getitem__(self, modes: Union[int, Sequence[int]]) -> State:
        r"""
        Traces out all the modes except those given.
        The result is returned with modes in increasing order.
        """
        if isinstance(modes, int):
            modes = [modes]
        modes = set(modes)

        if not modes.issubset(self.modes):
            msg = f"Expected a subset of `{self.modes}, found `{list(modes)}`."
            raise ValueError(msg)

        if self._parameter_set:
            # if ``self`` has a parameter set it means it is a built-in state,
            # in which case we slice the parameters
            return self._getitem_builtin_state(modes)

        # if ``self`` has no parameter set it is not a built-in state,
        # in which case we trace the representation
        wires = Wires(modes_out_bra=modes, modes_out_ket=modes)

        idxz = [i for i, m in enumerate(self.modes) if m not in modes]
        idxz_conj = [i + len(self.modes) for i, m in enumerate(self.modes) if m not in modes]
        representation = self.representation.trace(idxz, idxz_conj)

        return self.__class__._from_attributes(
            representation, wires, self.name
        )  # pylint: disable=protected-access


class Ket(State):
    r"""
    Base class for all Hilbert space vectors.

    Arguments:
        modes: The modes of this ket.
        representation: The representation of this ket.
        name: The name of this ket.
    """

    short_name = "Ket"

    def __init__(
        self,
        modes: tuple[int, ...] = (),
        representation: Optional[Bargmann | Fock] = None,
        name: Optional[str] = None,
    ):
        if representation and representation.ansatz.num_vars != len(modes):
            raise ValueError(
                f"Expected a representation with {len(modes)} variables, found {representation.ansatz.num_vars}."
            )
        super().__init__(
            modes_out_ket=modes,
            name=name,
        )
        if representation is not None:
            self._representation = representation

    def auto_shape(self) -> tuple[int, ...]:
        r"""
        A pretty enough estimate of the Fock shape of this Ket, define)d as the shape of the Fock
        array (batch excluded) if it exists, and if it doesn't exist it is computed as the shape
        that captures at least ``settings.AUTOCUTOFF_PROBABILITY`` of the probability mass of each
        single-mode marginal (default 99.9%).
        Note that it overwrites any ``None``s appearing in the ``fock_shape`` attribute and that
        if a state is batched, the auto_shape is calculated for the first element.
        """
        try:  # fock
            return self._representation.array.shape[1:]
        except AttributeError:  # bargmann
            if None not in self.fock_shape:  # try the fock_shape if ready
                return tuple(self.fock_shape)
            repr = self.representation.conj() & self.representation
            shape = autoshape_numba(
                math.asnumpy(repr.A[0]),
                math.asnumpy(repr.b[0]),
                math.asnumpy(repr.c[0]),
            )
        for i, (f, s) in enumerate(zip(self.fock_shape, shape)):
            self.fock_shape[i] = f or s  # replace the `None`s
        return tuple(min(f, s) for f, s in zip(self.fock_shape, shape))

    @classmethod
    def from_phase_space(
        cls,
        modes: Sequence[int],
        triple: tuple,
        name: Optional[str] = None,
        atol_purity: Optional[float] = 1e-5,
    ) -> Ket:
        cov, means, coeff = triple
        cov = math.astensor(cov)
        means = math.astensor(means)
        shape_check(cov, means, 2 * len(modes), "Phase space")
        if atol_purity:
            p = purity(cov)
            if p < 1.0 - atol_purity:
                msg = f"Cannot initialize a Ket: purity is {p:.5f} (must be at least 1.0-{atol_purity})."
                raise ValueError(msg)
        return Ket(modes, coeff * Bargmann(*wigner_to_bargmann_psi(cov, means)), name)

    @property
    def _probabilities(self) -> RealVector:
        r"""Element-wise L2 norm squared along the batch dimension of this Ket."""
        return self._L2_norms

    @property
    def probability(self) -> float:
        r"""Probability of this Ket (L2 norm squared)."""
        return self.L2_norm

    @property
    def _purities(self) -> float:
        r"""Purity of each ket in the batch."""
        return math.ones((self.representation.ansatz.batch_size,), math.float64)

    @property
    def purity(self) -> float:
        return 1.0

    def dm(self) -> DM:
        r"""
        The ``DM`` object obtained from this ``Ket``.
        """
        dm = self @ self.adjoint
        return DM._from_attributes(dm.representation, dm.wires, self.name)

    def expectation(self, operator: CircuitComponent):
        r"""
        The expectation value of an operator calculated with respect to this Ket.

        Given the operator `O`, this function returns :math:`Tr\big(|\psi\rangle\langle\psi| O)`\,
        where :math:`|\psi\rangle` is the vector representing this state.

        The ``operator`` is expected to be a component with ket-like wires (i.e., output wires on
        the ket side), density matrix-like wires (output wires on both ket and bra sides), or
        unitary-like wires (input and output wires on the ket side).

        Args:
            operator: A ket-like, density-matrix like, or unitary-like circuit component.

        Raise:
            ValueError: If ``operator`` is not a ket-like, density-matrix like, or unitary-like
                component.
            ValueError: If ``operator`` is defined over a set of modes that is not a subset of the
                modes of this state.
        """
        op_type, msg = _validate_operator(operator)
        if op_type is OperatorType.INVALID_TYPE:
            raise ValueError(msg)

        if not operator.wires.modes.issubset(self.wires.modes):
            msg = f"Expected an operator defined on a subset of modes `{self.modes}`, "
            msg += f"found one defined on `{operator.modes}.`"
            raise ValueError(msg)

        leftover_modes = self.wires.modes - operator.wires.modes
        if op_type is OperatorType.KET_LIKE:
            result = self @ operator.dual
            result @= result.adjoint
            result >>= TraceOut(leftover_modes)

        elif op_type is OperatorType.DM_LIKE:
            result = (self.adjoint @ (self @ operator.dual)) >> TraceOut(leftover_modes)

        else:
            result = (self @ operator) >> self.dual

        return result

    def __getitem__(self, modes: Union[int, Sequence[int]]) -> State:
        r"""
        Reduced density matrix obtained by tracing out all the modes except those in the given
        ``modes``. Note that the result is returned with modes in increasing order.
        """
        if isinstance(modes, int):
            modes = [modes]
        modes = set(modes)

        if not modes.issubset(self.modes):
            msg = f"Expected a subset of `{self.modes}, found `{list(modes)}`."
            raise ValueError(msg)

        if self._parameter_set:
            # if ``self`` has a parameter set, it is a built-in state, and we slice the
            # parameters
            return self._getitem_builtin_state(modes)

        # if ``self`` has no parameter set, it is not a built-in state.
        # we must turn it into a density matrix and slice the representation
        return self.dm()[modes]

    def __rshift__(self, other: CircuitComponent | Scalar) -> CircuitComponent | Batch[Scalar]:
        r"""
        Contracts ``self`` and ``other`` (output of self into the inputs of other),
        adding the adjoints when they are missing. Given this is a ``Ket`` object which
        has only ket wires at the output, in expressions like ``ket >> channel`` where ``channel``
        has wires on the ket and bra sides the adjoint of ket is automatically added, effectively
        calling ``ket.adjoint @ (ket @ channel)`` and the method returns a new ``DM``.
        In expressions lke ``ket >> u`` where ``u`` is a unitary, the adjoint of ``ket`` is
        not needed and the method returns a new ``Ket``.

        Returns a ``DM`` or a ``Ket`` when the wires of the resulting components are compatible
        with those of a ``DM`` or of a ``Ket``. Returns a ``CircuitComponent`` in general,
        and a (batched) scalar if there are no wires left, for convenience.
        """
        result = super().__rshift__(other)
        if not isinstance(result, CircuitComponent):
            return result  # scalar case handled here

        if not result.wires.input:
            if not result.wires.bra:
                return Ket(result.wires.modes, result.representation)
            elif result.wires.bra.modes == result.wires.ket.modes:
                result = DM(result.wires.modes, result.representation)
        return result<|MERGE_RESOLUTION|>--- conflicted
+++ resolved
@@ -48,11 +48,7 @@
     Scalar,
 )
 from mrmustard.physics.bargmann import wigner_to_bargmann_psi, wigner_to_bargmann_rho
-<<<<<<< HEAD
-from mrmustard.physics.fock import autocutoffs
-=======
 from mrmustard.math.lattice.strategies.vanilla import autoshape_numba
->>>>>>> 465f0325
 from mrmustard.physics.gaussian import purity
 from mrmustard.physics.representations import Bargmann, Fock
 from mrmustard.lab_dev.utils import shape_check
@@ -273,23 +269,6 @@
         QtoB = BtoQ(modes, phi).inverse()
         Q = cls(modes, Bargmann(*triple))
         return cls(modes, (Q >> QtoB).representation, name)
-
-    @property
-    def auto_shape(self) -> tuple[int, ...]:
-        r"""
-        The recommended Fock shape of this State calculated as the minimum
-        of the autocutoff and the custom_shape. The autocutoff of a state aims
-        at capturing at least ``settings.AUTOCUTOFF_PROBABILITY`` of the probability
-        mass of the state (99.9% by default).
-        """
-        if None not in self.custom_shape:
-            return tuple(self.custom_shape)
-        cov, means, _ = self.phase_space(0)
-        cutoffs = autocutoffs(cov[0], means[0], settings.AUTOCUTOFF_PROBABILITY)
-        if len(cutoffs) == len(self.wires) // 2:
-            cutoffs = cutoffs + cutoffs
-        self._custom_shape = [s if s else c + 1 for s, c in zip(self.custom_shape, cutoffs)]
-        return tuple([min(s, c + 1) if s else c + 1 for s, c in zip(self.custom_shape, cutoffs)])
 
     @property
     def _L2_norms(self) -> RealVector:
