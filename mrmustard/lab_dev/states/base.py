# Copyright 2023 Xanadu Quantum Technologies Inc.

# Licensed under the Apache License, Version 2.0 (the "License");
# you may not use this file except in compliance with the License.
# You may obtain a copy of the License at

#     http://www.apache.org/licenses/LICENSE-2.0

# Unless required by applicable law or agreed to in writing, software
# distributed under the License is distributed on an "AS IS" BASIS,
# WITHOUT WARRANTIES OR CONDITIONS OF ANY KIND, either express or implied.
# See the License for the specific language governing permissions and
# limitations under the License.

# pylint: disable=abstract-method

"""
This module contains the base classes for the available quantum states.

In the docstrings defining the available states we provide a definition in terms of
the covariance matrix :math:`V` and the vector of means :math:`r`. Additionally, we
provide the ``(A, b, c)`` triples that define the states in the Fock Bargmann
representation.
"""

from __future__ import annotations
<<<<<<< HEAD
from typing import Optional
=======

from typing import Optional, Sequence, Union

from mrmustard import math
from mrmustard.utils.typing import ComplexMatrix, ComplexTensor, ComplexVector
from mrmustard.physics.bargmann import wigner_to_bargmann_psi, wigner_to_bargmann_rho
from mrmustard.physics.converters import to_fock
from mrmustard.physics.gaussian import purity
from mrmustard.physics.representations import Bargmann, Fock
>>>>>>> 2ee1b981
from ..circuit_components import CircuitComponent
from ..transformations.transformations import Unitary, Channel

__all__ = ["State", "DM", "Ket"]


class State(CircuitComponent):
    r"""
    Base class for all states.
    """

    @classmethod
    def from_bargmann(
        cls,
        modes: Sequence[int],
        triple: tuple[ComplexMatrix, ComplexVector, complex],
        name: Optional[str] = None,
        batched: bool = False,
    ) -> State:
        r"""
        Initializes a state from an ``(A, b, c)`` triple defining a Bargmann representation.

        .. code-block::

            >>> from mrmustard.physics.representations import Bargmann
            >>> from mrmustard.physics.triples import coherent_state_Abc
            >>> from mrmustard.lab_dev import Ket

            >>> modes = [0, 1]
            >>> triple = coherent_state_Abc(x=[0.1, 0.2])

            >>> coh = Ket.from_bargmann(modes, triple)
            >>> assert coh.modes == modes
            >>> assert coh.representation == Bargmann(*triple)
            >>> assert isinstance(coh, Ket)

        Args:
            modes: The modes of this states.
            triple: The ``(A, b, c)`` triple.
            name: The name of this state.
            batched: Whether the given triple is batched.

        Returns:
            A state.

        Raises:
            ValueError: If the ``A`` or ``b`` have a shape that is inconsistent with
                the number of modes.
        """
        raise NotImplementedError

    @classmethod
    def from_fock(
        cls,
        modes: Sequence[int],
        array: ComplexTensor,
        name: Optional[str] = None,
        batched: bool = False,
    ) -> State:
        r"""
        Initializes a state from an array describing the state in the Fock representation.

        .. code-block::

            >>> from mrmustard.physics.representations import Fock
            >>> from mrmustard.physics.triples import coherent_state_Abc
            >>> from mrmustard.lab_dev import Coherent, Ket

            >>> modes = [0]
            >>> array = Coherent(modes, x=0.1).to_fock_component().representation.array
            >>> coh = Ket.from_fock(modes, array, batched=True)

            >>> assert coh.modes == modes
            >>> assert coh.representation == Fock(array)
            >>> assert isinstance(coh, Ket)

        Args:
            modes: The modes of this states.
            array: The Fock array.
            name: The name of this state.
            batched: Whether the given array is batched.

        Returns:
            A state.

        Raises:
            ValueError: If the given array has a shape that is inconsistent with the number of
                modes.
        """
        raise NotImplementedError

    @classmethod
    def from_phase_space(
        cls,
        modes: Sequence[int],
        cov: ComplexMatrix,
        means: ComplexMatrix,
        name: Optional[str] = None,
        atol_purity: Optional[float] = 1e-3,
    ) -> State:  # pylint: disable=abstract-method
        r"""
        Initializes a state from the covariance matrix and the vector of means of a state in
        phase space.

        Args:
            cov: The covariance matrix.
            means: The vector of means.
            modes: The modes of this states.
            name: The name of this state.
            atol_purity: If ``atol_purity`` is given, the purity of the state is computed, and an
                error is raised if its value is smaller than ``1-atol_purity`` or larger than
                ``1+atol_purity``. If ``None``, this check is skipped.

        Returns:
            A state.

        Raises:
            ValueError: If the given ``cov`` and ``means`` have shapes that are inconsistent
                with the number of modes.
            ValueError: If ``atol_purity`` is not ``None`` and the purity of the returned state
                is smaller than ``1-atol_purity`` or larger than ``1+atol_purity``.
        """
        raise NotImplementedError

    @classmethod
    def from_quadrature(self) -> State:
        r"""
        Initializes a state from quadrature.
        """
        raise NotImplementedError

    @property
    def bargmann_triple(self) -> tuple[ComplexMatrix, ComplexVector, complex]:
        r"""
        The ``(A, b, c)`` triple that describes this state in the Bargmann representation.

        Returns:
            The ``(A, b, c)`` triple that describes this state in the Bargmann representation.

        Raises:
            ValueError: If the triple cannot be calculated given the state's representation.
        """
        rep = self.representation
        if isinstance(rep, Bargmann):
            return rep.A, rep.b, rep.c
        msg = f"Cannot compute triple from representation of type ``{rep.__class__.__name__}``."
        raise ValueError(msg)

    @property
    def L2_norm(self) -> float:
        r"""
        The `L2` norm of a ``Ket``, or the Hilbert-Schmidt norm of a ``DM``.
        """
        rep = self.representation
        msg = "Method ``L2_norm`` not supported for batched representations."
        if isinstance(rep, Fock):
            if rep.array.shape[0] > 1:
                raise ValueError(msg)
        else:
            if rep.A.shape[0] > 1:
                raise ValueError(msg)

        rep = (self >> self.dual).representation
        ret = rep.c if isinstance(rep, Bargmann) else rep.array
        return math.atleast_1d(ret, math.float64)[0]

    @property
    def probability(self) -> float:
        r"""
        Returns :math:`\langle\psi|\psi\rangle` for ``Ket`` states
        :math:`|\psi\rangle` and :math:`\text{Tr}(\rho)` for ``DM`` states :math:`\rho`.
        """
        raise NotImplementedError

    @property
    def purity(self) -> float:
        r"""
        The purity of this state.
        """
        raise NotImplementedError

    @property
    def is_pure(self):
        r"""
        Whether this state is pure.
        """
        return math.allclose(self.purity, 1.0)

    def fock_array(self, shape: Optional[Union[int, Sequence[int]]] = None) -> ComplexTensor:
        r"""
        The array that describes this state in the Fock representation.

        Uses the :meth:`mrmustard.physics.converters.to_fock` method to convert the internal
        representation into a ``Fock`` object.

        Args:
            shape: The shape of the returned array. If ``shape``is given as an ``int``, it is
            broadcasted to all the dimensions. If ``None``, it defaults to the value of
            ``AUTOCUTOFF_MAX_CUTOFF`` in the settings.

        Returns:
            The array that describes this state in the Fock representation.
        """
        return to_fock(self.representation, shape).array

    def phase_space(self) -> tuple[ComplexMatrix, ComplexVector]:
        r"""
        The covariance matrix and the vector of means that describe this state in phase space.
        """
        raise NotImplementedError


class DM(State):
    r"""
    Base class for density matrices.

    Args:
        name: The name of this state.
        modes: The modes of this state.
    """

    def __init__(self, name: Optional[str] = None, modes: tuple[int, ...] = ()):
        super().__init__(
            name or "DM" + "".join(str(m) for m in sorted(modes)),
            modes_out_bra=modes,
            modes_out_ket=modes,
        )

    @classmethod
    def from_bargmann(
        cls,
        modes: Sequence[int],
        triple: tuple[ComplexMatrix, ComplexVector, complex],
        name: Optional[str] = None,
        batched: bool = False,
    ) -> DM:
        A = math.astensor(triple[0])
        b = math.astensor(triple[1])
        c = math.astensor(triple[2])

        n_modes = len(modes)
        A_sh = (1, 2 * n_modes, 2 * n_modes) if batched else (2 * n_modes, 2 * n_modes)
        b_sh = (1, 2 * n_modes) if batched else (2 * n_modes,)
        if A.shape != A_sh or b.shape != b_sh:
            msg = f"Given triple is inconsistent with modes=``{modes}``."
            raise ValueError(msg)

        ret = DM(name, modes)
        ret._representation = Bargmann(A, b, c)
        return ret

    @classmethod
    def from_fock(
        cls,
        modes: Sequence[int],
        array: ComplexTensor,
        name: Optional[str] = None,
        batched: bool = False,
    ) -> DM:
        array = math.astensor(array)

        n_modes = len(modes)
        if len(array.shape) != 2 * n_modes + (1 if batched else 0):
            msg = f"Given array is inconsistent with modes=``{modes}``."
            raise ValueError(msg)

        ret = DM(name, modes)
        ret._representation = Fock(array, batched)
        return ret

    @classmethod
    def from_phase_space(
        cls,
        modes: Sequence[int],
        cov: ComplexMatrix,
        means: ComplexMatrix,
        name: Optional[str] = None,
        atol_purity: Optional[float] = 1e-3,
    ) -> DM:
        cov = math.astensor(cov)
        means = math.astensor(means)

        n_modes = len(modes)
        if means.shape != (2 * n_modes,):
            msg = f"Given ``means`` is inconsistent with modes=``{modes}``."
            raise ValueError(msg)
        if cov.shape != (2 * n_modes, 2 * n_modes):
            msg = f"Given ``cov`` is inconsistent with modes=``{modes}``."
            raise ValueError(msg)

        if atol_purity:
            p = purity(cov)
            if p < 1.0 - atol_purity:
                msg = f"Cannot initialize a ket: purity is {p:.3f} (must be 1.0)."
                raise ValueError(msg)

        ret = DM(name, modes)
        ret._representation = Bargmann(*wigner_to_bargmann_rho(cov, means))
        return ret

    @property
    def probability(self) -> float:
        idx_ket = self.wires.output.ket.indices
        idx_bra = self.wires.output.bra.indices

        rep = self.representation.trace(idx_ket, idx_bra)

        if isinstance(rep, Bargmann):
            return math.real(math.sum(rep.c, axes=[0]))
        return math.real(math.sum(rep.array, axes=[0]))

    @property
    def purity(self) -> float:
        return (self / self.probability).L2_norm

    def __rshift__(self, other: CircuitComponent) -> CircuitComponent:
        r"""
        Contracts ``self`` and ``other`` as it would in a circuit, adding the adjoints when
        they are missing.

        Returns a ``DM`` when ``other`` is a ``Unitary`` or a ``Channel``, and ``other`` acts on
        ``self``'s modes. Otherwise, it returns a ``CircuitComponent``.
        """
        component = super().__rshift__(other)

        if isinstance(other, (Unitary, Channel)) and set(other.modes).issubset(self.modes):
            dm = DM()
            dm._wires = component.wires
            dm._representation = component.representation
            dm._name += "".join(str(m) for m in component.modes)
            return dm
        return component

    def __repr__(self) -> str:
        return super().__repr__().replace("CircuitComponent", "DM")


class Ket(State):
    r"""
    Base class for all pure states, potentially unnormalized.

    Arguments:
        name: The name of this state.
        modes: The modes of this states.
    """

    def __init__(self, name: Optional[str] = None, modes: tuple[int, ...] = ()):
        super().__init__(
            name or "Ket" + "".join(str(m) for m in sorted(modes)), modes_out_ket=modes
        )

    @classmethod
    def from_bargmann(
        cls,
        modes: Sequence[int],
        triple: tuple[ComplexMatrix, ComplexVector, complex],
        name: Optional[str] = None,
        batched: bool = False,
    ) -> Ket:
        A = math.astensor(triple[0])
        b = math.astensor(triple[1])
        c = math.astensor(triple[2])

        n_modes = len(modes)
        A_sh = (1, n_modes, n_modes) if batched else (n_modes, n_modes)
        b_sh = (1, n_modes) if batched else (n_modes,)
        if A.shape != A_sh or b.shape != b_sh:
            msg = f"Given triple is inconsistent with modes=``{modes}``."
            raise ValueError(msg)

        ret = Ket(name, modes)
        ret._representation = Bargmann(A, b, c)
        return ret

    @classmethod
    def from_fock(
        cls,
        modes: Sequence[int],
        array: ComplexTensor,
        name: Optional[str] = None,
        batched: bool = False,
    ) -> Ket:
        array = math.astensor(array)

        n_modes = len(modes)
        if len(array.shape) != n_modes + (1 if batched else 0):
            msg = f"Given array is inconsistent with modes=``{modes}``."
            raise ValueError(msg)

        ret = Ket(name, modes)
        ret._representation = Fock(array, batched)
        return ret

    @classmethod
    def from_phase_space(
        cls,
        modes: Sequence[int],
        cov: ComplexMatrix,
        means: ComplexMatrix,
        name: Optional[str] = None,
        atol_purity: Optional[float] = 1e-3,
    ):
        cov = math.astensor(cov)
        means = math.astensor(means)

        n_modes = len(modes)
        if means.shape != (2 * n_modes,):
            msg = f"Given ``means`` is inconsistent with modes=``{modes}``."
            raise ValueError(msg)
        if cov.shape != (2 * n_modes, 2 * n_modes):
            msg = f"Given ``cov`` is inconsistent with modes=``{modes}``."
            raise ValueError(msg)

        if atol_purity:
            p = purity(cov)
            if p < 1.0 - atol_purity:
                msg = f"Cannot initialize a ket: purity is {p:.3f} (must be 1.0)."
                raise ValueError(msg)

        ret = Ket(name, modes)
        ret._representation = Bargmann(*wigner_to_bargmann_psi(cov, means))
        return ret

    @property
    def probability(self) -> float:
        rep = (self >> self.dual).representation
        if isinstance(rep, Bargmann):
            return math.real(math.sum(rep.c, axes=[0]))
        return math.real(math.sum(rep.array, axes=[0]))

    @property
    def purity(self) -> float:
        return 1.0

    def dm(self) -> DM:
        r"""
        The ``DM`` object obtained from this ``Ket``.
        """
        dm = self @ self.adjoint
        return DM._from_attributes(
            self.name, dm.representation, dm.wires
        )  # pylint: disable=protected-access

    def __rshift__(self, other: CircuitComponent) -> CircuitComponent:
        r"""
        Contracts ``self`` and ``other`` as it would in a circuit, adding the adjoints when
        they are missing.

        Returns a ``State`` (either ``Ket`` or ``DM``) when ``other`` is a ``Unitary`` or a
        ``Channel``, and ``other`` acts on ``self``'s modes. Otherwise, it returns a
        ``CircuitComponent``.
        """
        component = super().__rshift__(other)

        if isinstance(other, Unitary) and set(other.modes).issubset(set(self.modes)):
            ket = Ket()
            ket._wires = component.wires
            ket._representation = component.representation
            ket._name += "".join(str(m) for m in component.modes)
            return ket
        elif isinstance(other, Channel) and set(other.modes).issubset(set(self.modes)):
            dm = DM()
            dm._wires = component.wires
            dm._representation = component.representation
            dm._name += "".join(str(m) for m in component.modes)
            return dm
        return component

    def __repr__(self) -> str:
        return super().__repr__().replace("CircuitComponent", "Ket")<|MERGE_RESOLUTION|>--- conflicted
+++ resolved
@@ -24,9 +24,6 @@
 """
 
 from __future__ import annotations
-<<<<<<< HEAD
-from typing import Optional
-=======
 
 from typing import Optional, Sequence, Union
 
@@ -36,7 +33,6 @@
 from mrmustard.physics.converters import to_fock
 from mrmustard.physics.gaussian import purity
 from mrmustard.physics.representations import Bargmann, Fock
->>>>>>> 2ee1b981
 from ..circuit_components import CircuitComponent
 from ..transformations.transformations import Unitary, Channel
 
