--- conflicted
+++ resolved
@@ -267,7 +267,6 @@
         QtoB = BtoQ(modes, phi).inverse()
         Q = cls(modes, Bargmann(*triple))
         return cls(modes, (Q >> QtoB).representation, name)
-<<<<<<< HEAD
 
     @property
     def autoshape(self) -> tuple[int, ...]:
@@ -285,8 +284,6 @@
             cutoffs = cutoffs + cutoffs
         self._fock_shape = [s if s else c + 1 for s, c in zip(self.fock_shape, cutoffs)]
         return tuple([min(s, c + 1) if s else c + 1 for s, c in zip(self.fock_shape, cutoffs)])
-=======
->>>>>>> c53c85a5
 
     @property
     def _L2_norms(self) -> RealVector:
@@ -345,11 +342,7 @@
             raise ValueError("Can calculate phase space only for Bargmann states.")
 
         new_state = self >> BtoPS(self.modes, s=s)
-<<<<<<< HEAD
         return bargmann_Abc_to_phasespace_cov_means(*new_state.bargmann)
-=======
-        return bargmann_Abc_to_phasespace_cov_means(*new_state.representation.triple)
->>>>>>> c53c85a5
 
     def visualize_2d(
         self,
@@ -664,11 +657,7 @@
         r"""
         Initializes a density matrix from the covariance matrix, vector of means and a coefficient,
         which parametrize the s-parametrized phase space function
-<<<<<<< HEAD
-        ``coeff * exp((x-means)^T cov^-1 (x-means))``.
-=======
         :math:`coeff * exp((x-means)^T cov^{-1} (x-means))`.
->>>>>>> c53c85a5
 
         Args:
             modes: The modes of this states.
