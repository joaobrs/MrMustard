--- conflicted
+++ resolved
@@ -211,11 +211,7 @@
             if np.any(np.where(self_row > 0) == np.where(other_row > 0)):
                 raise ValueError(f"wires overlap on mode {m}")
             modes_rows[m] = [s if s > 0 else o for s, o in zip(self_row, other_row)]
-<<<<<<< HEAD
-        combined_array = [modes_rows[m] for m in sorted(modes_rows)]
-=======
         combined_array = np.array([modes_rows[m] for m in sorted(modes_rows)])
->>>>>>> 05b3aa5c
         return self._from_data(combined_array, sorted(modes_rows), np.ones_like(combined_array))
 
     def __bool__(self) -> bool:
