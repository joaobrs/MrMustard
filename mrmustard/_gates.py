from abc import ABC, abstractmethod
from typing import List, Tuple, Optional, Union, Callable
import numpy as np

from mrmustard._circuit import GateInterface
from mrmustard._states import State
from mrmustard._backends import MathBackendInterface

################
#  INTERFACES  #
################


class GateBackendInterface(ABC):
    @abstractmethod
    def loss_X(self, transmissivity):
        pass

    @abstractmethod
    def loss_Y(self, transmissivity, hbar: float):
        pass

    @abstractmethod
    def thermal_X(self, nbar, hbar: float):
        pass

    @abstractmethod
    def thermal_Y(self, nbar, hbar: float):
        pass

    @abstractmethod
    def rotation_symplectic(self, angle):
        pass

    @abstractmethod
    def displacement(self, x, y, hbar: float):
        pass

    @abstractmethod
    def squeezing_symplectic(self, r, phi):
        pass

    @abstractmethod
    def beam_splitter_symplectic(self, theta, varphi):
        pass

    @abstractmethod
    def two_mode_squeezing_symplectic(self, r, phi):
        pass


######################
#  CONCRETE CLASSES  #
######################


class Gate(GateInterface):
    _math_backend: MathBackendInterface
    _gate_backend: GateBackendInterface
    _parameters: List
    _trainable: List[bool]
    _param_names: List[str]
    mixing: bool

    def _apply_gaussian_channel(self, state, modes, symplectic=None, displacement=None, noise=None):
        output = State(state.num_modes, hbar=state.hbar)
        output.cov = self._math_backend.sandwich(bread=symplectic, filling=state.cov, modes=modes)
        output.cov = self._math_backend.add(old=output.cov, new=noise, modes=modes)
        output.means = self._math_backend.matvec(mat=symplectic, vec=state.means, modes=modes)
        output.means = self._math_backend.add(old=output.means, new=displacement, modes=modes)
        return output

    def __call__(self, state: State) -> State:
        return self._apply_gaussian_channel(
            state,
            self.modes,
            self.symplectic_matrix(state.hbar),
            self.displacement_vector(state.hbar),
            self.noise_matrix(state.hbar),
        )

    def __repr__(self):
        with np.printoptions(precision=3, suppress=True):
            return f"{self.__class__.__qualname__}({self._repr_string(*[str(np.atleast_1d(p)) for p in self._parameters])})"

    def symplectic_matrix(self, hbar: float) -> Optional:
        return None

    def displacement_vector(self, hbar: float) -> Optional:
        return None

    def noise_matrix(self, hbar: float) -> Optional:
        return None

    @property
    def euclidean_parameters(self) -> List:
        return [p for i, p in enumerate(self._parameters) if self._trainable[i]]

    @property
    def symplectic_parameters(self) -> List:
        return []


class Dgate(Gate):
    "Displacement gate"

    def __init__(
        self,
        modes: List[int],
        x: Union[Optional[float], Optional[List[float]]] = None,
        x_bounds: Tuple[Optional[float], Optional[float]] = (None, None),
        x_trainable: bool = True,
        y: Union[Optional[float], Optional[List[float]]] = None,
        y_bounds: Tuple[Optional[float], Optional[float]] = (None, None),
        y_trainable: bool = True,
    ):
        self._repr_string: Callable[
            [float, float], str
        ] = (
            lambda x, y: f"modes={modes}, x={x}, x_bounds={x_bounds}, x_trainable={x_trainable}, y={y}, y_bounds={y_bounds}, y_trainable={y_trainable}"
        )
        self.modes = modes
        self.mixing = False
        self._trainable = [x_trainable, y_trainable]
        self._parameters = [
            self._math_backend.make_euclidean_parameter(x, x_trainable, x_bounds, (len(modes),), "x"),
            self._math_backend.make_euclidean_parameter(y, y_trainable, y_bounds, (len(modes),), "y"),
        ]

    def displacement_vector(self, hbar: float):
        return self._gate_backend.displacement(*self._parameters, hbar=hbar)


class Sgate(Gate):
    "Squeezing gate"

    def __init__(
        self,
        modes: List[int],
        r: Union[Optional[float], Optional[List[float]]] = None,
        r_bounds: Tuple[Optional[float], Optional[float]] = (0.0, None),
        r_trainable: bool = True,
        phi: Union[Optional[float], Optional[List[float]]] = None,
        phi_bounds: Tuple[Optional[float], Optional[float]] = (None, None),
        phi_trainable: bool = True,
    ):
        self._repr_string: Callable[
            [float, float], str
        ] = (
            lambda r, phi: f"modes={modes}, r={r}, r_bounds={r_bounds}, r_trainable={r_trainable}, phi={phi}, phi_bounds={phi_bounds}, phi_trainable={phi_trainable}"
        )
        self.modes = modes
        self.mixing = False
        self._trainable = [r_trainable, phi_trainable]
        self._parameters = [
            self._math_backend.make_euclidean_parameter(r, r_trainable, r_bounds, (len(modes),), "r"),
            self._math_backend.make_euclidean_parameter(phi, phi_trainable, phi_bounds, (len(modes),), "phi"),
        ]

    def symplectic_matrix(self, hbar: float):
        return self._gate_backend.squeezing_symplectic(*self._parameters)


class Rgate(Gate):
    "Rotation gate"

    def __init__(
        self,
        modes: List[int],
        angle: Union[Optional[float], Optional[List[float]]] = None,
        angle_bounds: Tuple[Optional[float], Optional[float]] = (None, None),
        angle_trainable: bool = True,
    ):
        self._repr_string: Callable[
            [float], str
        ] = lambda angle: f"modes={modes}, angle={angle}, angle_bounds={angle_bounds}, angle_trainable={angle_trainable}"
        self.modes = modes
        self.mixing = False
        self._trainable = [angle_trainable]
        self._parameters = [
            self._math_backend.make_euclidean_parameter(angle, angle_trainable, angle_bounds, (len(modes),), "angle")
        ]

<<<<<<< HEAD
    def symplectic_matrix(self, hbar: float) -> ArrayLike:
        return self._gate_backend.rotation_symplectic(*self._parameters)  # TODO: does this need to use hbar?
=======
    def symplectic_matrix(self, hbar: float):
        return self._gate_backend.rotation_symplectic(
            *self._parameters
        )  # TODO: does this need to use hbar?
>>>>>>> 6fcc9234


class Ggate(Gate):
    "Gaussian gate"

    def __init__(
        self,
        modes: List[int],
        symplectic: Optional = None,
        symplectic_trainable: bool = True,
        displacement: Optional = None,
        displacement_trainable: bool = True,
    ):
        self._repr_string: Callable[
            [float, float], str
        ] = (
            lambda symp, disp: f"modes={modes}, symplectic={1}, symplectic_trainable={symplectic_trainable}, displacement={1}, displacement_trainable={displacement_trainable}"
        )
        self.modes = modes
        self.mixing = False
        self._trainable = [symplectic_trainable, displacement_trainable]
        self._parameters = [
            self._math_backend.make_symplectic_parameter(symplectic, symplectic_trainable, len(modes), "symplectic"),
            self._math_backend.make_euclidean_parameter(
                displacement,
                displacement_trainable,
                (None, None),
                (2 * len(modes),),
                "displacement",
            ),
        ]

    def symplectic_matrix(self, hbar: float):
        return self._parameters[0]

    def displacement_vector(self, hbar: float):
        return self._parameters[1]

    @property
    def symplectic_parameters(self) -> List:
        return [self.symplectic_matrix(hbar=2.0)] if self._trainable[0] else []

    @property
    def euclidean_parameters(self) -> List:
        return [self.displacement_vector(hbar=2.0)] if self._trainable[1] else []


class BSgate(Gate):
    "Beam Splitter gate"

    def __init__(
        self,
        modes: List[int],
        theta: Optional[float] = None,
        theta_bounds: Tuple[Optional[float], Optional[float]] = (None, None),
        theta_trainable: bool = True,
        phi: Optional[float] = None,
        phi_bounds: Tuple[Optional[float], Optional[float]] = (None, None),
        phi_trainable: bool = True,
    ):
        self._repr_string: Callable[
            [float, float], str
        ] = (
            lambda theta, phi: f"modes={modes}, theta={theta}, theta_bounds={theta_bounds}, theta_trainable={theta_trainable}, phi={phi}, phi_bounds={phi_bounds}, phi_trainable={phi_trainable}"
        )
        self.modes = modes
        self.mixing = False
        self._trainable = [theta_trainable, phi_trainable]
        self._parameters = [
            self._math_backend.make_euclidean_parameter(theta, theta_trainable, theta_bounds, None, "theta"),
            self._math_backend.make_euclidean_parameter(phi, phi_trainable, phi_bounds, None, "phi"),
        ]

    def symplectic_matrix(self, hbar: float):
        return self._gate_backend.beam_splitter_symplectic(*self._parameters)


class S2gate(Gate):
    "Two-mode Squeezing gate"

    def __init__(
        self,
        modes: List[int],
        r: Optional[float] = None,
        r_bounds: Tuple[Optional[float], Optional[float]] = (0.0, None),
        r_trainable: bool = True,
        phi: Optional[float] = None,
        phi_bounds: Tuple[Optional[float], Optional[float]] = (None, None),
        phi_trainable: bool = True,
    ):
        self._repr_string: Callable[
            [float, float], str
        ] = (
            lambda r, phi: f"modes={modes}, r={r}, r_bounds={r_bounds}, r_trainable={r_trainable}, phi={phi}, phi_bounds={phi_bounds}, phi_trainable={phi_trainable}"
        )
        self.modes = modes
        self.mixing = False
        self._trainable = [r_trainable, phi_trainable]
        self._parameters = [
            self._math_backend.make_euclidean_parameter(r, r_trainable, r_bounds, None, "r"),
            self._math_backend.make_euclidean_parameter(phi, phi_trainable, phi_bounds, None, "phi"),
        ]

    def symplectic_matrix(self, hbar: float):
        return self._gate_backend.two_mode_squeezing_symplectic(*self._parameters)


class LossChannel(Gate):
    "Lossy Bosonic Channel"

    def __init__(
        self,
        modes: List[int],
        transmissivity: Union[Optional[float], Optional[List[float]]] = None,
        transmissivity_bounds: Tuple[Optional[float], Optional[float]] = (0.0, 1.0),
        transmissivity_trainable: bool = False,
        hbar: float = 2.0,
    ):
        self._repr_string: Callable[
            [float], str
        ] = (
            lambda T: f"modes={modes}, transmissivity={T}, transmissivity_bounds={transmissivity_bounds}, transmissivity_trainable={transmissivity_trainable}"
        )
        self.modes = modes
        self.mixing = True
        self.hbar = hbar
        self._trainable = [transmissivity_trainable]
        self._parameters = [
            self._math_backend.make_euclidean_parameter(
                transmissivity,
                transmissivity_trainable,
                transmissivity_bounds,
                (len(modes), 2),
                "transmissivity",
            )
        ]

    def symplectic_matrix(self, hbar: float):
        return self._gate_backend.loss_X(*self._parameters)

    def noise_matrix(self, hbar: float):
        return self._gate_backend.loss_Y(*self._parameters, hbar=hbar)<|MERGE_RESOLUTION|>--- conflicted
+++ resolved
@@ -181,15 +181,10 @@
             self._math_backend.make_euclidean_parameter(angle, angle_trainable, angle_bounds, (len(modes),), "angle")
         ]
 
-<<<<<<< HEAD
-    def symplectic_matrix(self, hbar: float) -> ArrayLike:
-        return self._gate_backend.rotation_symplectic(*self._parameters)  # TODO: does this need to use hbar?
-=======
     def symplectic_matrix(self, hbar: float):
         return self._gate_backend.rotation_symplectic(
             *self._parameters
-        )  # TODO: does this need to use hbar?
->>>>>>> 6fcc9234
+        )
 
 
 class Ggate(Gate):
