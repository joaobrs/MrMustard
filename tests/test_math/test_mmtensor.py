# Copyright 2023 Xanadu Quantum Technologies Inc.

# Licensed under the Apache License, Version 2.0 (the "License");
# you may not use this file except in compliance with the License.
# You may obtain a copy of the License at

#     http://www.apache.org/licenses/LICENSE-2.0

# Unless required by applicable law or agreed to in writing, software
# distributed under the License is distributed on an "AS IS" BASIS,
# WITHOUT WARRANTIES OR CONDITIONS OF ANY KIND, either express or implied.
# See the License for the specific language governing permissions and
# limitations under the License.

"""
Unit tests for the :class:`MMTensor`.
"""
import numpy as np
import pytest

from mrmustard.math import Math
from mrmustard.math.mmtensor import MMTensor

math = Math()


def test_mmtensor_creation():
    """Test creation of MMTensor"""
    array = np.array([[1, 2, 3]])
    mmtensor = MMTensor(array)
    assert isinstance(mmtensor, MMTensor)
    assert isinstance(mmtensor.tensor, np.ndarray)
    assert mmtensor.axis_labels == ["0", "1"]


def test_mmtensor_creation_using_mmtensor():
    """Test creation of MMTensor using MMTensor"""
    array = np.array([[1, 2, 3]])
    mmtensor = MMTensor(array)
    mmtensor2 = MMTensor(mmtensor)
    assert isinstance(mmtensor2, MMTensor)
    assert mmtensor2.tensor is mmtensor.tensor
    assert mmtensor2.axis_labels == ["0", "1"]


def test_mmtensor_creation_with_axis_labels():
    """Test creation of MMTensor with axis labels"""
    array = np.array([[[1, 2, 3]]])
    mmtensor = MMTensor(array, axis_labels=["a", "b", "c"])
    assert isinstance(mmtensor, MMTensor)
    assert isinstance(mmtensor.tensor, np.ndarray)
    assert mmtensor.axis_labels == ["a", "b", "c"]


def test_mmtensor_creation_with_axis_labels_wrong_length():
    """Test creation of MMTensor with axis labels of wrong length"""
    array = np.array([1, 2, 3])
    with pytest.raises(ValueError):
        MMTensor(array, axis_labels=["a", "b"])


def test_mmtensor_transposes_labels_too():
    """Test that MMTensor transposes axis labels"""
    array = np.array([[1, 2, 3], [4, 5, 6]])
    mmtensor = MMTensor(array, axis_labels=["a", "b"])
    mmtensor = mmtensor.transpose([1, 0])
    assert mmtensor.axis_labels == ["b", "a"]


def test_mmtensor_contract():
    """Test that MMTensor contracts correctly"""
    array = np.array([[1, 2], [3, 4]])
    trace = MMTensor(array, axis_labels=["a", "a"]).contract().tensor
    assert trace == 5


<<<<<<< HEAD
def test_mmtensor_getitem_slice():
    """Test that MMTensor slices correctly"""
    array = np.random.normal(size=(2, 3, 4))
    mmtensor = MMTensor(array, axis_labels=["0", "1", "2"])
    sliced = mmtensor[0, :, 0]
    assert sliced.axis_labels == ["1"]
    assert np.allclose(sliced, array[0, :, 0])


def test_mmtensor_getitem_int():
    """Test that MMTensor slices correctly"""
    array = np.random.normal(size=(2, 3, 4))
    mmtensor = MMTensor(array, axis_labels=["0", "1", "2"])
    sliced = mmtensor[0, 0, 0]
    assert sliced.axis_labels == []
    assert np.allclose(sliced, array[0, 0, 0])


def test_mmtensor_getitem_ellipsis_beginning():
    """Test that MMTensor slices correctly"""
    array = np.random.normal(size=(2, 3, 4))
    mmtensor = MMTensor(array, axis_labels=["0", "1", "2"])
    sliced = mmtensor[..., 2]
    assert mmtensor[..., 2].axis_labels == ["0", "1"]
    assert np.allclose(sliced, array[..., 2])


def test_ufunc():
    """Test that MMTensor ufuncs work"""
    array = np.random.normal(size=(2, 3, 4))
    mmtensor = MMTensor(array, axis_labels=["0", "1", "2"])
    assert np.allclose(np.sin(mmtensor), np.sin(array))


def test_mmtensor_algebra_add():
    """Test that MMTensor addition works"""
    array = np.random.normal(size=(2, 3, 4))
    mmtensor = MMTensor(array, axis_labels=["0", "1", "2"])
    assert np.allclose(mmtensor + mmtensor, array + array)


def test_mmtensor_algebra_add_different_labels():
    """Test that MMTensor addition with different labels raises error"""
    array = np.random.normal(size=(2, 3, 4))
    mmtensor1 = MMTensor(array, axis_labels=["0", "1", "2"])
    mmtensor2 = MMTensor(array, axis_labels=["0", "1", "3"])
    with pytest.raises(ValueError):
        mmtensor1 + mmtensor2  # pylint: disable=pointless-statement


def test_mmtensor_algebra_subtract():
    """Test that MMTensor subtraction works"""
    array = np.random.normal(size=(2, 3, 4))
    mmtensor = MMTensor(array, axis_labels=["0", "1", "2"])
    assert np.allclose(mmtensor - mmtensor, array - array)


def test_mmtensor_algebra_subtract_different_labels():
    """Test that MMTensor subtraction with different labels raises error"""
    array = np.random.normal(size=(2, 3, 4))
    mmtensor1 = MMTensor(array, axis_labels=["0", "1", "2"])
    mmtensor2 = MMTensor(array, axis_labels=["0", "1", "3"])
    with pytest.raises(ValueError):
        mmtensor1 - mmtensor2  # pylint: disable=pointless-statement


def test_mmtensor_algebra_multiply():
    """Test that MMTensor multiplication works"""
    array = np.random.normal(size=(2, 3, 4))
    mmtensor = MMTensor(array, axis_labels=["0", "1", "2"])
    assert np.allclose(mmtensor * mmtensor, array * array)


def test_mmtensor_algebra_multiply_different_labels():
    """Test that MMTensor multiplication with different labels raises error"""
    array = np.random.normal(size=(2, 3, 4))
    mmtensor1 = MMTensor(array, axis_labels=["0", "1", "2"])
    mmtensor2 = MMTensor(array, axis_labels=["0", "1", "3"])
    with pytest.raises(ValueError):
        mmtensor1 * mmtensor2  # pylint: disable=pointless-statement


def test_mmtensor_algebra_divide():
    """Test that MMTensor division works"""
    array = np.random.normal(size=(2, 3, 4))
    mmtensor = MMTensor(array, axis_labels=["0", "1", "2"])
    assert np.allclose(mmtensor / mmtensor, array / array)


def test_mmtensor_algebra_divide_different_labels():
    """Test that MMTensor division with different labels raises error"""
    array = np.random.normal(size=(2, 3, 4))
    mmtensor1 = MMTensor(array, axis_labels=["0", "1", "2"])
    mmtensor2 = MMTensor(array, axis_labels=["0", "1", "3"])
    with pytest.raises(ValueError):
        mmtensor1 / mmtensor2  # pylint: disable=pointless-statement
=======
def test_mmtensor_contract_multiple_indices():
    """Test that MMTensor contracts multiple indices correctly"""
    array = np.array([[[1, 2], [3, 4]], [[5, 6], [7, 8]]])
    mmtensor = MMTensor(array, axis_labels=["a", "a", "b"])
    trace = mmtensor.contract()
    assert np.allclose(trace.tensor, np.einsum("aab", array))


def test_mmtensor_matmul():
    """Test that MMTensor objects contract correctly using the @ operator"""
    array1 = np.array([[1, 2], [3, 4]])
    array2 = np.array([[5, 6], [7, 8]])
    T1 = MMTensor(array1, axis_labels=["a", "b"])
    T2 = MMTensor(array2, axis_labels=["b", "c"])
    contracted_tensor = T1 @ T2
    assert np.allclose(contracted_tensor.tensor, np.array([[19, 22], [43, 50]]))


def test_mmtensor_matmul_high_rank():
    """Test that higher-rank MMTensor objects contract correctly using the @ operator"""
    array1 = np.random.normal(size=(2, 3, 4, 5))
    array2 = np.random.normal(size=(5, 4, 3, 2))
    T1 = MMTensor(array1, axis_labels=["a", "b", "c", "d"])
    T2 = MMTensor(array2, axis_labels=["d", "c", "b", "e"])
    contracted_tensor = T1 @ T2
    assert np.allclose(contracted_tensor.tensor, np.einsum("abcd,dcbe->ae", array1, array2))
>>>>>>> 8f6d70d7
<|MERGE_RESOLUTION|>--- conflicted
+++ resolved
@@ -74,7 +74,6 @@
     assert trace == 5
 
 
-<<<<<<< HEAD
 def test_mmtensor_getitem_slice():
     """Test that MMTensor slices correctly"""
     array = np.random.normal(size=(2, 3, 4))
@@ -171,7 +170,8 @@
     mmtensor2 = MMTensor(array, axis_labels=["0", "1", "3"])
     with pytest.raises(ValueError):
         mmtensor1 / mmtensor2  # pylint: disable=pointless-statement
-=======
+
+
 def test_mmtensor_contract_multiple_indices():
     """Test that MMTensor contracts multiple indices correctly"""
     array = np.array([[[1, 2], [3, 4]], [[5, 6], [7, 8]]])
@@ -197,5 +197,4 @@
     T1 = MMTensor(array1, axis_labels=["a", "b", "c", "d"])
     T2 = MMTensor(array2, axis_labels=["d", "c", "b", "e"])
     contracted_tensor = T1 @ T2
-    assert np.allclose(contracted_tensor.tensor, np.einsum("abcd,dcbe->ae", array1, array2))
->>>>>>> 8f6d70d7
+    assert np.allclose(contracted_tensor.tensor, np.einsum("abcd,dcbe->ae", array1, array2))