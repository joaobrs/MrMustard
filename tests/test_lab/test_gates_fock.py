# Copyright 2021 Xanadu Quantum Technologies Inc.

# Licensed under the Apache License, Version 2.0 (the "License");
# you may not use this file except in compliance with the License.
# You may obtain a copy of the License at

#     http://www.apache.org/licenses/LICENSE-2.0

# Unless required by applicable law or agreed to in writing, software
# distributed under the License is distributed on an "AS IS" BASIS,
# WITHOUT WARRANTIES OR CONDITIONS OF ANY KIND, either express or implied.
# See the License for the specific language governing permissions and
# limitations under the License.

import pytest
from hypothesis import given, strategies as st
import numpy as np
from thewalrus.fock_gradients import (
    squeezing,
    beamsplitter,
    two_mode_squeezing,
    mzgate,
)

from tests.random import *
from mrmustard.physics import fock
from mrmustard.lab.states import Fock, State, SqueezedVacuum, TMSV
from mrmustard.physics import fock
from mrmustard.lab import (
    Dgate,
    Sgate,
    Pgate,
    Rgate,
    CZgate,
    CXgate,
    BSgate,
    MZgate,
    S2gate,
    Attenuator,
    Interferometer,
    Vacuum,
)


@given(state=n_mode_pure_state(num_modes=1), x=medium_float, y=medium_float)
def test_Dgate_1mode(state, x, y):
    state_out = state >> Dgate(x, y) >> Dgate(-x, -y)
    assert state_out == state


def test_attenuator_on_fock():
    "tests that attenuating a fock state makes it mixed"
    assert (Fock(10) >> Attenuator(0.5)).is_pure == False


@given(state=n_mode_pure_state(num_modes=2), xxyy=array_of_(medium_float, minlen=4, maxlen=4))
def test_Dgate_2mode(state, xxyy):
    x1, x2, y1, y2 = xxyy
    state_out = state >> Dgate([x1, x2], [y1, y2]) >> Dgate([-x1, -x2], [-y1, -y2])
    assert state_out == state


<<<<<<< HEAD
# @pytest.mark.parametrize(
#     "gate", [Sgate(r=1), Dgate(1.0, 1.0), Pgate(10), Rgate(np.pi / 2), Attenuator(0.5)]
# )
@given(gate=single_mode_cv_channel())
=======
@pytest.mark.parametrize(
    "gate", [Sgate(r=1), Dgate(1.0, 1.0), Pgate(10), Rgate(np.pi / 2), Attenuator(0.5)]
)
>>>>>>> 44650f0e
def test_single_mode_fock_equals_gaussian_dm(gate):
    """Test same state is obtained via fock representation or phase space
    for single mode circuits."""
    cutoffs = [60]
    gaussian_state = SqueezedVacuum(0.5) >> Attenuator(0.5)
    fock_state = State(dm=gaussian_state.dm(cutoffs))

    via_fock_space_dm = (fock_state >> gate).dm(cutoffs)
    via_phase_space_dm = (gaussian_state >> gate).dm(cutoffs)
<<<<<<< HEAD
=======
    assert np.allclose(via_fock_space_dm, via_phase_space_dm)


@pytest.mark.parametrize("gate", [Sgate(r=1), Dgate(0.3, 0.3), Pgate(10), Rgate(np.pi / 2)])
def test_single_mode_fock_equals_gaussian_ket(gate):
    """Test same state is obtained via fock representation or phase space
    for single mode circuits."""
    cutoffs = [60]
    gaussian_state = SqueezedVacuum(0.5)
    fock_state = State(ket=gaussian_state.ket(cutoffs))

    via_fock_space_ket = (fock_state >> gate).ket([10])
    via_phase_space_ket = (gaussian_state >> gate).ket([10])
    phase = np.exp(1j * np.angle(via_fock_space_ket[0]))
    assert np.allclose(via_fock_space_ket, phase * via_phase_space_ket)


@pytest.mark.parametrize(
    "gate",
    [
        Sgate(r=0.5, phi=0.2) >> Attenuator(0.4),
        Dgate(0.4, 0.4) >> Attenuator(0.4),
        Pgate(1) >> Attenuator(0.4),
        Rgate(np.pi / 2) >> Attenuator(0.4),
    ],
)
def test_single_mode_fock_equals_gaussian_ket_dm(gate):
    """Test same state is obtained via fock representation or phase space
    for single mode circuits."""
    cutoffs = [60]
    gaussian_state = SqueezedVacuum(0.5)
    fock_state = State(ket=gaussian_state.ket(cutoffs))

    via_fock_space_dm = (fock_state >> gate).dm([10])
    via_phase_space_dm = (gaussian_state >> gate).dm([10])
>>>>>>> 44650f0e
    assert np.allclose(via_fock_space_dm, via_phase_space_dm)


@given(gate=single_mode_unitary_gate())
def test_single_mode_fock_equals_gaussian_ket(gate):
    """Test same state is obtained via fock representation or phase space
    for single mode circuits."""
    cutoffs = [60]
    gaussian_state = SqueezedVacuum(0.5)
    fock_state = State(ket=gaussian_state.ket(cutoffs))

    via_fock_space_ket = (fock_state >> gate).ket([10])
    via_phase_space_ket = (gaussian_state >> gate).ket([10])
    phase = np.exp(1j * np.angle(via_fock_space_ket[0]))
    assert np.allclose(via_fock_space_ket, phase * via_phase_space_ket)


@given(gate=single_mode_unitary_gate())
def test_single_mode_fock_equals_gaussian_ket_dm(gate):
    """Test same state is obtained via fock representation or phase space
    for single mode circuits."""
    cutoffs = [40]
    gaussian_state = SqueezedVacuum(0.3)
    fock_state = State(ket=gaussian_state.ket(cutoffs))

    via_fock_space_dm = (fock_state >> gate >> Attenuator(0.2)).dm([10])
    via_phase_space_dm = (gaussian_state >> gate >> Attenuator(0.2)).dm([10])
    assert np.allclose(via_fock_space_dm, via_phase_space_dm)


@given(gate=two_mode_unitary_gate())
def test_two_mode_fock_equals_gaussian(gate):
    """Test same state is obtained via fock representation or phase space
    for two modes circuits."""
    cutoffs = [20, 20]
    gaussian_state = TMSV(0.1) >> BSgate(np.pi / 2) >> Attenuator(0.5)
    fock_state = State(dm=gaussian_state.dm(cutoffs))

    via_fock_space_dm = (fock_state >> gate).dm(cutoffs)
    via_phase_space_dm = (gaussian_state >> gate).dm(cutoffs)
    assert np.allclose(via_fock_space_dm, via_phase_space_dm)


@pytest.mark.parametrize(
    "cutoffs,x,y",
    [
        [[5], 0.3, 0.5],
        [[5], 0.0, 0.0],
        [[2, 2], [0.1, 0.1], [0.25, -0.2]],
        [[3, 3], [0.0, 0.0], [0.0, 0.0]],
        [[2, 5, 1], [0.1, 5.0, 1.0], [-0.3, 0.1, 0.0]],
        [[3, 3, 3, 3], [0.1, 0.2, 0.3, 0.4], [-0.5, -4, 3.1, 4.2]],
    ],
)
def test_fock_representation_displacement(cutoffs, x, y):
    """Tests that DGate returns the correct unitary."""

    # apply gate
    dgate = Dgate(x, y)
    Ud = dgate.U(cutoffs)

    # compare with the standard way of calculating
    # transformation unitaries using the Choi isomorphism
    X = np.eye(2 * len(cutoffs))
    expected_Ud = fock.wigner_to_fock_U(X, dgate.XYd[-1], cutoffs * 2)

    assert np.allclose(Ud, expected_Ud, atol=1e-5)


@given(r=r, phi=angle)
def test_fock_representation_squeezing(r, phi):
    S = Sgate(r=r, phi=phi)
    expected = squeezing(r=r, theta=phi, cutoff=20)
    assert np.allclose(expected, S.U(cutoffs=[20]), atol=1e-5)


@given(theta=angle, phi=angle)
def test_fock_representation_beamsplitter(theta, phi):
    BS = BSgate(theta=theta, phi=phi)
    expected = beamsplitter(theta=theta, phi=phi, cutoff=20)
    assert np.allclose(expected, BS.U(cutoffs=[20, 20]), atol=1e-5)


@given(r=r, phi=angle)
def test_fock_representation_two_mode_squeezing(r, phi):
    S2 = S2gate(r=r, phi=phi)
    expected = two_mode_squeezing(r=r, theta=phi, cutoff=20)
    assert np.allclose(expected, S2.U(cutoffs=[20, 20]), atol=1e-5)


@given(phi_a=angle, phi_b=angle)
def test_fock_representation_mzgate(phi_a, phi_b):
    MZ = MZgate(phi_a=phi_a, phi_b=phi_b, internal=False)
    expected = mzgate(theta=phi_b, phi=phi_a, cutoff=20)
    assert np.allclose(expected, MZ.U(cutoffs=[20, 20]), atol=1e-5)


@pytest.mark.parametrize(
    "cutoffs,angles,modes",
    [
        [[5, 4, 3], [np.pi, np.pi / 2, np.pi / 4], None],
        [[3, 4], [np.pi / 3, np.pi / 2], [0, 1]],
        [[3], np.pi / 6, [0]],
    ],
)
def test_fock_representation_rgate(cutoffs, angles, modes):
    """Tests that DGate returns the correct unitary."""

    # apply gate
    rgate = Rgate(angles, modes=modes)
    R = rgate.U(cutoffs)

    # compare with the standard way of calculating
    # transformation unitaries using the Choi isomorphism
    d = np.zeros(2 * len(cutoffs))
    expected_R = fock.wigner_to_fock_U(rgate.XYd[0], d, cutoffs * 2)
    assert np.allclose(R, expected_R, atol=1e-5)


def test_raise_interferometer_error():
    """test Interferometer raises an error when both `modes` and `num_modes` are given"""
    num_modes = 3
    modes = [0, 2]
    with pytest.raises(ValueError):
        Interferometer(num_modes=num_modes, modes=modes)
    modes = [2, 5, 6]
    with pytest.raises(ValueError):
        Interferometer(num_modes=num_modes, modes=modes)<|MERGE_RESOLUTION|>--- conflicted
+++ resolved
@@ -60,16 +60,7 @@
     assert state_out == state
 
 
-<<<<<<< HEAD
-# @pytest.mark.parametrize(
-#     "gate", [Sgate(r=1), Dgate(1.0, 1.0), Pgate(10), Rgate(np.pi / 2), Attenuator(0.5)]
-# )
 @given(gate=single_mode_cv_channel())
-=======
-@pytest.mark.parametrize(
-    "gate", [Sgate(r=1), Dgate(1.0, 1.0), Pgate(10), Rgate(np.pi / 2), Attenuator(0.5)]
-)
->>>>>>> 44650f0e
 def test_single_mode_fock_equals_gaussian_dm(gate):
     """Test same state is obtained via fock representation or phase space
     for single mode circuits."""
@@ -79,8 +70,6 @@
 
     via_fock_space_dm = (fock_state >> gate).dm(cutoffs)
     via_phase_space_dm = (gaussian_state >> gate).dm(cutoffs)
-<<<<<<< HEAD
-=======
     assert np.allclose(via_fock_space_dm, via_phase_space_dm)
 
 
@@ -116,7 +105,6 @@
 
     via_fock_space_dm = (fock_state >> gate).dm([10])
     via_phase_space_dm = (gaussian_state >> gate).dm([10])
->>>>>>> 44650f0e
     assert np.allclose(via_fock_space_dm, via_phase_space_dm)
 
 
