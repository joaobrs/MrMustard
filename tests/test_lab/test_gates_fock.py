# Copyright 2021 Xanadu Quantum Technologies Inc.

# Licensed under the Apache License, Version 2.0 (the "License");
# you may not use this file except in compliance with the License.
# You may obtain a copy of the License at

#     http://www.apache.org/licenses/LICENSE-2.0

# Unless required by applicable law or agreed to in writing, software
# distributed under the License is distributed on an "AS IS" BASIS,
# WITHOUT WARRANTIES OR CONDITIONS OF ANY KIND, either express or implied.
# See the License for the specific language governing permissions and
# limitations under the License.

import pytest
<<<<<<< HEAD
from mrmustard import settings
from mrmustard.lab.circuit import Circuit
from mrmustard.lab.states import Fock
from mrmustard.lab.gates import Dgate, Sgate, BSgate, MZgate, S2gate, Attenuator, Rgate
from mrmustard.physics import fock
=======
from mrmustard.lab.circuit import Circuit
from mrmustard.lab.states import Fock, State, SqueezedVacuum, TMSV
from mrmustard.lab.gates import (
    Dgate,
    Sgate,
    Pgate,
    Rgate,
    CZgate,
    CXgate,
    BSgate,
    MZgate,
    S2gate,
    Attenuator,
    Interferometer,
)
>>>>>>> fdb39764
from hypothesis import given, strategies as st
from thewalrus.fock_gradients import (
    displacement,
    squeezing,
    beamsplitter,
    two_mode_squeezing,
    mzgate,
)
import numpy as np
from tests import random


@given(state=random.pure_state(num_modes=1), xy=random.vector(2))
def test_Dgate_1mode(state, xy):
    x, y = xy
    state_out = state >> Dgate(x, y) >> Dgate(-x, -y)
    assert state_out == state


def test_attenuator_on_fock():
    "tests that attenuating a fock state makes it mixed"
    assert (Fock(10) >> Attenuator(0.5)).is_pure == False


@given(state=random.pure_state(num_modes=2), xxyy=random.vector(4))
def test_Dgate_2mode(state, xxyy):
    x1, x2, y1, y2 = xxyy
    state_out = state >> Dgate([x1, x2], [y1, y2]) >> Dgate([-x1, -x2], [-y1, -y2])
    assert state_out == state


@pytest.mark.parametrize("gate", [Sgate(r=1), Dgate(1.0, 1.0), Pgate(10), Rgate(np.pi / 2)])
def test_single_mode_fock_equals_gaussian(gate):
    """Test same state is obtained via fock representation or phase space
    for single mode circuits."""
    cutoffs = [30]
    gaussian_state = SqueezedVacuum(0.5) >> Attenuator(0.5)
    fock_state = State(dm=gaussian_state.dm(cutoffs))

    via_fock_space_dm = (fock_state >> gate).dm(cutoffs).numpy()
    via_phase_space_dm = (gaussian_state >> gate).dm(cutoffs).numpy()
    assert np.allclose(via_fock_space_dm, via_phase_space_dm)


@pytest.mark.parametrize(
    "gate", [BSgate(np.pi / 2), MZgate(np.pi / 2), CZgate(0.1), CXgate(0.1), S2gate(0.1)]
)
def test_two_mode_fock_equals_gaussian(gate):
    """Test same state is obtained via fock representation or phase space
    for two modes circuits."""
    cutoffs = [20, 20]
    gaussian_state = TMSV(0.1) >> BSgate(np.pi / 2) >> Attenuator(0.5)
    fock_state = State(dm=gaussian_state.dm(cutoffs))

    via_fock_space_dm = (fock_state >> gate).dm(cutoffs).numpy()
    via_phase_space_dm = (gaussian_state >> gate).dm(cutoffs).numpy()
    assert np.allclose(via_fock_space_dm, via_phase_space_dm)


@given(x=st.floats(min_value=-2, max_value=2), y=st.floats(min_value=-2, max_value=2))
def test_fock_representation_displacement(x, y):
    D = Dgate(x=x, y=y)
    expected = displacement(r=np.sqrt(x**2 + y**2), phi=np.arctan2(y, x), cutoff=20)
    assert np.allclose(expected, D.U(cutoffs=[20]), atol=1e-5)


@given(r=st.floats(min_value=0, max_value=2), phi=st.floats(min_value=0, max_value=2 * np.pi))
def test_fock_representation_squeezing(r, phi):
    S = Sgate(r=r, phi=phi)
    expected = squeezing(r=r, theta=phi, cutoff=20)
    assert np.allclose(expected, S.U(cutoffs=[20]), atol=1e-5)


@given(
    theta=st.floats(min_value=0, max_value=2 * np.pi),
    phi=st.floats(min_value=0, max_value=2 * np.pi),
)
def test_fock_representation_beamsplitter(theta, phi):
    BS = BSgate(theta=theta, phi=phi)
    expected = beamsplitter(theta=theta, phi=phi, cutoff=20)
    assert np.allclose(expected, BS.U(cutoffs=[20, 20]), atol=1e-5)


@given(r=st.floats(min_value=0, max_value=2), phi=st.floats(min_value=0, max_value=2 * np.pi))
def test_fock_representation_two_mode_squeezing(r, phi):
    S2 = S2gate(r=r, phi=phi)
    expected = two_mode_squeezing(r=r, theta=phi, cutoff=20)
    assert np.allclose(expected, S2.U(cutoffs=[20, 20]), atol=1e-5)


@given(
    phi_a=st.floats(min_value=0, max_value=2 * np.pi, allow_infinity=False, allow_nan=False),
    phi_b=st.floats(min_value=0, max_value=2 * np.pi, allow_infinity=False, allow_nan=False),
)
def test_fock_representation_mzgate(phi_a, phi_b):
    MZ = MZgate(phi_a=phi_a, phi_b=phi_b, internal=False)
    expected = mzgate(theta=phi_b, phi=phi_a, cutoff=20)
    assert np.allclose(expected, MZ.U(cutoffs=[20, 20]), atol=1e-5)


<<<<<<< HEAD
@pytest.mark.parametrize(
    "cutoffs,angles,modes",
    [
        [[5, 4, 3], [np.pi, np.pi / 2, np.pi / 4], None],
        [[3, 4], [np.pi / 3, np.pi / 2], [0, 1]],
        [[3], np.pi / 6, [0]],
    ],
)
def test_fock_representation_rgate(cutoffs, angles, modes):
    """Tests that DGate returns the correct unitary."""

    # apply gate
    rgate = Rgate(angles, modes=modes)
    R = rgate.U(cutoffs)

    # compare with the standard way of calculating
    # transformation unitaries using the Choi isomorphism
    choi_state = rgate.bell >> rgate
    expected_R = fock.fock_representation(
        choi_state.cov,
        choi_state.means,
        shape=cutoffs * 2,
        return_unitary=True,
        choi_r=settings.CHOI_R,
    )

    assert np.allclose(R, expected_R, atol=1e-5)
=======
def test_raise_interferometer_error():
    """test Interferometer raises an error when both `modes` and `num_modes` are given"""
    num_modes = 3
    modes = [0, 2]
    with pytest.raises(ValueError):
        Interferometer(num_modes=num_modes, modes=modes)
    modes = [2, 5, 6]
    with pytest.raises(ValueError):
        Interferometer(num_modes=num_modes, modes=modes)
>>>>>>> fdb39764
<|MERGE_RESOLUTION|>--- conflicted
+++ resolved
@@ -13,13 +13,6 @@
 # limitations under the License.
 
 import pytest
-<<<<<<< HEAD
-from mrmustard import settings
-from mrmustard.lab.circuit import Circuit
-from mrmustard.lab.states import Fock
-from mrmustard.lab.gates import Dgate, Sgate, BSgate, MZgate, S2gate, Attenuator, Rgate
-from mrmustard.physics import fock
-=======
 from mrmustard.lab.circuit import Circuit
 from mrmustard.lab.states import Fock, State, SqueezedVacuum, TMSV
 from mrmustard.lab.gates import (
@@ -35,7 +28,6 @@
     Attenuator,
     Interferometer,
 )
->>>>>>> fdb39764
 from hypothesis import given, strategies as st
 from thewalrus.fock_gradients import (
     displacement,
@@ -136,7 +128,6 @@
     assert np.allclose(expected, MZ.U(cutoffs=[20, 20]), atol=1e-5)
 
 
-<<<<<<< HEAD
 @pytest.mark.parametrize(
     "cutoffs,angles,modes",
     [
@@ -164,7 +155,8 @@
     )
 
     assert np.allclose(R, expected_R, atol=1e-5)
-=======
+
+
 def test_raise_interferometer_error():
     """test Interferometer raises an error when both `modes` and `num_modes` are given"""
     num_modes = 3
@@ -173,5 +165,4 @@
         Interferometer(num_modes=num_modes, modes=modes)
     modes = [2, 5, 6]
     with pytest.raises(ValueError):
-        Interferometer(num_modes=num_modes, modes=modes)
->>>>>>> fdb39764
+        Interferometer(num_modes=num_modes, modes=modes)