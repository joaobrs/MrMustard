--- conflicted
+++ resolved
@@ -12,14 +12,11 @@
 # See the License for the specific language governing permissions and
 # limitations under the License.
 
-<<<<<<< HEAD
 from mrmustard import settings
-from mrmustard.lab.gates import Dgate, Sgate, BSgate, MZgate, S2gate
-=======
 from mrmustard.lab.circuit import Circuit
 from mrmustard.lab.states import Fock
 from mrmustard.lab.gates import Dgate, Sgate, BSgate, MZgate, S2gate, Attenuator
->>>>>>> 713bbb15
+
 from hypothesis import given, strategies as st
 from mrmustard.physics import fock
 from thewalrus.fock_gradients import (
