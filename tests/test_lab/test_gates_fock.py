--- conflicted
+++ resolved
@@ -79,7 +79,6 @@
     assert np.allclose(via_fock_space_dm, via_phase_space_dm)
 
 
-<<<<<<< HEAD
 @given(gate=single_mode_cv_channel())
 def test_single_mode_fock_equals_gaussian_ket_dm(gate):
     """Test same state is obtained via fock representation or phase space
@@ -93,8 +92,6 @@
     assert np.allclose(via_fock_space_dm, via_phase_space_dm)
 
 
-=======
->>>>>>> 6349d301
 @given(gate=single_mode_unitary_gate())
 def test_single_mode_fock_equals_gaussian_ket(gate):
     """Test same state is obtained via fock representation or phase space
