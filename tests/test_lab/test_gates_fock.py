--- conflicted
+++ resolved
@@ -30,12 +30,9 @@
     MZgate,
     Rgate,
     S2gate,
-<<<<<<< HEAD
     Attenuator,
-    Interferometer,
     RealInterferometer,
     Vacuum,
-=======
     Sgate,
 )
 from mrmustard.lab.states import TMSV, Fock, SqueezedVacuum, State
@@ -49,7 +46,6 @@
     single_mode_cv_channel,
     single_mode_unitary_gate,
     two_mode_unitary_gate,
->>>>>>> a95c987d
 )
 
 
@@ -218,7 +214,6 @@
     num_modes = 3
     modes = [0, 2]
     with pytest.raises(ValueError):
-<<<<<<< HEAD
         Interferometer(num_modes=num_modes, modes=modes)
     with pytest.raises(ValueError):
         RealInterferometer(num_modes=num_modes, modes=modes)
@@ -226,7 +221,4 @@
     with pytest.raises(ValueError):
         Interferometer(num_modes=num_modes, modes=modes)
     with pytest.raises(ValueError):
-        RealInterferometer(num_modes=num_modes, modes=modes)
-=======
-        Interferometer(num_modes=num_modes, modes=modes)
->>>>>>> a95c987d
+        RealInterferometer(num_modes=num_modes, modes=modes)