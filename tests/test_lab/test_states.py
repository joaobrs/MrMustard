--- conflicted
+++ resolved
@@ -167,7 +167,6 @@
     assert b == (a & b).get_modes([2, 3])
 
 
-<<<<<<< HEAD
 def test_get_single_mode():
     """Test get_modes leaves a single-mode state untouched."""
     a = Gaussian(1)[1]
@@ -179,7 +178,7 @@
     a = Gaussian(1)[1]
     with pytest.raises(ValueError):
         a.get_modes([0])
-=======
+
 def test_iter():
     """Test we can iterate individual modes in states."""
     a = Gaussian(1)
@@ -187,7 +186,6 @@
     c = Gaussian(1)
     for i, mode in enumerate(a & b & c):
         assert (a, b.get_modes(0), b.get_modes(1), c)[i] == mode
->>>>>>> fdb39764
 
 
 @given(m=st.integers(0, 3))
