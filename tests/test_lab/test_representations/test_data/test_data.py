--- conflicted
+++ resolved
@@ -107,29 +107,6 @@
         with pytest.raises(TypeError):
             DATA / other
 
-<<<<<<< HEAD
-    @pytest.mark.parametrize("operator", [op.add, op.sub])
-    def test_new_object_created_by_add_sub_operations_has_same_attribute_shapes_as_old_object(
-        self, DATA, OTHER, operator
-    ):
-        for k in DATA.__dict__.keys():
-            new_data = operator(DATA, OTHER)
-            try:  # numpy array attributes
-                assert getattr(DATA, k).shape == getattr(new_data, k).shape
-            except AttributeError:  # scalar attributes
-                pass
-
-    @pytest.mark.parametrize("operator", [op.neg])
-    def test_new_object_created_by_negation_has_same_attribute_shapes_as_old_object(
-        self, DATA, operator
-    ):
-        for k in DATA.__dict__.keys():
-            new_data = operator(DATA)
-            try:  # numpy array attributes
-                assert getattr(DATA, k).shape == getattr(new_data, k).shape
-            except AttributeError:  # scalar attributes
-                pass
-=======
     @pytest.mark.parametrize("other", [MockNoCommonAttributesObject()])
     @pytest.mark.parametrize("operator", [op.add, op.sub, op.mul, op.truediv, op.eq])  # op.and_
     def test_algebraic_op_raises_Error_if_other_object_is_of_wrong_type(
@@ -159,7 +136,6 @@
     #             assert getattr(DATA, k).shape[0, :] == getattr(new_data, k).shape[0, :]
     #         except AttributeError:  # scalar attributes
     #             pass
->>>>>>> 198b70e7
 
     ##################  Equality  ####################
     def test_when_all_attributes_are_equal_objects_are_equal(self, DATA, PARAMS, TYPE):
