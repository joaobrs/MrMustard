--- conflicted
+++ resolved
@@ -70,12 +70,7 @@
     see Eq. 20 of https://journals.aps.org/prresearch/pdf/10.1103/PhysRevResearch.3.043065
     which lacks a square root in the right hand side.
     """
-<<<<<<< HEAD
-    tf.random.set_seed(137)
-    np.random.seed(10)
-=======
-    settings.SEED = 42
->>>>>>> 0655361b
+    settings.SEED = 42
     r = np.arcsinh(1.0)
     s2_0, s2_1, bs = (
         S2gate(r=r, phi=0.0, phi_trainable=True)[0, 1],
