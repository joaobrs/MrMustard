# Copyright 2024 Xanadu Quantum Technologies Inc.

# Licensed under the Apache License, Version 2.0 (the "License");
# you may not use this file except in compliance with the License.
# You may obtain a copy of the License at

#     http://www.apache.org/licenses/LICENSE-2.0

# Unless required by applicable law or agreed to in writing, software
# distributed under the License is distributed on an "AS IS" BASIS,
# WITHOUT WARRANTIES OR CONDITIONS OF ANY KIND, either express or implied.
# See the License for the specific language governing permissions and
# limitations under the License.

""" Tests for circuit components utils. """

# pylint: disable=fixme, missing-function-docstring, protected-access, pointless-statement

import numpy as np
import pytest

<<<<<<< HEAD
from mrmustard import math
from mrmustard.lab_dev.circuit_components_utils import _DsMap, _BtoQMap
from mrmustard.lab_dev.states.base import DM
from mrmustard.physics.triples import displacement_map_s_parametrized_Abc
from mrmustard.physics.bargmann import wigner_to_bargmann_rho
from mrmustard.physics.gaussian_integrals import (
    contract_two_Abc,
    real_gaussian_integral,
    complex_gaussian_integral,
    join_Abc,
    join_Abc_real,
)
=======
from mrmustard import math, settings
from mrmustard.physics.triples import identity_Abc, displacement_map_s_parametrized_Abc
from mrmustard.physics.bargmann import wigner_to_bargmann_rho
from mrmustard.physics.gaussian_integrals import contract_two_Abc
from mrmustard.physics.representations import Bargmann
from mrmustard.lab_dev.circuit_components_utils import TraceOut, _DsMap
from mrmustard.lab_dev.states import Coherent, DM
from mrmustard.lab_dev.wires import Wires


# original settings
autocutoff_max0 = settings.AUTOCUTOFF_MAX_CUTOFF


class TestTraceOut:
    r"""
    Tests ``TraceOut`` objects.
    """

    @pytest.mark.parametrize("modes", [[0], [1, 2], [3, 4, 5]])
    def test_init(self, modes):
        tr = TraceOut(modes)

        assert tr.name == "Tr"
        assert tr.wires == Wires(modes_in_bra=set(modes), modes_in_ket=set(modes))
        assert tr.representation == Bargmann(*identity_Abc(len(modes)))

    def test_trace_out_bargmann_states(self):
        state = Coherent([0, 1, 2], x=1)

        assert state >> TraceOut([0]) == Coherent([1, 2], x=1).dm()
        assert state >> TraceOut([1, 2]) == Coherent([0], x=1).dm()

        no_state = state >> TraceOut([0, 1, 2])
        assert no_state.modes == []
        assert no_state.wires == Wires()
        assert np.allclose(no_state.representation.A, [])
        assert np.allclose(no_state.representation.b, [])
        assert np.allclose(no_state.representation.c, 1)

    def test_trace_out_fock_states(self):
        settings.AUTOCUTOFF_MAX_CUTOFF = 10

        state = Coherent([0, 1, 2], x=1).to_fock_component()
        assert state >> TraceOut([0]) == Coherent([1, 2], x=1).to_fock_component().dm()
        assert state >> TraceOut([1, 2]) == Coherent([0], x=1).to_fock_component().dm()

        no_state = state >> TraceOut([0, 1, 2])
        assert no_state.modes == []
        assert no_state.wires == Wires()
        assert np.allclose(no_state.representation.array, [])

        settings.AUTOCUTOFF_MAX_CUTOFF = autocutoff_max0
>>>>>>> 2a093c9b


class TestDsMap:
    r"""
    Tests for the ``DsMap`` class.
    """

    modes = [[0], [1, 2], [9, 7]]
    s = [0, -1, 1]

    @pytest.mark.parametrize("modes,s", zip(modes, s))
    def test_init(self, modes, s):
        dsmap = _DsMap(modes, s)  # pylint: disable=protected-access

        assert dsmap.name == "_DsMap"
        assert dsmap.modes == [modes] if not isinstance(modes, list) else sorted(modes)

    def test_representation(self):
        rep1 = _DsMap(modes=[0], s=0).representation  # pylint: disable=protected-access
        A_correct, b_correct, c_correct = displacement_map_s_parametrized_Abc(s=0, n_modes=1)
        assert math.allclose(rep1.A[0], A_correct)
        assert math.allclose(rep1.b[0], b_correct)
        assert math.allclose(rep1.c[0], c_correct)

        rep2 = _DsMap(modes=[5, 10], s=1).representation  # pylint: disable=protected-access
        A_correct, b_correct, c_correct = displacement_map_s_parametrized_Abc(s=1, n_modes=2)
        assert math.allclose(rep2.A[0], A_correct)
        assert math.allclose(rep2.b[0], b_correct)
        assert math.allclose(rep2.c[0], c_correct)

    def test_dsmap_contraction_with_state(self):
        # The init state cov and means comes from the random state 'state = Gaussian(1) >> Dgate([0.2], [0.3])'
        state_cov = np.array([[0.32210229, -0.99732956], [-0.99732956, 6.1926484]])
        state_means = np.array([0.4, 0.6])
        A, b, c = wigner_to_bargmann_rho(state_cov, state_means)
        state = DM.from_bargmann(modes=[0], triple=(A, b, c))
        state_bargmann_triple = (A, b, c)

        # get new triple by right shift
        state_after = state >> _DsMap(modes=[0], s=0)  # pylint: disable=protected-access
        A1, b1, c1 = state_after.bargmann_triple

        # get new triple by contraction
        Ds_bargmann_triple = displacement_map_s_parametrized_Abc(s=0, n_modes=1)
        A2, b2, c2 = contract_two_Abc(
            state_bargmann_triple, Ds_bargmann_triple, idx1=[0, 1], idx2=[1, 3]
        )

        assert math.allclose(A1[0], A2)
        assert math.allclose(b1[0], b2)
        assert math.allclose(c1[0], c2)

        # The init state cov and means comes from the random state 'state = Gaussian(2) >> Dgate([0.2], [0.3])'
        state_cov = np.array(
            [
                [0.77969414, 0.10437996, 0.72706741, 0.29121535],
                [0.10437996, 0.22846619, 0.1211067, 0.45983868],
                [0.72706741, 0.1211067, 1.02215481, 0.16216756],
                [0.29121535, 0.45983868, 0.16216756, 2.10006],
            ]
        )
        state_means = np.array([0.28284271, 0.0, 0.42426407, 0.0])
        A, b, c = wigner_to_bargmann_rho(state_cov, state_means)
        state = DM.from_bargmann(modes=[0, 1], triple=(A, b, c))
        state_bargmann_triple = (A, b, c)

        # get new triple by right shift
        state_after = state >> _DsMap(modes=[0, 1], s=0)  # pylint: disable=protected-access
        A1, b1, c1 = state_after.bargmann_triple

        # get new triple by contraction
        Ds_bargmann_triple = displacement_map_s_parametrized_Abc(s=0, n_modes=2)
        A2, b2, c2 = contract_two_Abc(
            state_bargmann_triple, Ds_bargmann_triple, idx1=[0, 1, 2, 3], idx2=[2, 3, 6, 7]
        )

        assert math.allclose(A1[0], A2)
        assert math.allclose(b1[0], b2)
        assert math.allclose(c1[0], c2)


class TestBtoQMap:
    r"""
    Tests for the ``BtoQMap`` class.
    """

    def test_btoqmap_works_correctly_by_applying_it_twice_on_a_state(self):
        A0 = np.array([[0.5, 0.3], [0.3, 0.5]])
        b0 = np.zeros(2)
        c0 = 1.0 + 0j

        modes = [0, 1]
        QtoBMap_CC1 = _BtoQMap(modes)
        step1A, step1b, step1c = (
            QtoBMap_CC1.representation.A[0],
            QtoBMap_CC1.representation.b[0],
            QtoBMap_CC1.representation.c[0],
        )
        Ainter, binter, cinter = complex_gaussian_integral(
            join_Abc((A0, b0, c0), (step1A, step1b, step1c)),
            idx_z=[0, 1],
            idx_zconj=[4, 5],
            measure=-1,
        )
        QtoBMap_CC2 = _BtoQMap(modes).dual
        step2A, step2b, step2c = (
            QtoBMap_CC2.representation.A[0],
            QtoBMap_CC2.representation.b[0],
            QtoBMap_CC2.representation.c[0],
        )

        new_A, new_b, new_c = join_Abc_real(
            (Ainter, binter, cinter), (step2A, step2b, step2c), [0, 1], [2, 3]
        )

        Af, bf, cf = real_gaussian_integral((new_A, new_b, new_c), idx=[0, 1])

        assert math.allclose(A0, Af)
        assert math.allclose(b0, bf)
        assert math.allclose(c0, cf)

        A0 = np.array([[0.4895454]])
        b0 = np.zeros(1)
        c0 = 1.0 + 0j

        modes = [0]
        QtoBMap_CC1 = _BtoQMap(modes)
        step1A, step1b, step1c = (
            QtoBMap_CC1.representation.A[0],
            QtoBMap_CC1.representation.b[0],
            QtoBMap_CC1.representation.c[0],
        )
        Ainter, binter, cinter = complex_gaussian_integral(
            join_Abc((A0, b0, c0), (step1A, step1b, step1c)),
            idx_z=[
                0,
            ],
            idx_zconj=[2],
            measure=-1,
        )
        QtoBMap_CC2 = _BtoQMap(modes).dual
        step2A, step2b, step2c = (
            QtoBMap_CC2.representation.A[0],
            QtoBMap_CC2.representation.b[0],
            QtoBMap_CC2.representation.c[0],
        )

        new_A, new_b, new_c = join_Abc_real(
            (Ainter, binter, cinter), (step2A, step2b, step2c), [0], [1]
        )

        Af, bf, cf = real_gaussian_integral((new_A, new_b, new_c), idx=[0])

        assert math.allclose(A0, Af)
        assert math.allclose(b0, bf)
        assert math.allclose(c0, cf)<|MERGE_RESOLUTION|>--- conflicted
+++ resolved
@@ -19,11 +19,8 @@
 import numpy as np
 import pytest
 
-<<<<<<< HEAD
-from mrmustard import math
-from mrmustard.lab_dev.circuit_components_utils import _DsMap, _BtoQMap
-from mrmustard.lab_dev.states.base import DM
-from mrmustard.physics.triples import displacement_map_s_parametrized_Abc
+from mrmustard import math, settings
+from mrmustard.physics.triples import identity_Abc, displacement_map_s_parametrized_Abc
 from mrmustard.physics.bargmann import wigner_to_bargmann_rho
 from mrmustard.physics.gaussian_integrals import (
     contract_two_Abc,
@@ -32,13 +29,8 @@
     join_Abc,
     join_Abc_real,
 )
-=======
-from mrmustard import math, settings
-from mrmustard.physics.triples import identity_Abc, displacement_map_s_parametrized_Abc
-from mrmustard.physics.bargmann import wigner_to_bargmann_rho
-from mrmustard.physics.gaussian_integrals import contract_two_Abc
 from mrmustard.physics.representations import Bargmann
-from mrmustard.lab_dev.circuit_components_utils import TraceOut, _DsMap
+from mrmustard.lab_dev.circuit_components_utils import TraceOut, _DsMap, _BtoQMap
 from mrmustard.lab_dev.states import Coherent, DM
 from mrmustard.lab_dev.wires import Wires
 
@@ -86,7 +78,6 @@
         assert np.allclose(no_state.representation.array, [])
 
         settings.AUTOCUTOFF_MAX_CUTOFF = autocutoff_max0
->>>>>>> 2a093c9b
 
 
 class TestDsMap:
