--- conflicted
+++ resolved
@@ -99,35 +99,21 @@
         assert d1_cp.wires is not d1.wires
 
     @pytest.mark.parametrize("shape", [3, [3, 2]])
-<<<<<<< HEAD
-    def test_to_fock(self, shape):
-        vac = Vacuum([1, 2])
-        vac_fock = vac.to_fock(shape=shape)
-=======
     def test_to_fock_component(self, shape):
         vac = Vacuum([1, 2])
         vac_fock = vac.to_fock_component(shape=shape)
->>>>>>> 2c8e3666
         assert vac_fock.name == vac.name
         assert vac_fock.wires == vac.wires
         assert vac_fock.representation == to_fock(vac.representation, shape)
 
         n = Number([3], n=4)
-<<<<<<< HEAD
-        n_fock = n.to_fock(shape=shape)
-=======
         n_fock = n.to_fock_component(shape=shape)
->>>>>>> 2c8e3666
         assert n_fock.name == n.name
         assert n_fock.wires == n.wires
         assert n_fock.representation == to_fock(n.representation, shape)
 
         d = Dgate([1], x=0.1, y=0.1)
-<<<<<<< HEAD
-        d_fock = d.to_fock(shape=shape)
-=======
         d_fock = d.to_fock_component(shape=shape)
->>>>>>> 2c8e3666
         assert d_fock.name == d.name
         assert d_fock.wires == d.wires
         assert d_fock.representation == to_fock(d.representation, shape)
@@ -235,17 +221,6 @@
         a1 = Attenuator([1], transmissivity=0.8)
         a2 = Attenuator([2], transmissivity=0.7)
 
-<<<<<<< HEAD
-        r1 = (vac012 >> d0 >> d1 >> d2 >> a0 >> a1 >> a2).to_fock()
-        r2 = (
-            vac012.to_fock()
-            >> d0.to_fock()
-            >> d1.to_fock()
-            >> d2.to_fock()
-            >> a0
-            >> a1.to_fock().to_fock()
-            >> a2.to_fock()
-=======
         r1 = (vac012 >> d0 >> d1 >> d2 >> a0 >> a1 >> a2).to_fock_component()
         r2 = (
             vac012.to_fock_component()
@@ -255,7 +230,6 @@
             >> a0.to_fock_component()
             >> a1.to_fock_component()
             >> a2.to_fock_component()
->>>>>>> 2c8e3666
         )
 
         assert r1 == r2
@@ -277,15 +251,6 @@
         r1 = vac12 >> d1 >> d2 >> a1 >> n12
 
         # fock >> bargmann
-<<<<<<< HEAD
-        r2 = vac12.to_fock() >> d1 >> d2 >> a1 >> n12
-
-        # bargmann >> fock >> bargmann
-        r3 = vac12 >> d1.to_fock() >> d2 >> a1 >> n12
-
-        # fock only
-        r4 = vac12.to_fock() >> d12.to_fock() >> a1.to_fock() >> n12.to_fock()
-=======
         r2 = vac12.to_fock_component() >> d1 >> d2 >> a1 >> n12
 
         # bargmann >> fock >> bargmann
@@ -298,7 +263,6 @@
             >> a1.to_fock_component()
             >> n12.to_fock_component()
         )
->>>>>>> 2c8e3666
 
         assert math.allclose(r1.representation.array, r2.representation.array)
         assert math.allclose(r1.representation.array, r3.representation.array)
