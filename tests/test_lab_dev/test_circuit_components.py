# Copyright 2021 Xanadu Quantum Technologies Inc.

# Licensed under the Apache License, Version 2.0 (the "License");
# you may not use this file except in compliance with the License.
# You may obtain a copy of the License at

#     http://www.apache.org/licenses/LICENSE-2.0

# Unless required by applicable law or agreed to in writing, software
# distributed under the License is distributed on an "AS IS" BASIS,
# WITHOUT WARRANTIES OR CONDITIONS OF ANY KIND, either express or implied.
# See the License for the specific language governing permissions and
# limitations under the License.

""" Tests for circuit components. """

# pylint: disable=fixme, missing-function-docstring

import numpy as np
import pytest

from mrmustard.physics.triples import attenuator_Abc, displacement_gate_Abc, vacuum_state_Abc
from mrmustard.physics.representations import Bargmann
<<<<<<< HEAD
from mrmustard.lab_dev.circuit_components import (
    add_bra,
    CircuitComponent,
    AdjointView,
    DualView,
)
from mrmustard.lab_dev.transformations import Dgate, Attenuator
=======
from mrmustard.lab_dev.circuit_components import CircuitComponent, AdjointView, DualView
>>>>>>> 27792faf
from mrmustard.lab_dev.wires import Wires


class TestCircuitComponent:
    r"""
    Tests ``CircuitComponent`` objects.
    """

    @pytest.mark.parametrize("x", [0.1, [0.2, 0.3]])
    @pytest.mark.parametrize("y", [0.4, [0.5, 0.6]])
    def test_init(self, x, y):
        name = "my_component"
        representation = Bargmann(*displacement_gate_Abc(x, y))
        modes = [1, 8]
        cc = CircuitComponent(name, representation, modes_out_ket=modes, modes_in_ket=modes)

        assert cc.name == name
        assert cc.modes == modes
        assert cc.wires == Wires(modes_out_ket=modes, modes_in_ket=modes)
        assert cc.representation == representation

    @pytest.mark.parametrize("x", [0.1, [0.2, 0.3]])
    @pytest.mark.parametrize("y", [0.4, [0.5, 0.6]])
    def test_from_attributes(self, x, y):
        name = "my_component"
        Abc = displacement_gate_Abc(x, y)
        representation = Bargmann(*Abc)
        modes = [1, 8]

        cc1 = CircuitComponent(name, representation, modes_out_ket=modes, modes_in_ket=modes)
        cc2 = CircuitComponent.from_attributes(cc1.name, cc1.representation, cc1.wires)

        assert cc1 == cc2

    def test_adjoint(self):
        d1 = Dgate([1, 8], x=0.1, y=0.2)
        d1_adj = d1.adjoint

        assert isinstance(d1_adj, AdjointView)
        assert d1_adj.name == d1.name
        assert d1_adj.wires == d1.wires.adjoint
        assert d1_adj.representation == d1.representation.conj()

        d1_adj_adj = d1_adj.adjoint
        assert isinstance(d1_adj_adj, CircuitComponent)
        assert d1_adj_adj.wires == d1.wires
        assert d1_adj_adj.representation == d1.representation

    def test_dual(self):
        d1 = Dgate([1, 8], x=0.1, y=0.2)
        d1_dual = d1.dual

        assert isinstance(d1_dual, DualView)
        assert d1_dual.name == d1.name
        assert d1_dual.wires == d1.wires.dual
        assert d1_dual.representation == d1.representation.conj()

        d1_dual_dual = d1_dual.dual
        assert isinstance(d1_dual_dual, CircuitComponent)
        assert d1_dual_dual.wires == d1.wires
        assert d1_dual_dual.representation == d1.representation

    def test_light_copy(self):
        d1 = CircuitComponent(
            "",
            Bargmann(*displacement_gate_Abc(0.1, 0.1)),
            modes_out_ket=[1],
            modes_in_ket=[1],
        )
        d1_cp = d1.light_copy()

        assert d1_cp.parameter_set is d1.parameter_set
        assert d1_cp.representation is d1.representation
        assert d1_cp.wires is not d1.wires

    def test_eq(self):
        d1 = Dgate([1], x=0.1, y=0.1)
        d2 = Dgate([2], x=0.1, y=0.1)

        assert d1 == d1.light_copy()
        assert d1 != d2

    def test_matmul(self):
        vac012 = CircuitComponent(
            "",
            Bargmann(*vacuum_state_Abc(3)),
            modes_out_ket=[0, 1, 2],
        )
        d012 = Dgate([0, 1, 2], x=0.1, y=0.1)
        a0 = Attenuator([0], 0.8)
        a1 = Attenuator([1], 0.8)
        a2 = Attenuator([2], 0.7)

        result = vac012 @ d012
        result = result @ result.adjoint @ a0 @ a1 @ a2

        assert result.wires == Wires(modes_out_bra=[0, 1, 2], modes_out_ket=[0, 1, 2])
        assert np.allclose(result.representation.A, 0)
        assert np.allclose(
            result.representation.b,
            [
                0.08944272 - 0.08944272j,
                0.08944272 - 0.08944272j,
                0.083666 - 0.083666j,
                0.08944272 + 0.08944272j,
                0.08944272 + 0.08944272j,
                0.083666 + 0.083666j,
            ],
        )
        assert np.allclose(result.representation.c, 0.95504196)

    def test_matmul_one_mode_Dgate_contraction(self):
        r"""
        Tests that ``__matmul__`` produces the correct outputs for two Dgate with the formula well-known.
        """
        alpha = 1.5 + 0.7888 * 1j
        beta = -0.1555 + 1j * 2.1

        d1 = CircuitComponent(
            "",
            Bargmann(*displacement_gate_Abc(x=alpha.real, y=alpha.imag)),
            modes_out_ket=[0],
            modes_in_ket=[0],
        )
        d2 = CircuitComponent(
            "",
            Bargmann(*displacement_gate_Abc(x=beta.real, y=beta.imag)),
            modes_out_ket=[0],
            modes_in_ket=[0],
        )

        result1 = d2 @ d1
        correct_c = np.exp(-0.5 * (abs(alpha + beta) ** 2)) * np.exp(
            (alpha * np.conj(beta) - np.conj(alpha) * beta) / 2
        )

        assert np.allclose(result1.representation.c, correct_c)

    def test_matmul_is_associative(self):
        d0 = CircuitComponent(
            "",
            Bargmann(*displacement_gate_Abc(0.1, 0.1)),
            modes_out_ket=[0],
            modes_in_ket=[0],
        )
        d1 = CircuitComponent(
            "",
            Bargmann(*displacement_gate_Abc(0.1, 0.1)),
            modes_out_ket=[1],
            modes_in_ket=[1],
        )
        d2 = CircuitComponent(
            "",
            Bargmann(*displacement_gate_Abc(0.1, 0.1)),
            modes_out_ket=[2],
            modes_in_ket=[2],
        )
        a0 = CircuitComponent(
            "",
            Bargmann(*attenuator_Abc(0.8)),
            modes_out_bra=[0],
            modes_in_bra=[0],
            modes_out_ket=[0],
            modes_in_ket=[0],
        )
        a1 = CircuitComponent(
            "",
            Bargmann(*attenuator_Abc(0.8)),
            modes_out_bra=[1],
            modes_in_bra=[1],
            modes_out_ket=[1],
            modes_in_ket=[1],
        )
        a2 = CircuitComponent(
            "",
            Bargmann(*attenuator_Abc(0.7)),
            modes_out_bra=[2],
            modes_in_bra=[2],
            modes_out_ket=[2],
            modes_in_ket=[2],
        )
        result1 = d0 @ d1 @ a0 @ a1 @ a2 @ d2
        result2 = d0 @ (d1 @ a0) @ a1 @ (a2 @ d2)
        result3 = d0 @ (d1 @ a0 @ a1) @ a2 @ d2
        result4 = d0 @ (d1 @ (a0 @ (a1 @ (a2 @ d2))))

        assert result1 == result2
        assert result1 == result3
        assert result1 == result4

    def test_rshift(self):
        vac012 = CircuitComponent(
            "",
            Bargmann(*vacuum_state_Abc(3)),
            modes_out_ket=[0, 1, 2],
        )
        d0 = CircuitComponent(
            "",
            Bargmann(*displacement_gate_Abc(0.1, 0.1)),
            modes_out_ket=[0],
            modes_in_ket=[0],
        )
        d1 = CircuitComponent(
            "",
            Bargmann(*displacement_gate_Abc(0.1, 0.1)),
            modes_out_ket=[1],
            modes_in_ket=[1],
        )
        d2 = CircuitComponent(
            "",
            Bargmann(*displacement_gate_Abc(0.1, 0.1)),
            modes_out_ket=[2],
            modes_in_ket=[2],
        )
        a0 = CircuitComponent(
            "",
            Bargmann(*attenuator_Abc(0.8)),
            modes_out_bra=[0],
            modes_in_bra=[0],
            modes_out_ket=[0],
            modes_in_ket=[0],
        )
        a1 = CircuitComponent(
            "",
            Bargmann(*attenuator_Abc(0.8)),
            modes_out_bra=[1],
            modes_in_bra=[1],
            modes_out_ket=[1],
            modes_in_ket=[1],
        )
        a2 = CircuitComponent(
            "",
            Bargmann(*attenuator_Abc(0.7)),
            modes_out_bra=[2],
            modes_in_bra=[2],
            modes_out_ket=[2],
            modes_in_ket=[2],
        )

        result = vac012 >> d0 >> d1 >> d2 >> a0 >> a1 >> a2

        assert result.wires == Wires(modes_out_bra=[0, 1, 2], modes_out_ket=[0, 1, 2])
        assert np.allclose(result.representation.A, 0)
        assert np.allclose(
            result.representation.b,
            [
                0.08944272 - 0.08944272j,
                0.08944272 - 0.08944272j,
                0.083666 - 0.083666j,
                0.08944272 + 0.08944272j,
                0.08944272 + 0.08944272j,
                0.083666 + 0.083666j,
            ],
        )
        assert np.allclose(result.representation.c, 0.95504196)

    def test_rshift_is_associative(self):
        vac012 = CircuitComponent(
            "",
            Bargmann(*vacuum_state_Abc(3)),
            modes_out_ket=[0, 1, 2],
        )
        d0 = CircuitComponent(
            "",
            Bargmann(*displacement_gate_Abc(0.1, 0.1)),
            modes_out_ket=[0],
            modes_in_ket=[0],
        )
        d1 = CircuitComponent(
            "",
            Bargmann(*displacement_gate_Abc(0.1, 0.1)),
            modes_out_ket=[1],
            modes_in_ket=[1],
        )
        d2 = CircuitComponent(
            "",
            Bargmann(*displacement_gate_Abc(0.1, 0.1)),
            modes_out_ket=[2],
            modes_in_ket=[2],
        )
        a0 = CircuitComponent(
            "",
            Bargmann(*attenuator_Abc(0.8)),
            modes_out_bra=[0],
            modes_in_bra=[0],
            modes_out_ket=[0],
            modes_in_ket=[0],
        )
        a1 = CircuitComponent(
            "",
            Bargmann(*attenuator_Abc(0.8)),
            modes_out_bra=[1],
            modes_in_bra=[1],
            modes_out_ket=[1],
            modes_in_ket=[1],
        )
        a2 = CircuitComponent(
            "",
            Bargmann(*attenuator_Abc(0.7)),
            modes_out_bra=[2],
            modes_in_bra=[2],
            modes_out_ket=[2],
            modes_in_ket=[2],
        )
        result1 = vac012 >> d0 >> d1 >> a0 >> a1 >> a2 >> d2
        result2 = (vac012 >> d0) >> (d1 >> a0) >> a1 >> (a2 >> d2)
        result3 = vac012 >> (d0 >> (d1 >> a0 >> a1) >> a2 >> d2)
        result4 = vac012 >> (d0 >> (d1 >> (a0 >> (a1 >> (a2 >> d2)))))

        assert result1 == result2
        assert result1 == result3
        assert result1 == result4

    def test_repr(self):
        c1 = CircuitComponent("", modes_out_ket=[0, 1, 2])
        c2 = CircuitComponent("my_component", modes_out_ket=[0, 1, 2])

        assert repr(c1) == "CircuitComponent(name=None, modes=[0, 1, 2])"
        assert repr(c2) == "CircuitComponent(name=my_component, modes=[0, 1, 2])"


class TestAdjointView:
    r"""
    Tests ``AdjointView`` objects.
    """

    def test_init(self):
        d1 = CircuitComponent(
            "",
            Bargmann(*displacement_gate_Abc(0.1, 0.1)),
            modes_out_ket=[1],
            modes_in_ket=[1],
        )
        d1_adj = AdjointView(d1)

        assert d1_adj.name == d1.name
        assert d1_adj.wires == d1.wires.adjoint
        assert d1_adj.representation == d1.representation.conj()

        d1_adj_adj = d1_adj.adjoint
        assert d1_adj_adj.wires == d1.wires
        assert d1_adj_adj.representation == d1.representation

    def test_repr(self):
        c1 = CircuitComponent("", modes_out_ket=[0, 1, 2])
        c2 = CircuitComponent("my_component", modes_out_ket=[0, 1, 2])

        assert repr(c1.adjoint) == "CircuitComponent(name=None, modes=[0, 1, 2])"
        assert repr(c2.adjoint) == "CircuitComponent(name=my_component, modes=[0, 1, 2])"

    # TODO: Uncomment when gates are merged
    # def test_parameters_point_to_original_parameters(self):
    #     r"""
    #     Tests that the parameters of an AdjointView object point to those of the original object.
    #     """
    #     d1 = Dgate(modes=[0], x=0.1, y=0.2, x_trainable=True)
    #     d1_adj = AdjointView(d1)

    #     d1.x.value = 0.8

    #     assert d1_adj.x.value == 0.8
    #     assert d1_adj.representation == d1.representation.conj()


class TestDualView:
    r"""
    Tests ``DualView`` objects.
    """

    def test_init(self):
        r"""
        Tests the ``__init__`` method.
        """
        d1 = CircuitComponent(
            "",
            Bargmann(*displacement_gate_Abc(0.1, 0.1)),
            modes_out_ket=[1],
            modes_in_ket=[1],
        )
        d1_dual = DualView(d1)

        assert d1_dual.name == d1.name
        assert d1_dual.wires == d1.wires.dual
        assert d1_dual.representation == d1.representation.conj()

        d1_dual_dual = DualView(d1_dual)
        assert d1_dual_dual.wires == d1.wires
        assert d1_dual_dual.representation == d1.representation

    def test_repr(self):
        c1 = CircuitComponent("", modes_out_ket=[0, 1, 2])
        c2 = CircuitComponent("my_component", modes_out_ket=[0, 1, 2])

        assert repr(c1.dual) == "CircuitComponent(name=None, modes=[0, 1, 2])"
        assert repr(c2.dual) == "CircuitComponent(name=my_component, modes=[0, 1, 2])"

    # TODO: Uncomment when gates are merged
    # def test_parameters_point_to_original_parameters(self):
    #     r"""
    #     Tests that the parameters of a DualView object point to those of the original object.
    #     """
    #     d1 = Dgate(modes=[0], x=0.1, y=0.2, x_trainable=True)
    #     d1_dual = DualView(d1)

    #     d1.x.value = 0.8

    #     assert d1_dual.x.value == 0.8
    #     assert d1_dual.representation == d1.representation.conj()<|MERGE_RESOLUTION|>--- conflicted
+++ resolved
@@ -21,17 +21,8 @@
 
 from mrmustard.physics.triples import attenuator_Abc, displacement_gate_Abc, vacuum_state_Abc
 from mrmustard.physics.representations import Bargmann
-<<<<<<< HEAD
-from mrmustard.lab_dev.circuit_components import (
-    add_bra,
-    CircuitComponent,
-    AdjointView,
-    DualView,
-)
+from mrmustard.lab_dev.circuit_components import CircuitComponent, AdjointView, DualView
 from mrmustard.lab_dev.transformations import Dgate, Attenuator
-=======
-from mrmustard.lab_dev.circuit_components import CircuitComponent, AdjointView, DualView
->>>>>>> 27792faf
 from mrmustard.lab_dev.wires import Wires
 
 
@@ -150,18 +141,8 @@
         alpha = 1.5 + 0.7888 * 1j
         beta = -0.1555 + 1j * 2.1
 
-        d1 = CircuitComponent(
-            "",
-            Bargmann(*displacement_gate_Abc(x=alpha.real, y=alpha.imag)),
-            modes_out_ket=[0],
-            modes_in_ket=[0],
-        )
-        d2 = CircuitComponent(
-            "",
-            Bargmann(*displacement_gate_Abc(x=beta.real, y=beta.imag)),
-            modes_out_ket=[0],
-            modes_in_ket=[0],
-        )
+        d1 = Dgate([0], x=alpha.real, y=alpha.imag)
+        d2 = Dgate([0], x=beta.real, y=beta.imag)
 
         result1 = d2 @ d1
         correct_c = np.exp(-0.5 * (abs(alpha + beta) ** 2)) * np.exp(
@@ -171,48 +152,13 @@
         assert np.allclose(result1.representation.c, correct_c)
 
     def test_matmul_is_associative(self):
-        d0 = CircuitComponent(
-            "",
-            Bargmann(*displacement_gate_Abc(0.1, 0.1)),
-            modes_out_ket=[0],
-            modes_in_ket=[0],
-        )
-        d1 = CircuitComponent(
-            "",
-            Bargmann(*displacement_gate_Abc(0.1, 0.1)),
-            modes_out_ket=[1],
-            modes_in_ket=[1],
-        )
-        d2 = CircuitComponent(
-            "",
-            Bargmann(*displacement_gate_Abc(0.1, 0.1)),
-            modes_out_ket=[2],
-            modes_in_ket=[2],
-        )
-        a0 = CircuitComponent(
-            "",
-            Bargmann(*attenuator_Abc(0.8)),
-            modes_out_bra=[0],
-            modes_in_bra=[0],
-            modes_out_ket=[0],
-            modes_in_ket=[0],
-        )
-        a1 = CircuitComponent(
-            "",
-            Bargmann(*attenuator_Abc(0.8)),
-            modes_out_bra=[1],
-            modes_in_bra=[1],
-            modes_out_ket=[1],
-            modes_in_ket=[1],
-        )
-        a2 = CircuitComponent(
-            "",
-            Bargmann(*attenuator_Abc(0.7)),
-            modes_out_bra=[2],
-            modes_in_bra=[2],
-            modes_out_ket=[2],
-            modes_in_ket=[2],
-        )
+        d0 = Dgate([0], x=0.1, y=0.1)
+        d1 = Dgate([1], x=0.1, y=0.1)
+        d2 = Dgate([2], x=0.1, y=0.1)
+        a0 = Attenuator([0], transmissivity=0.8)
+        a1 = Attenuator([1], transmissivity=0.8)
+        a2 = Attenuator([2], transmissivity=0.7)
+
         result1 = d0 @ d1 @ a0 @ a1 @ a2 @ d2
         result2 = d0 @ (d1 @ a0) @ a1 @ (a2 @ d2)
         result3 = d0 @ (d1 @ a0 @ a1) @ a2 @ d2
@@ -228,48 +174,12 @@
             Bargmann(*vacuum_state_Abc(3)),
             modes_out_ket=[0, 1, 2],
         )
-        d0 = CircuitComponent(
-            "",
-            Bargmann(*displacement_gate_Abc(0.1, 0.1)),
-            modes_out_ket=[0],
-            modes_in_ket=[0],
-        )
-        d1 = CircuitComponent(
-            "",
-            Bargmann(*displacement_gate_Abc(0.1, 0.1)),
-            modes_out_ket=[1],
-            modes_in_ket=[1],
-        )
-        d2 = CircuitComponent(
-            "",
-            Bargmann(*displacement_gate_Abc(0.1, 0.1)),
-            modes_out_ket=[2],
-            modes_in_ket=[2],
-        )
-        a0 = CircuitComponent(
-            "",
-            Bargmann(*attenuator_Abc(0.8)),
-            modes_out_bra=[0],
-            modes_in_bra=[0],
-            modes_out_ket=[0],
-            modes_in_ket=[0],
-        )
-        a1 = CircuitComponent(
-            "",
-            Bargmann(*attenuator_Abc(0.8)),
-            modes_out_bra=[1],
-            modes_in_bra=[1],
-            modes_out_ket=[1],
-            modes_in_ket=[1],
-        )
-        a2 = CircuitComponent(
-            "",
-            Bargmann(*attenuator_Abc(0.7)),
-            modes_out_bra=[2],
-            modes_in_bra=[2],
-            modes_out_ket=[2],
-            modes_in_ket=[2],
-        )
+        d0 = Dgate([0], x=0.1, y=0.1)
+        d1 = Dgate([1], x=0.1, y=0.1)
+        d2 = Dgate([2], x=0.1, y=0.1)
+        a0 = Attenuator([0], transmissivity=0.8)
+        a1 = Attenuator([1], transmissivity=0.8)
+        a2 = Attenuator([2], transmissivity=0.7)
 
         result = vac012 >> d0 >> d1 >> d2 >> a0 >> a1 >> a2
 
@@ -294,48 +204,13 @@
             Bargmann(*vacuum_state_Abc(3)),
             modes_out_ket=[0, 1, 2],
         )
-        d0 = CircuitComponent(
-            "",
-            Bargmann(*displacement_gate_Abc(0.1, 0.1)),
-            modes_out_ket=[0],
-            modes_in_ket=[0],
-        )
-        d1 = CircuitComponent(
-            "",
-            Bargmann(*displacement_gate_Abc(0.1, 0.1)),
-            modes_out_ket=[1],
-            modes_in_ket=[1],
-        )
-        d2 = CircuitComponent(
-            "",
-            Bargmann(*displacement_gate_Abc(0.1, 0.1)),
-            modes_out_ket=[2],
-            modes_in_ket=[2],
-        )
-        a0 = CircuitComponent(
-            "",
-            Bargmann(*attenuator_Abc(0.8)),
-            modes_out_bra=[0],
-            modes_in_bra=[0],
-            modes_out_ket=[0],
-            modes_in_ket=[0],
-        )
-        a1 = CircuitComponent(
-            "",
-            Bargmann(*attenuator_Abc(0.8)),
-            modes_out_bra=[1],
-            modes_in_bra=[1],
-            modes_out_ket=[1],
-            modes_in_ket=[1],
-        )
-        a2 = CircuitComponent(
-            "",
-            Bargmann(*attenuator_Abc(0.7)),
-            modes_out_bra=[2],
-            modes_in_bra=[2],
-            modes_out_ket=[2],
-            modes_in_ket=[2],
-        )
+        d0 = Dgate([0], x=0.1, y=0.1)
+        d1 = Dgate([1], x=0.1, y=0.1)
+        d2 = Dgate([2], x=0.1, y=0.1)
+        a0 = Attenuator([0], transmissivity=0.8)
+        a1 = Attenuator([1], transmissivity=0.8)
+        a2 = Attenuator([2], transmissivity=0.7)
+
         result1 = vac012 >> d0 >> d1 >> a0 >> a1 >> a2 >> d2
         result2 = (vac012 >> d0) >> (d1 >> a0) >> a1 >> (a2 >> d2)
         result3 = vac012 >> (d0 >> (d1 >> a0 >> a1) >> a2 >> d2)
@@ -359,12 +234,7 @@
     """
 
     def test_init(self):
-        d1 = CircuitComponent(
-            "",
-            Bargmann(*displacement_gate_Abc(0.1, 0.1)),
-            modes_out_ket=[1],
-            modes_in_ket=[1],
-        )
+        d1 = Dgate([1], x=0.1, y=0.1)
         d1_adj = AdjointView(d1)
 
         assert d1_adj.name == d1.name
@@ -382,18 +252,17 @@
         assert repr(c1.adjoint) == "CircuitComponent(name=None, modes=[0, 1, 2])"
         assert repr(c2.adjoint) == "CircuitComponent(name=my_component, modes=[0, 1, 2])"
 
-    # TODO: Uncomment when gates are merged
-    # def test_parameters_point_to_original_parameters(self):
-    #     r"""
-    #     Tests that the parameters of an AdjointView object point to those of the original object.
-    #     """
-    #     d1 = Dgate(modes=[0], x=0.1, y=0.2, x_trainable=True)
-    #     d1_adj = AdjointView(d1)
-
-    #     d1.x.value = 0.8
-
-    #     assert d1_adj.x.value == 0.8
-    #     assert d1_adj.representation == d1.representation.conj()
+    def test_parameters_point_to_original_parameters(self):
+        r"""
+        Tests that the parameters of an AdjointView object point to those of the original object.
+        """
+        d1 = Dgate(modes=[0], x=0.1, y=0.2, x_trainable=True)
+        d1_adj = AdjointView(d1)
+
+        d1.x.value = 0.8
+
+        assert d1_adj.x.value == 0.8
+        assert d1_adj.representation == d1.representation.conj()
 
 
 class TestDualView:
@@ -405,12 +274,7 @@
         r"""
         Tests the ``__init__`` method.
         """
-        d1 = CircuitComponent(
-            "",
-            Bargmann(*displacement_gate_Abc(0.1, 0.1)),
-            modes_out_ket=[1],
-            modes_in_ket=[1],
-        )
+        d1 = Dgate([1], x=0.1, y=0.1)
         d1_dual = DualView(d1)
 
         assert d1_dual.name == d1.name
@@ -428,15 +292,14 @@
         assert repr(c1.dual) == "CircuitComponent(name=None, modes=[0, 1, 2])"
         assert repr(c2.dual) == "CircuitComponent(name=my_component, modes=[0, 1, 2])"
 
-    # TODO: Uncomment when gates are merged
-    # def test_parameters_point_to_original_parameters(self):
-    #     r"""
-    #     Tests that the parameters of a DualView object point to those of the original object.
-    #     """
-    #     d1 = Dgate(modes=[0], x=0.1, y=0.2, x_trainable=True)
-    #     d1_dual = DualView(d1)
-
-    #     d1.x.value = 0.8
-
-    #     assert d1_dual.x.value == 0.8
-    #     assert d1_dual.representation == d1.representation.conj()+    def test_parameters_point_to_original_parameters(self):
+        r"""
+        Tests that the parameters of a DualView object point to those of the original object.
+        """
+        d1 = Dgate(modes=[0], x=0.1, y=0.2, x_trainable=True)
+        d1_dual = DualView(d1)
+
+        d1.x.value = 0.8
+
+        assert d1_dual.x.value == 0.8
+        assert d1_dual.representation == d1.representation.conj()