--- conflicted
+++ resolved
@@ -220,25 +220,13 @@
         assert math.allclose(ket.expectation(u01), res_u01)
 
     def test_expectation_fock(self):
-<<<<<<< HEAD
         ket = Coherent([0, 1], x=1, y=[2, 3]).to_fock(10)
-=======
-        settings.AUTOCUTOFF_MAX_CUTOFF = 30
-
-        ket = Coherent([0, 1], x=1, y=[0.2, 0.3]).to_fock()
->>>>>>> c987f641
 
         assert math.allclose(ket.expectation(ket), (ket >> ket.dual) ** 2)
 
-<<<<<<< HEAD
         k0 = Coherent([0], x=1, y=2).to_fock(10)
         k1 = Coherent([1], x=1, y=3).to_fock(10)
         k01 = Coherent([0, 1], x=1, y=[2, 3]).to_fock(10)
-=======
-        k0 = Coherent([0], x=1, y=0.2)
-        k1 = Coherent([1], x=1, y=0.3)
-        k01 = Coherent([0, 1], x=1, y=[0.2, 0.3])
->>>>>>> c987f641
 
         res_k0 = (ket @ k0.dual) >> TraceOut([1])
         res_k1 = (ket @ k1.dual) >> TraceOut([0])
@@ -508,7 +496,6 @@
 
         assert math.allclose(dm.expectation(dm0), res_dm0)
         assert math.allclose(dm.expectation(dm1), res_dm1)
-<<<<<<< HEAD
         assert math.allclose(dm.expectation(dm01), res_dm01)
 
         u0 = Dgate([0], x=0.1)
@@ -534,9 +521,6 @@
         res_k0 = ((dm @ k0.dual @ k0.dual.adjoint) >> TraceOut([1])).representation.array
         res_k1 = ((dm @ k1.dual @ k1.dual.adjoint) >> TraceOut([0])).representation.array
         res_k01 = (dm @ k01.dual @ k01.dual.adjoint).representation.array
-=======
-        assert math.allclose(dm.expectation(dm01), res_dm01.representation.c[0])
->>>>>>> c987f641
 
         assert math.allclose(dm.expectation(k0), res_k0)
         assert math.allclose(dm.expectation(k1), res_k1)
