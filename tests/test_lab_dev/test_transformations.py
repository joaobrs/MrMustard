--- conflicted
+++ resolved
@@ -85,11 +85,7 @@
             unitary1.representation, unitary1.wires, unitary1.name
         )  # pylint: disable=protected-access
 
-<<<<<<< HEAD
         assert repr(unitary1) == "Dgate(modes=[0, 1], name=Dgate)"
-=======
-        assert repr(unitary1) == "Unitary(modes=[0, 1], name=Dgate)"
->>>>>>> d36cd408
         assert repr(u_component) == "CircuitComponent(modes=[0, 1], name=Dgate)"
 
     def test_init_from_bargmann(self):
@@ -155,11 +151,7 @@
             channel1.representation, channel1.wires, channel1.name
         )  # pylint: disable=protected-access
 
-<<<<<<< HEAD
         assert repr(channel1) == "Attenuator(modes=[0, 1], name=Att)"
-=======
-        assert repr(channel1) == "Channel(modes=[0, 1], name=Att)"
->>>>>>> d36cd408
         assert repr(ch_component) == "CircuitComponent(modes=[0, 1], name=Att)"
 
     def test_inverse_channel(self):
