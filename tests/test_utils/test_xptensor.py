# Copyright 2021 Xanadu Quantum Technologies Inc.

# Licensed under the Apache License, Version 2.0 (the "License");
# you may not use this file except in compliance with the License.
# You may obtain a copy of the License at

#     http://www.apache.org/licenses/LICENSE-2.0

# Unless required by applicable law or agreed to in writing, software
# distributed under the License is distributed on an "AS IS" BASIS,
# WITHOUT WARRANTIES OR CONDITIONS OF ANY KIND, either express or implied.
# See the License for the specific language governing permissions and
# limitations under the License.

from hypothesis import strategies as st, given, assume
from hypothesis.extra.numpy import arrays
import pytest
from mrmustard.lab.states import DisplacedSqueezed
from mrmustard.utils.xptensor import XPVector, XPMatrix
import numpy as np
from tests.random import pure_state

even = st.integers(min_value=2, max_value=10).filter(lambda x: x % 2 == 0)
floats = st.floats(min_value=-1e3, max_value=1e3, allow_nan=False, allow_infinity=False)


@st.composite
def matrix(draw):  # square or rectangular
    return draw(arrays(np.float64, shape=(draw(even), draw(even)), elements=floats))


@st.composite
def square_matrix(draw, min_size=2, max_size=10):  # strictly square
    e = draw(st.integers(min_value=min_size, max_value=max_size).filter(lambda x: x % 2 == 0))
    return draw(arrays(np.float64, shape=(e, e), elements=floats))


@st.composite
def rectangular_matrix(draw):  # strictly rectangular
    a, b = draw(st.tuples(even, even).filter(lambda x: x[0] != x[1]))
    return draw(arrays(np.float64, shape=(a, b), elements=floats))


@st.composite
def vector(draw, size=None):
    if size is not None:
        return draw(arrays(np.float64, shape=(size,), elements=floats))
    return draw(arrays(np.float64, shape=(draw(even),), elements=floats))


def test_like_1_like_0():
    assert XPMatrix(like_0=False, like_1=True).like_1
    assert XPMatrix(like_0=True, like_1=False).like_0
    assert XPMatrix(like_0=True).like_0
    assert XPMatrix(like_0=False).like_1
    assert XPMatrix(like_1=True).like_1
    assert XPMatrix(like_1=False).like_0
    assert XPVector().like_0


@given(matrix())
def test_from_xxpp_equals_from_xpxp_matrix(matrix):
    N = matrix.shape[0] // 2
    M = matrix.shape[1] // 2
    modes = (list(range(N)), list(range(M))) if N == M else (list(range(N)), list(range(N, M + N)))
    xp1 = XPMatrix.from_xxpp(matrix, modes=modes, like_1=N == M)
    xpxp_matrix = np.reshape(
        np.transpose(np.reshape(matrix, (2, N, 2, M)), (1, 0, 3, 2)), (2 * N, 2 * M)
    )
    xp2 = XPMatrix.from_xpxp(xpxp_matrix, modes=modes, like_1=N == M)
    assert np.allclose(xp1.tensor, xp2.tensor)


@given(vector())
def test_from_xpxp_equals_from_xxpp_vector(vector):
    N = vector.shape[0] // 2
    xp1 = XPVector.from_xxpp(vector)
    xpxp_vector = np.reshape(np.transpose(np.reshape(vector, (2, N)), (1, 0)), (-1,))
    xp2 = XPVector.from_xpxp(xpxp_vector)
    assert np.allclose(xp1.tensor, xp2.tensor)


@given(matrix())
def test_from_xpxp_to_xpxp_is_the_same(matrix):
    N = matrix.shape[0] // 2
    M = matrix.shape[1] // 2
    modes = (list(range(N)), list(range(M))) if N == M else (list(range(N)), list(range(N, M + N)))
    xpxp_matrix = np.reshape(
        np.transpose(np.reshape(matrix, (2, N, 2, M)), (1, 0, 3, 2)), (2 * N, 2 * M)
    )
    xp1 = XPMatrix.from_xpxp(xpxp_matrix, modes=modes, like_1=N == M)
    assert np.allclose(xp1.to_xpxp(), xpxp_matrix)


@given(matrix())
def test_from_xxpp_to_xxpp_is_the_same(matrix):
    N = matrix.shape[0] // 2
    M = matrix.shape[1] // 2
    modes = (list(range(N)), list(range(M))) if N == M else (list(range(N)), list(range(N, M + N)))
    xp1 = XPMatrix.from_xxpp(matrix, modes=modes, like_1=N == M)
    assert np.allclose(xp1.to_xxpp(), matrix)


@given(matrix())
def test_xxpp_to_xpxp_to_xxpp_to_xpxp(matrix):
    N = matrix.shape[0] // 2
    M = matrix.shape[1] // 2
    modes = (list(range(N)), list(range(M))) if N == M else (list(range(N)), list(range(N, M + N)))
    xpxp_matrix = np.reshape(
        np.transpose(np.reshape(matrix, (2, N, 2, M)), (1, 0, 3, 2)), (2 * N, 2 * M)
    )
    xp1 = XPMatrix.from_xpxp(xpxp_matrix, modes=modes, like_1=N == M)
    xp2 = XPMatrix.from_xxpp(xp1.to_xxpp(), modes=modes, like_1=N == M)
    xp3 = XPMatrix.from_xpxp(xp2.to_xpxp(), modes=modes, like_1=N == M)
    assert np.allclose(matrix, xp3.to_xxpp())
    xp4 = XPMatrix.from_xxpp(xp3.to_xxpp(), modes=modes, like_1=N == M)
    assert np.allclose(xpxp_matrix, xp4.to_xpxp())


# TESTING MATMUL
@given(matrix())
def test_matmul_all_same_modes(matrix):
    N = matrix.shape[0] // 2
    M = matrix.shape[1] // 2
    modes = (list(range(N)), list(range(M))) if N == M else (list(range(N)), list(range(N, M + N)))
    xp1 = XPMatrix.from_xxpp(matrix, modes=modes, like_1=N == M)
    assert np.allclose((xp1 @ xp1.T).to_xxpp(), matrix @ matrix.T)


@given(square_matrix())
def test_matmul_few_different_modes(xpxp_matrix):
    N = xpxp_matrix.shape[0] // 2
    xp1 = XPMatrix.from_xpxp(xpxp_matrix, modes=(list(range(N)), list(range(N))), like_1=True)
<<<<<<< HEAD
    xp2 = XPMatrix.from_xpxp(xpxp_matrix, modes=(list(range(1, N + 1)), list(range(1, N + 1))), like_1=True)
=======
    xp2 = XPMatrix.from_xpxp(
        xpxp_matrix, modes=(list(range(1, N + 1)), list(range(1, N + 1))), like_1=True
    )
>>>>>>> e1257229
    matrix1 = np.block(
        [[xpxp_matrix, np.zeros((2 * N, 2))], [np.zeros((2, 2 * N)), np.eye(2)]]
    )  # add one extra empty mode at the end
    matrix2 = np.block(
        [[np.eye(2), np.zeros((2, 2 * N))], [np.zeros((2 * N, 2)), xpxp_matrix]]
    )  # add one extra empty mode at the beginning
    prod = xp1 @ xp2
    assert np.allclose(prod.to_xpxp(), matrix1 @ matrix2)


@given(a=square_matrix(), b=square_matrix())
def test_matmul_all_different_modes(a, b):
    Na = a.shape[0] // 2
    Nb = b.shape[0] // 2
    xp1 = XPMatrix.from_xpxp(a, modes=(list(range(Na)), list(range(Na))), like_1=True)
<<<<<<< HEAD
    xp2 = XPMatrix.from_xpxp(b, modes=(list(range(Na, Na + Nb)), list(range(Na, Na + Nb))), like_1=True)
=======
    xp2 = XPMatrix.from_xpxp(
        b, modes=(list(range(Na, Na + Nb)), list(range(Na, Na + Nb))), like_1=True
    )
>>>>>>> e1257229
    matrix1 = np.block(
        [[a, np.zeros((2 * Na, 2 * Nb))], [np.zeros((2 * Nb, 2 * Na)), np.eye(2 * Nb)]]
    )  # add N empty modes at the end
    matrix2 = np.block(
        [[np.eye(2 * Na), np.zeros((2 * Na, 2 * Nb))], [np.zeros((2 * Nb, 2 * Na)), b]]
    )  # add N empty modes at the beginning
    prod = xp1 @ xp2
    assert np.allclose(prod.to_xpxp(), matrix1 @ matrix2, rtol=1e-5)


@given(rectangular_matrix())
def test_matmul_all_same_modes_coherence(coherence):
    N = coherence.shape[0] // 2
    M = coherence.shape[1] // 2
    coh = XPMatrix.from_xpxp(coherence, modes=(list(range(N)), list(range(N, M + N))), like_0=True)
    assert np.allclose((coh @ coh.T).to_xpxp(), coherence @ coherence.T, rtol=1e-5)


@given(rectangular_matrix().filter(lambda x: x.shape[0] > 2 and x.shape[1] > 2))
def test_matmul_few_different_modes_coherence(coherence):
    N = coherence.shape[0] // 2
    M = coherence.shape[1] // 2
    coh1 = XPMatrix.from_xpxp(coherence, modes=(list(range(N)), list(range(N, M + N))), like_0=True)
    coh2 = XPMatrix.from_xpxp(
        coherence, modes=(list(range(N)), list(range(N + 1, M + N + 1))), like_0=True
    )
    matrix1 = np.block([[coherence, np.zeros((2 * N, 2))]])  # add a column on the right
    matrix2 = np.block([[np.zeros((2 * N, 2)), coherence]])  # add a column on the left
    assert np.allclose((coh1 @ coh2.T).to_xpxp(), (matrix1 @ matrix2.T), rtol=1e-5)


@given(rectangular_matrix().filter(lambda x: x.shape[0] > 2 and x.shape[1] > 2))
def test_matmul_all_different_modes_coherence(coherence):
    N = coherence.shape[0] // 2
    M = coherence.shape[1] // 2
    coh1 = XPMatrix.from_xpxp(coherence, modes=(list(range(N)), list(range(N, N + M))), like_0=True)
    coh2 = XPMatrix.from_xpxp(
        coherence, modes=(list(range(N)), list(range(N + M, N + M + M))), like_0=True
    )
    assert (coh1 @ coh2.T).to_xpxp() is None


# TESTING MATVEC
@st.composite
def mat_vec(draw, compatible: bool):
    mat = draw(square_matrix())
    vec = draw(vector(mat.shape[1])) if compatible else draw(vector())
    return mat, vec


@given(mat_vec(compatible=True))
def test_matvec_all_same_modes(mat_vec):
    mat, vec = mat_vec
    expected = mat @ vec
    N = mat.shape[0] // 2
    mat = XPMatrix.from_xpxp(mat, modes=(list(range(N)), list(range(N))), like_1=True)
    vec = XPVector.from_xpxp(vec, modes=list(range(N)))
    assert np.allclose((mat @ vec).to_xpxp(), expected, rtol=1e-5)


@given(mat_vec(compatible=True).filter(lambda x: x[0].shape[0] > 2 and x[0].shape[1] > 2))
def test_matvec_few_different_modes(mat_vec):
    mat, vec = mat_vec
    N = mat.shape[0] // 2
    expected = mat[:, 2:] @ vec[2:]  # 2 is skip one mode
    mat = XPMatrix.from_xpxp(
        mat, modes=(list(range(N)), [1000] + list(range(N, 2 * N - 1))), like_0=True
    )
    vec = XPVector.from_xpxp(vec, modes=[500] + list(range(N, 2 * N - 1)))
    assert np.allclose((mat @ vec).to_xpxp(), expected, rtol=1e-5)


# TESTING VECVEC


@given(vector())
def test_vecvec_all_same_modes(vec):
    N = vec.shape[0] // 2
    vec1 = XPVector.from_xpxp(vec, modes=list(range(N)))
    vec2 = XPVector.from_xpxp(vec, modes=list(range(N)))
    assert np.allclose(vec1 @ vec2, vec @ vec, rtol=1e-5)


# TESTING ADDITION


@given(square_matrix())
def test_addition_all_same_modes_cov(xpxp_matrix):
    N = xpxp_matrix.shape[0] // 2
    xp1 = XPMatrix.from_xpxp(xpxp_matrix, modes=(list(range(N)), list(range(N))), like_1=True)
    xp2 = XPMatrix.from_xpxp(xpxp_matrix, modes=(list(range(N)), list(range(N))), like_1=True)
    assert np.allclose((xp1 + xp2).to_xpxp(), xpxp_matrix + xpxp_matrix, rtol=1e-5)


@given(matrix())
def test_addition_few_different_modes_coherences(coherence):
    N = coherence.shape[0] // 2
    M = coherence.shape[1] // 2
    coh1 = XPMatrix.from_xpxp(coherence, modes=(list(range(N)), list(range(N, M + N))), like_0=True)
    coh2 = XPMatrix.from_xpxp(
        coherence, modes=(list(range(N)), list(range(N + 1, M + N + 1))), like_0=True
    )
    matrix1 = np.block([[coherence, np.zeros((2 * N, 2))]])  # add a column on the right
    matrix2 = np.block([[np.zeros((2 * N, 2)), coherence]])  # add a column on the left
    assert np.allclose((coh1 + coh2).to_xpxp(), matrix1 + matrix2, rtol=1e-5)


@given(matrix())
def test_addition_all_different_modes_coherences(coherence):
    N = coherence.shape[0] // 2
    M = coherence.shape[1] // 2
    coh1 = XPMatrix.from_xpxp(coherence, modes=(list(range(N)), list(range(N, N + M))), like_0=True)
    coh2 = XPMatrix.from_xpxp(
        coherence, modes=(list(range(N)), list(range(N + M, N + M + M))), like_0=True
    )
    matrix1 = np.block([[coherence, np.zeros((2 * N, 2 * M))]])
    matrix2 = np.block([[np.zeros((2 * N, 2 * M)), coherence]])
    assert np.allclose((coh1 + coh2).to_xpxp(), matrix1 + matrix2, rtol=1e-5)<|MERGE_RESOLUTION|>--- conflicted
+++ resolved
@@ -131,13 +131,9 @@
 def test_matmul_few_different_modes(xpxp_matrix):
     N = xpxp_matrix.shape[0] // 2
     xp1 = XPMatrix.from_xpxp(xpxp_matrix, modes=(list(range(N)), list(range(N))), like_1=True)
-<<<<<<< HEAD
-    xp2 = XPMatrix.from_xpxp(xpxp_matrix, modes=(list(range(1, N + 1)), list(range(1, N + 1))), like_1=True)
-=======
     xp2 = XPMatrix.from_xpxp(
         xpxp_matrix, modes=(list(range(1, N + 1)), list(range(1, N + 1))), like_1=True
     )
->>>>>>> e1257229
     matrix1 = np.block(
         [[xpxp_matrix, np.zeros((2 * N, 2))], [np.zeros((2, 2 * N)), np.eye(2)]]
     )  # add one extra empty mode at the end
@@ -153,13 +149,9 @@
     Na = a.shape[0] // 2
     Nb = b.shape[0] // 2
     xp1 = XPMatrix.from_xpxp(a, modes=(list(range(Na)), list(range(Na))), like_1=True)
-<<<<<<< HEAD
-    xp2 = XPMatrix.from_xpxp(b, modes=(list(range(Na, Na + Nb)), list(range(Na, Na + Nb))), like_1=True)
-=======
     xp2 = XPMatrix.from_xpxp(
         b, modes=(list(range(Na, Na + Nb)), list(range(Na, Na + Nb))), like_1=True
     )
->>>>>>> e1257229
     matrix1 = np.block(
         [[a, np.zeros((2 * Na, 2 * Nb))], [np.zeros((2 * Nb, 2 * Na)), np.eye(2 * Nb)]]
     )  # add N empty modes at the end
