# Copyright 2021 Xanadu Quantum Technologies Inc.

# Licensed under the Apache License, Version 2.0 (the "License");
# you may not use this file except in compliance with the License.
# You may obtain a copy of the License at

#     http://www.apache.org/licenses/LICENSE-2.0

# Unless required by applicable law or agreed to in writing, software
# distributed under the License is distributed on an "AS IS" BASIS,
# WITHOUT WARRANTIES OR CONDITIONS OF ANY KIND, either express or implied.
# See the License for the specific language governing permissions and
# limitations under the License.

from hypothesis import settings, given, strategies as st
import pytest

import numpy as np
from scipy.special import factorial
from thewalrus.quantum import total_photon_number_distribution
from mrmustard.lab import (
    Vacuum,
    Circuit,
    S2gate,
    BSgate,
    Coherent,
    SqueezedVacuum,
    Attenuator,
    Ggate,
    Fock,
    Gaussian,
    Dgate,
    Rgate,
    TMSV,
)
from mrmustard.physics.fock import dm_to_ket, ket_to_dm


# helper strategies
st_angle = st.floats(min_value=0, max_value=2 * np.pi)


@given(n_mean=st.floats(0, 3), phi=st_angle)
def test_two_mode_squeezing_fock(n_mean, phi):
    """Tests that perfect number correlations are obtained for a two-mode squeezed vacuum state
    Note that this is consistent with the Strawberryfields convention"""
    cutoff = 4
    r = np.arcsinh(np.sqrt(n_mean))
    circ = Circuit(ops=[S2gate(r=r, phi=phi)])
    amps = (Vacuum(num_modes=2) >> circ).ket(cutoffs=[cutoff, cutoff])
    diag = (1 / np.cosh(r)) * (np.exp(1j * phi) * np.tanh(r)) ** np.arange(cutoff)
    expected = np.diag(diag)
    assert np.allclose(amps, expected)


@given(n_mean=st.floats(0, 3), phi=st_angle, varphi=st_angle)
def test_hong_ou_mandel(n_mean, phi, varphi):
    """Tests that perfect number correlations are obtained for a two-mode squeezed vacuum state"""
    cutoff = 2
    r = np.arcsinh(np.sqrt(n_mean))
    ops = [
        S2gate(r=r, phi=phi)[0, 1],
        S2gate(r=r, phi=phi)[2, 3],
        BSgate(theta=np.pi / 4, phi=varphi)[1, 2],
    ]
    circ = Circuit(ops)
    amps = (Vacuum(4) >> circ).ket(cutoffs=[cutoff, cutoff, cutoff, cutoff])
    assert np.allclose(amps[1, 1, 1, 1], 0.0, atol=1e-6)


@given(alpha=st.complex_numbers(min_magnitude=0, max_magnitude=2))
def test_coherent_state(alpha):
    """Test that coherent states have the correct photon number statistics"""
    cutoff = 10
    amps = Coherent(x=alpha.real, y=alpha.imag).ket(cutoffs=[cutoff])
    expected = np.exp(-0.5 * np.abs(alpha) ** 2) * np.array(
        [alpha**n / np.sqrt(factorial(n)) for n in range(cutoff)]
    )
    assert np.allclose(amps, expected, atol=1e-6)


@given(r=st.floats(0, 2), phi=st_angle)
def test_squeezed_state(r, phi):
    """Test that squeezed states have the correct photon number statistics
    Note that we use the same sign with respect to SMSV in https://en.wikipedia.org/wiki/Squeezed_coherent_state"""
    cutoff = 10
    amps = SqueezedVacuum(r=r, phi=phi).ket(cutoffs=[cutoff])
    assert np.allclose(amps[1::2], 0.0)
    non_zero_amps = amps[0::2]
    len_non_zero = len(non_zero_amps)
    amp_pairs = (
        1
        / np.sqrt(np.cosh(r))
        * np.array(
            [
                (-np.exp(1j * phi) * np.tanh(r)) ** n
                * np.sqrt(factorial(2 * n))
                / (2**n * factorial(n))
                for n in range(len_non_zero)
            ]
        )
    )
    assert np.allclose(non_zero_amps, amp_pairs)


@given(n_mean=st.floats(0, 3), phi=st_angle)
def test_two_mode_squeezing_fock_mean_and_covar(n_mean, phi):
    """Tests that perfect number correlations are obtained for a two-mode squeezed vacuum state"""
    r = np.arcsinh(np.sqrt(n_mean))
    state = Vacuum(num_modes=2) >> S2gate(r=r, phi=phi)
    meanN = state.number_means
    covN = state.number_cov
    expectedN = np.array([n_mean, n_mean])
    expectedCov = n_mean * (n_mean + 1) * np.ones([2, 2])
    assert np.allclose(meanN, expectedN)
    assert np.allclose(covN, expectedCov)


@given(n_mean=st.floats(0, 2), phi=st_angle, eta=st.floats(min_value=0, max_value=1))
def test_lossy_squeezing(n_mean, phi, eta):
    """Tests the total photon number distribution of a lossy squeezed state"""
    r = np.arcsinh(np.sqrt(n_mean))
    cutoff = 40
    ps = (SqueezedVacuum(r=r, phi=phi) >> Attenuator(transmissivity=eta)).fock_probabilities(
        [cutoff]
    )
    expected = np.array([total_photon_number_distribution(n, 1, r, eta) for n in range(cutoff)])
    assert np.allclose(ps, expected, atol=1e-5)


@given(n_mean=st.floats(0, 2), phi=st_angle, eta_0=st.floats(0, 1), eta_1=st.floats(0, 1))
def test_lossy_two_mode_squeezing(n_mean, phi, eta_0, eta_1):
    """Tests the photon number distribution of a lossy two-mode squeezed state"""
    cutoff = 40
    n = np.arange(cutoff)
    L = Attenuator(transmissivity=[eta_0, eta_1])
    state = TMSV(r=np.arcsinh(np.sqrt(n_mean)), phi=phi) >> L
    ps0 = state.get_modes(0).fock_probabilities([cutoff])
    ps1 = state.get_modes(1).fock_probabilities([cutoff])
    mean_0 = np.sum(n * ps0)
    mean_1 = np.sum(n * ps1)
    assert np.allclose(mean_0, n_mean * eta_0, atol=1e-5)
    assert np.allclose(mean_1, n_mean * eta_1, atol=1e-5)


@given(num_modes=st.integers(1, 3))
def test_density_matrix(num_modes):
    """Tests the density matrix of a pure state is equal to |psi><psi|"""
    modes = list(range(num_modes))
    cutoffs = [num_modes + 1] * num_modes
    G = Ggate(num_modes=num_modes)
    L = Attenuator(transmissivity=1.0)
    rho_legit = (Vacuum(num_modes) >> G >> L[modes]).dm(cutoffs=cutoffs)
    rho_made = (Vacuum(num_modes) >> G).dm(cutoffs=cutoffs)
    # rho_legit = L[modes](G(Vacuum(num_modes))).dm(cutoffs=cutoffs)
    # rho_built = G(Vacuum(num_modes=num_modes)).dm(cutoffs=cutoffs)
    assert np.allclose(rho_legit, rho_made)


@pytest.mark.parametrize(
    "state",
    [
        Vacuum(num_modes=2),
        Fock([4, 3], modes=[0, 1]),
        Coherent(x=[0.1, 0.2], y=[-0.4, 0.4], cutoffs=[25]),
        Gaussian(num_modes=2, cutoffs=[35]),
    ],
)
def test_dm_to_ket(state):
    """Tests pure state density matrix conversion to ket"""
    dm = state.dm()
    ket = dm_to_ket(dm)
    # check if ket is normalized
    assert np.allclose(np.linalg.norm(ket), 1)
    # check kets are equivalent
    assert np.allclose(ket, state.ket())

    dm_reconstructed = ket_to_dm(ket)
    # check ket leads to same dm
    assert np.allclose(dm, dm_reconstructed, atol=1e-15)


def test_dm_to_ket_error():
    """Test dm_to_ket raises an error when state is mixed"""
    state = Coherent(x=0.1, y=-0.4, cutoffs=[15]) >> Attenuator(0.5)

    with pytest.raises(ValueError):
<<<<<<< HEAD
        dm_to_ket(state)
=======
        dm_to_ket(state)


def test_fock_trace_mode1():
    """tests that the Fock state is correctly traced out from mode 1"""
    state = Vacuum(2) >> Ggate(2)
    from_gaussian = state.get_modes(0).dm([3])
    from_fock = State(dm=state.dm([40])).get_modes(0).dm([3])
    assert np.allclose(from_gaussian, from_fock, atol=1e-5)


def test_fock_trace_mode0():
    """tests that the Fock state is correctly traced out from mode 0"""
    state = Vacuum(2) >> Ggate(2)
    from_gaussian = state.get_modes(1).dm([3])
    from_fock = State(dm=state.dm([40])).get_modes(1).dm([3])
    assert np.allclose(from_gaussian, from_fock, atol=1e-5)


def test_fock_trace_function():
    """tests that the Fock state is correctly traced"""
    state = Vacuum(2) >> Ggate(2)
    dm = state.dm([10, 10])
    dm_traced = trace(dm, keep=[0])
    assert np.allclose(dm_traced, State(dm=dm).get_modes(0).dm(), atol=1e-5)


def test_single_mode_choi_application_order():
    """Test dual operations output the correct mode ordering"""
    s = Attenuator(1.0) << State(dm=SqueezedVacuum(1.0, np.pi / 2).dm([40]))
    assert np.allclose(s.dm([10])[:10, :10], SqueezedVacuum(1.0, np.pi / 2).dm([10]))
    # NOTE: the [:10,:10] part is not necessary once PR #184 is merged
>>>>>>> 2f474c36
<|MERGE_RESOLUTION|>--- conflicted
+++ resolved
@@ -185,39 +185,4 @@
     state = Coherent(x=0.1, y=-0.4, cutoffs=[15]) >> Attenuator(0.5)
 
     with pytest.raises(ValueError):
-<<<<<<< HEAD
-        dm_to_ket(state)
-=======
-        dm_to_ket(state)
-
-
-def test_fock_trace_mode1():
-    """tests that the Fock state is correctly traced out from mode 1"""
-    state = Vacuum(2) >> Ggate(2)
-    from_gaussian = state.get_modes(0).dm([3])
-    from_fock = State(dm=state.dm([40])).get_modes(0).dm([3])
-    assert np.allclose(from_gaussian, from_fock, atol=1e-5)
-
-
-def test_fock_trace_mode0():
-    """tests that the Fock state is correctly traced out from mode 0"""
-    state = Vacuum(2) >> Ggate(2)
-    from_gaussian = state.get_modes(1).dm([3])
-    from_fock = State(dm=state.dm([40])).get_modes(1).dm([3])
-    assert np.allclose(from_gaussian, from_fock, atol=1e-5)
-
-
-def test_fock_trace_function():
-    """tests that the Fock state is correctly traced"""
-    state = Vacuum(2) >> Ggate(2)
-    dm = state.dm([10, 10])
-    dm_traced = trace(dm, keep=[0])
-    assert np.allclose(dm_traced, State(dm=dm).get_modes(0).dm(), atol=1e-5)
-
-
-def test_single_mode_choi_application_order():
-    """Test dual operations output the correct mode ordering"""
-    s = Attenuator(1.0) << State(dm=SqueezedVacuum(1.0, np.pi / 2).dm([40]))
-    assert np.allclose(s.dm([10])[:10, :10], SqueezedVacuum(1.0, np.pi / 2).dm([10]))
-    # NOTE: the [:10,:10] part is not necessary once PR #184 is merged
->>>>>>> 2f474c36
+        dm_to_ket(state)