# Copyright 2021 Xanadu Quantum Technologies Inc.

# Licensed under the Apache License, Version 2.0 (the "License");
# you may not use this file except in compliance with the License.
# You may obtain a copy of the License at

#     http://www.apache.org/licenses/LICENSE-2.0

# Unless required by applicable law or agreed to in writing, software
# distributed under the License is distributed on an "AS IS" BASIS,
# WITHOUT WARRANTIES OR CONDITIONS OF ANY KIND, either express or implied.
# See the License for the specific language governing permissions and
# limitations under the License.

from hypothesis import settings, given, strategies as st
import pytest

import numpy as np
from scipy.special import factorial
from thewalrus.quantum import total_photon_number_distribution
from mrmustard.lab import (
    Vacuum,
    Circuit,
    S2gate,
    BSgate,
    Coherent,
    SqueezedVacuum,
    Attenuator,
    Ggate,
    Fock,
    Gaussian,
    Dgate,
    Rgate,
    State,
    TMSV,
)
from mrmustard.physics.fock import dm_to_ket, ket_to_dm, trace, apply_choi_to_dm


# helper strategies
st_angle = st.floats(min_value=0, max_value=2 * np.pi)


@given(n_mean=st.floats(0, 3), phi=st_angle)
def test_two_mode_squeezing_fock(n_mean, phi):
    """Tests that perfect number correlations are obtained for a two-mode squeezed vacuum state
    Note that this is consistent with the Strawberryfields convention"""
    cutoff = 4
    r = np.arcsinh(np.sqrt(n_mean))
    circ = Circuit(ops=[S2gate(r=r, phi=phi)])
    amps = (Vacuum(num_modes=2) >> circ).ket(cutoffs=[cutoff, cutoff])
    diag = (1 / np.cosh(r)) * (np.exp(1j * phi) * np.tanh(r)) ** np.arange(cutoff)
    expected = np.diag(diag)
    assert np.allclose(amps, expected)


@given(n_mean=st.floats(0, 3), phi=st_angle, varphi=st_angle)
def test_hong_ou_mandel(n_mean, phi, varphi):
    """Tests that perfect number correlations are obtained for a two-mode squeezed vacuum state"""
    cutoff = 2
    r = np.arcsinh(np.sqrt(n_mean))
    ops = [
        S2gate(r=r, phi=phi)[0, 1],
        S2gate(r=r, phi=phi)[2, 3],
        BSgate(theta=np.pi / 4, phi=varphi)[1, 2],
    ]
    circ = Circuit(ops)
    amps = (Vacuum(4) >> circ).ket(cutoffs=[cutoff, cutoff, cutoff, cutoff])
    assert np.allclose(amps[1, 1, 1, 1], 0.0, atol=1e-6)


@given(alpha=st.complex_numbers(min_magnitude=0, max_magnitude=2))
def test_coherent_state(alpha):
    """Test that coherent states have the correct photon number statistics"""
    cutoff = 10
    amps = Coherent(x=alpha.real, y=alpha.imag).ket(cutoffs=[cutoff])
    expected = np.exp(-0.5 * np.abs(alpha) ** 2) * np.array(
        [alpha**n / np.sqrt(factorial(n)) for n in range(cutoff)]
    )
    assert np.allclose(amps, expected, atol=1e-6)


@given(r=st.floats(0, 2), phi=st_angle)
def test_squeezed_state(r, phi):
    """Test that squeezed states have the correct photon number statistics
    Note that we use the same sign with respect to SMSV in https://en.wikipedia.org/wiki/Squeezed_coherent_state"""
    cutoff = 10
    amps = SqueezedVacuum(r=r, phi=phi).ket(cutoffs=[cutoff])
    assert np.allclose(amps[1::2], 0.0)
    non_zero_amps = amps[0::2]
    len_non_zero = len(non_zero_amps)
    amp_pairs = (
        1
        / np.sqrt(np.cosh(r))
        * np.array(
            [
                (-np.exp(1j * phi) * np.tanh(r)) ** n
                * np.sqrt(factorial(2 * n))
                / (2**n * factorial(n))
                for n in range(len_non_zero)
            ]
        )
    )
    assert np.allclose(non_zero_amps, amp_pairs)


@given(n_mean=st.floats(0, 3), phi=st_angle)
def test_two_mode_squeezing_fock_mean_and_covar(n_mean, phi):
    """Tests that perfect number correlations are obtained for a two-mode squeezed vacuum state"""
    r = np.arcsinh(np.sqrt(n_mean))
    state = Vacuum(num_modes=2) >> S2gate(r=r, phi=phi)
    meanN = state.number_means
    covN = state.number_cov
    expectedN = np.array([n_mean, n_mean])
    expectedCov = n_mean * (n_mean + 1) * np.ones([2, 2])
    assert np.allclose(meanN, expectedN)
    assert np.allclose(covN, expectedCov)


@given(n_mean=st.floats(0, 2), phi=st_angle, eta=st.floats(min_value=0, max_value=1))
def test_lossy_squeezing(n_mean, phi, eta):
    """Tests the total photon number distribution of a lossy squeezed state"""
    r = np.arcsinh(np.sqrt(n_mean))
    cutoff = 40
    ps = (SqueezedVacuum(r=r, phi=phi) >> Attenuator(transmissivity=eta)).fock_probabilities(
        [cutoff]
    )
    expected = np.array([total_photon_number_distribution(n, 1, r, eta) for n in range(cutoff)])
    assert np.allclose(ps, expected, atol=1e-5)


@given(n_mean=st.floats(0, 2), phi=st_angle, eta_0=st.floats(0, 1), eta_1=st.floats(0, 1))
def test_lossy_two_mode_squeezing(n_mean, phi, eta_0, eta_1):
    """Tests the photon number distribution of a lossy two-mode squeezed state"""
    cutoff = 40
    n = np.arange(cutoff)
    L = Attenuator(transmissivity=[eta_0, eta_1])
    state = TMSV(r=np.arcsinh(np.sqrt(n_mean)), phi=phi) >> L
    ps0 = state.get_modes(0).fock_probabilities([cutoff])
    ps1 = state.get_modes(1).fock_probabilities([cutoff])
    mean_0 = np.sum(n * ps0)
    mean_1 = np.sum(n * ps1)
    assert np.allclose(mean_0, n_mean * eta_0, atol=1e-5)
    assert np.allclose(mean_1, n_mean * eta_1, atol=1e-5)


@given(num_modes=st.integers(1, 3))
def test_density_matrix(num_modes):
    """Tests the density matrix of a pure state is equal to |psi><psi|"""
    modes = list(range(num_modes))
    cutoffs = [num_modes + 1] * num_modes
    G = Ggate(num_modes=num_modes)
    L = Attenuator(transmissivity=1.0)
    rho_legit = (Vacuum(num_modes) >> G >> L[modes]).dm(cutoffs=cutoffs)
    rho_made = (Vacuum(num_modes) >> G).dm(cutoffs=cutoffs)
    # rho_legit = L[modes](G(Vacuum(num_modes))).dm(cutoffs=cutoffs)
    # rho_built = G(Vacuum(num_modes=num_modes)).dm(cutoffs=cutoffs)
    assert np.allclose(rho_legit, rho_made)


@pytest.mark.parametrize(
    "state",
    [
        Vacuum(num_modes=2),
        Fock([4, 3], modes=[0, 1]),
        Coherent(x=[0.1, 0.2], y=[-0.4, 0.4], cutoffs=[25]),
        Gaussian(num_modes=2, cutoffs=[35]),
    ],
)
def test_dm_to_ket(state):
    """Tests pure state density matrix conversion to ket"""
    dm = state.dm()
    ket = dm_to_ket(dm)
    # check if ket is normalized
    assert np.allclose(np.linalg.norm(ket), 1)
    # check kets are equivalent
    assert np.allclose(ket, state.ket())

    dm_reconstructed = ket_to_dm(ket)
    # check ket leads to same dm
    assert np.allclose(dm, dm_reconstructed, atol=1e-15)


def test_dm_to_ket_error():
    """Test dm_to_ket raises an error when state is mixed"""
    state = Coherent(x=0.1, y=-0.4, cutoffs=[15]) >> Attenuator(0.5)

    with pytest.raises(ValueError):
        dm_to_ket(state)


def test_fock_trace_mode1():
    """tests that the Fock state is correctly traced out from mode 1"""
    state = Vacuum(2) >> Ggate(2) >> Attenuator([0.1, 0.1])
    from_gaussian = state.get_modes(0).dm([3])
    from_fock = State(dm=state.dm([3, 30])).get_modes(0).dm([3])
    assert np.allclose(from_gaussian, from_fock, atol=1e-5)


def test_fock_trace_mode0():
    """tests that the Fock state is correctly traced out from mode 0"""
    state = Vacuum(2) >> Ggate(2) >> Attenuator([0.1, 0.1])
    from_gaussian = state.get_modes(1).dm([3])
    from_fock = State(dm=state.dm([30, 3])).get_modes(1).dm([3])
    assert np.allclose(from_gaussian, from_fock, atol=1e-5)


def test_fock_trace_function():
    """tests that the Fock state is correctly traced"""
    state = Vacuum(2) >> Ggate(2) >> Attenuator([0.1, 0.1])
    dm = state.dm([3, 20])
    dm_traced = trace(dm, keep=[0])
    assert np.allclose(dm_traced, State(dm=dm).get_modes(0).dm(), atol=1e-5)


<<<<<<< HEAD
def test_dm_choi():
    """tests that choi op is correctly applied to a dm"""
    circ = Ggate(1) >> Attenuator([0.1])
    dm_out = apply_choi_to_dm(circ.choi([10]), Vacuum(1).dm([10]), [0], [0])
    dm_expected = (Vacuum(1) >> circ).dm([10])
=======
def test_single_mode_choi_application_order():
    """Test dual operations output the correct mode ordering"""
    s = Attenuator(1.0) << State(dm=SqueezedVacuum(1.0, np.pi / 2).dm([40]))
    assert np.allclose(s.dm([10])[:10, :10], SqueezedVacuum(1.0, np.pi / 2).dm([10]))
    # NOTE: the [:10,:10] part is not necessary once PR #184 is merged
>>>>>>> 2f474c36
<|MERGE_RESOLUTION|>--- conflicted
+++ resolved
@@ -213,16 +213,15 @@
     assert np.allclose(dm_traced, State(dm=dm).get_modes(0).dm(), atol=1e-5)
 
 
-<<<<<<< HEAD
 def test_dm_choi():
     """tests that choi op is correctly applied to a dm"""
     circ = Ggate(1) >> Attenuator([0.1])
     dm_out = apply_choi_to_dm(circ.choi([10]), Vacuum(1).dm([10]), [0], [0])
     dm_expected = (Vacuum(1) >> circ).dm([10])
-=======
+    
+
 def test_single_mode_choi_application_order():
     """Test dual operations output the correct mode ordering"""
     s = Attenuator(1.0) << State(dm=SqueezedVacuum(1.0, np.pi / 2).dm([40]))
     assert np.allclose(s.dm([10])[:10, :10], SqueezedVacuum(1.0, np.pi / 2).dm([10]))
-    # NOTE: the [:10,:10] part is not necessary once PR #184 is merged
->>>>>>> 2f474c36
+    # NOTE: the [:10,:10] part is not necessary once PR #184 is merged